package routing_email_route

import (
	"context"
	"fmt"
	"strings"
	"terraform-provider-genesyscloud/genesyscloud/util"
	"terraform-provider-genesyscloud/genesyscloud/util/resourcedata"

	"github.com/hashicorp/terraform-plugin-sdk/v2/helper/schema"
<<<<<<< HEAD
	"github.com/mypurecloud/platform-client-sdk-go/v152/platformclientv2"
=======
	"github.com/mypurecloud/platform-client-sdk-go/v154/platformclientv2"
>>>>>>> 9a712a18
)

/*
The resource_genesyscloud_routing_email_route_utils.go file contains various helper methods to marshal
and unmarshal data into formats consumable by Terraform and/or Genesys Cloud.
*/

// getRoutingEmailRouteFromResourceData maps data from schema ResourceData object to a platformclientv2.Inboundroute
func getRoutingEmailRouteFromResourceData(d *schema.ResourceData) platformclientv2.Inboundroute {
	id := d.Id()
	inboundRoute := platformclientv2.Inboundroute{
		Id:        &id,
		Pattern:   platformclientv2.String(d.Get("pattern").(string)),
		Queue:     util.BuildSdkDomainEntityRef(d, "queue_id"),
		Priority:  platformclientv2.Int(d.Get("priority").(int)),
		Skills:    util.BuildSdkDomainEntityRefArr(d, "skill_ids"),
		Language:  util.BuildSdkDomainEntityRef(d, "language_id"),
		FromName:  platformclientv2.String(d.Get("from_name").(string)),
		FromEmail: buildFromEmail(d),
		Flow:      util.BuildSdkDomainEntityRef(d, "flow_id"),
		AutoBcc:   buildAutoBccEmailAddresses(d),
		SpamFlow:  util.BuildSdkDomainEntityRef(d, "spam_flow_id"),
	}

	if d.Get("history_inclusion") != "" {
		inboundRoute.HistoryInclusion = platformclientv2.String(d.Get("history_inclusion").(string))
	}
	if d.Get("allow_multiple_actions") != "" {
		inboundRoute.AllowMultipleActions = platformclientv2.Bool(d.Get("allow_multiple_actions").(bool))
	}
	return inboundRoute
}

// Build Functions

func buildFromEmail(d *schema.ResourceData) *string {
	if d.Get("from_email") != "" {
		return platformclientv2.String(d.Get("from_email").(string))
	}
	return nil
}

func buildAutoBccEmailAddresses(d *schema.ResourceData) *[]platformclientv2.Emailaddress {
	if bccAddresses := d.Get("auto_bcc"); bccAddresses != nil {
		bccAddressList := bccAddresses.(*schema.Set).List()
		sdkEmails := make([]platformclientv2.Emailaddress, len(bccAddressList))
		for i, configBcc := range bccAddressList {
			bccMap := configBcc.(map[string]interface{})
			bccEmail := bccMap["email"].(string)
			bccName := bccMap["name"].(string)

			sdkEmails[i] = platformclientv2.Emailaddress{
				Email: &bccEmail,
				Name:  &bccName,
			}
		}
		return &sdkEmails
	}
	return nil
}

func buildReplyEmailAddress(domainID string, routeID string) *platformclientv2.Queueemailaddress {
	// For some reason the SDK expects a pointer to a pointer for this property
	inboundRoute := &platformclientv2.Inboundroute{
		Id: &routeID,
	}
	result := platformclientv2.Queueemailaddress{
		Domain: &platformclientv2.Domainentityref{Id: &domainID},
		Route:  &inboundRoute,
	}
	return &result
}

// Flatten Functions

func flattenAutoBccEmailAddress(emailAddress *[]platformclientv2.Emailaddress) []interface{} {
	if len(*emailAddress) == 0 {
		return nil
	}

	var emailAddressList []interface{}
	for _, emailAddress := range *emailAddress {
		emailAddressMap := make(map[string]interface{})

		resourcedata.SetMapValueIfNotNil(emailAddressMap, "email", emailAddress.Email)
		resourcedata.SetMapValueIfNotNil(emailAddressMap, "name", emailAddress.Name)

		emailAddressList = append(emailAddressList, emailAddressMap)
	}

	return emailAddressList
}

func flattenReplyEmailAddress(settings platformclientv2.Queueemailaddress) map[string]interface{} {
	settingsMap := make(map[string]interface{})
	resourcedata.SetMapReferenceValueIfNotNil(settingsMap, "domain_id", settings.Domain)

	if settings.Route != nil {
		route := *settings.Route
		settingsMap["route_id"] = *route.Id
	}

	return settingsMap
}

// Helper Functions

func validateSdkReplyEmailAddress(d *schema.ResourceData) (bool, error) {
	replyEmailAddress := d.Get("reply_email_address").([]interface{})
	if len(replyEmailAddress) > 0 {
		settingsMap := replyEmailAddress[0].(map[string]interface{})

		routeID := settingsMap["route_id"].(string)
		selfReferenceRoute := settingsMap["self_reference_route"].(bool)

		if selfReferenceRoute && routeID != "" {
			return true, fmt.Errorf("can not set a reply email address route id directly, if the self_reference_route value is set to true")
		}

		if !selfReferenceRoute && routeID == "" {
			return true, fmt.Errorf("you must provide reply email address route id if the self_reference_route value is set to false")
		}
		return true, nil
	}
	return false, nil
}

func extractReplyEmailAddressValue(d *schema.ResourceData) (string, string, bool) {
	replyEmailAddress := d.Get("reply_email_address").([]interface{})
	if len(replyEmailAddress) > 0 {
		settingsMap, ok := replyEmailAddress[0].(map[string]interface{})
		if !ok {
			return "", "", false
		}

		return settingsMap["domain_id"].(string), settingsMap["route_id"].(string), settingsMap["self_reference_route"].(bool)
	}

	return "", "", false
}

func isSelfReferenceRouteSet(d *schema.ResourceData) bool {
	replyEmailAddress := d.Get("reply_email_address").([]interface{})
	if len(replyEmailAddress) > 0 {
		settingsMap, ok := replyEmailAddress[0].(map[string]interface{})
		if !ok {
			return false
		}
		return settingsMap["self_reference_route"].(bool)
	}

	return false
}

func importRoutingEmailRoute(_ context.Context, d *schema.ResourceData, _ interface{}) ([]*schema.ResourceData, error) {
	// Import must specify domain ID and route ID
	idParts := strings.Split(d.Id(), "/")
	if len(idParts) < 2 {
		return nil, fmt.Errorf("invalid email route import ID %s", d.Id())
	}
	_ = d.Set("domain_id", idParts[0])
	d.SetId(idParts[1])
	return []*schema.ResourceData{d}, nil
}

func GenerateRoutingEmailRouteResource(
	resourceLabel string,
	domainID string,
	pattern string,
	fromName string,
	otherAttrs ...string) string {
	return fmt.Sprintf(`resource "genesyscloud_routing_email_route" "%s" {
            domain_id = %s
            pattern = "%s"
            from_name = "%s"
            %s
        }
        `, resourceLabel, domainID, pattern, fromName, strings.Join(otherAttrs, "\n"))
<<<<<<< HEAD
}

func mergeIntoExistingMap(target, source map[string][]platformclientv2.Inboundroute) {
	for key, routes := range source {
		target[key] = append(target[key], routes...)
	}
=======
>>>>>>> 9a712a18
}<|MERGE_RESOLUTION|>--- conflicted
+++ resolved
@@ -8,11 +8,7 @@
 	"terraform-provider-genesyscloud/genesyscloud/util/resourcedata"
 
 	"github.com/hashicorp/terraform-plugin-sdk/v2/helper/schema"
-<<<<<<< HEAD
-	"github.com/mypurecloud/platform-client-sdk-go/v152/platformclientv2"
-=======
 	"github.com/mypurecloud/platform-client-sdk-go/v154/platformclientv2"
->>>>>>> 9a712a18
 )
 
 /*
@@ -191,13 +187,4 @@
             %s
         }
         `, resourceLabel, domainID, pattern, fromName, strings.Join(otherAttrs, "\n"))
-<<<<<<< HEAD
-}
-
-func mergeIntoExistingMap(target, source map[string][]platformclientv2.Inboundroute) {
-	for key, routes := range source {
-		target[key] = append(target[key], routes...)
-	}
-=======
->>>>>>> 9a712a18
 }