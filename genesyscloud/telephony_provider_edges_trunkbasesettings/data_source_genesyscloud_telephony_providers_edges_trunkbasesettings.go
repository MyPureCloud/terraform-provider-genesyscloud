--- conflicted
+++ resolved
@@ -20,21 +20,12 @@
 	var (
 		sdkConfig = m.(*provider.ProviderMeta).ClientConfig
 		proxy     = getTrunkBaseSettingProxy(sdkConfig)
-<<<<<<< HEAD
 
 		name          = d.Get("name").(string)
 		notFoundError = fmt.Errorf("no trunkbase settings found with name '%s'", name)
 		response      *platformclientv2.APIResponse
 	)
 
-=======
-
-		name          = d.Get("name").(string)
-		notFoundError = fmt.Errorf("no trunkbase settings found with name '%s'", name)
-		response      *platformclientv2.APIResponse
-	)
-
->>>>>>> 12d947f3
 	retryErr := util.WithRetries(ctx, 15*time.Second, func() *retry.RetryError {
 		trunkBaseSettings, resp, getErr := proxy.GetAllTrunkBaseSettingWithName(ctx, name)
 		response = resp
