--- conflicted
+++ resolved
@@ -3,7 +3,6 @@
 import (
 	"context"
 	"fmt"
-	"github.com/mypurecloud/platform-client-sdk-go/v152/platformclientv2"
 	"terraform-provider-genesyscloud/genesyscloud/provider"
 	"terraform-provider-genesyscloud/genesyscloud/util"
 	"time"
@@ -20,21 +19,12 @@
 	var (
 		sdkConfig = m.(*provider.ProviderMeta).ClientConfig
 		proxy     = getTrunkBaseSettingProxy(sdkConfig)
-<<<<<<< HEAD
 
 		name          = d.Get("name").(string)
 		notFoundError = fmt.Errorf("no trunkbase settings found with name '%s'", name)
 		response      *platformclientv2.APIResponse
 	)
 
-=======
-
-		name          = d.Get("name").(string)
-		notFoundError = fmt.Errorf("no trunkbase settings found with name '%s'", name)
-		response      *platformclientv2.APIResponse
-	)
-
->>>>>>> 9a712a18
 	retryErr := util.WithRetries(ctx, 15*time.Second, func() *retry.RetryError {
 		trunkBaseSettings, resp, getErr := proxy.GetAllTrunkBaseSettingWithName(ctx, name)
 		response = resp
