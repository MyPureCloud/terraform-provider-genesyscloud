--- conflicted
+++ resolved
@@ -293,8 +293,7 @@
 	}
 
 	for _, tbs := range *trunkBaseSettings {
-<<<<<<< HEAD
-		resources[*tbs.Id] = &resourceExporter.ResourceMeta{Name: *tbs.Name}
+		resources[*tbs.Id] = &resourceExporter.ResourceMeta{BlockLabel: *tbs.Name}
 		// When exporting managed sites, they must automatically be exported as data source
 		// Managed sites are added to the ExportAsData []string in resource_exporter
 		if tfexporter_state.IsExporterActive() {
@@ -302,9 +301,6 @@
 				resourceExporter.AddDataSourceItems(resourceName, *tbs.Name)
 			}
 		}
-=======
-		resources[*tbs.Id] = &resourceExporter.ResourceMeta{BlockLabel: *tbs.Name}
->>>>>>> 9192df29
 	}
 
 	return resources, nil
