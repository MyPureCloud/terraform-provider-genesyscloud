package genesyscloud

import (
	"fmt"
	"strconv"
	"testing"

	"github.com/google/uuid"
	"github.com/hashicorp/terraform-plugin-sdk/v2/helper/resource"
	"github.com/hashicorp/terraform-plugin-sdk/v2/terraform"
	"github.com/mypurecloud/platform-client-sdk-go/v115/platformclientv2"
)

func TestAccResourceAuthDivisionBasic(t *testing.T) {
	var (
		divResource1 = "auth-division1"
		divName1     = "Terraform Div-" + uuid.NewString()
		divName2     = "Terraform Div-" + uuid.NewString()
		divDesc1     = "Terraform test division"
	)
	resource.Test(t, resource.TestCase{
		PreCheck:          func() { TestAccPreCheck(t) },
		ProviderFactories: GetProviderFactories(providerResources, providerDataSources),
		Steps: []resource.TestStep{
			{
				// Create
				Config: GenerateAuthDivisionResource(
					divResource1,
					divName1,
					NullValue, // No description
					NullValue, // Not home division
				),
				Check: resource.ComposeTestCheckFunc(
					resource.TestCheckResourceAttr("genesyscloud_auth_division."+divResource1, "name", divName1),
					resource.TestCheckResourceAttr("genesyscloud_auth_division."+divResource1, "description", ""),
				),
			},
			{
				// Update with a new name and description
				Config: GenerateAuthDivisionResource(
					divResource1,
					divName2,
					strconv.Quote(divDesc1),
					NullValue, // Not home division
				),
				Check: resource.ComposeTestCheckFunc(
					resource.TestCheckResourceAttr("genesyscloud_auth_division."+divResource1, "name", divName2),
					resource.TestCheckResourceAttr("genesyscloud_auth_division."+divResource1, "description", divDesc1),
				),
			},
			{
				// Import/Read
				ResourceName:      "genesyscloud_auth_division." + divResource1,
				ImportState:       true,
				ImportStateVerify: true,
			},
		},
		CheckDestroy: testVerifyDivisionsDestroyed,
	})
}

func TestAccResourceAuthDivisionHome(t *testing.T) {
	var (
		divHomeRes  = "auth-division-home"
		divHomeName = "New Home"
		homeDesc    = "Home"
		homeDesc2   = "Home Division"
	)

	resource.Test(t, resource.TestCase{
		PreCheck:          func() { TestAccPreCheck(t) },
		ProviderFactories: GetProviderFactories(providerResources, providerDataSources),
		Steps: []resource.TestStep{
			{
				// Set home division description
				Config: GenerateAuthDivisionResource(
					divHomeRes,
					divHomeName,
					strconv.Quote(homeDesc),
					TrueValue, // Home division
				),
				Check: resource.ComposeTestCheckFunc(
					resource.TestCheckResourceAttr("genesyscloud_auth_division."+divHomeRes, "name", divHomeName),
					resource.TestCheckResourceAttr("genesyscloud_auth_division."+divHomeRes, "description", homeDesc),
					validateHomeDivisionID("genesyscloud_auth_division."+divHomeRes),
				),
			},
			{
				// Set home division description again (applying twice to allow for desc to update)
				Config: GenerateAuthDivisionResource(
					divHomeRes,
					divHomeName,
					strconv.Quote(homeDesc2),
					TrueValue, // Home division
				),
			},
			{
				// Set home division description again
				Config: GenerateAuthDivisionResource(
					divHomeRes,
					divHomeName,
					strconv.Quote(homeDesc2),
					TrueValue, // Home division
				),
				Check: resource.ComposeTestCheckFunc(
					resource.TestCheckResourceAttr("genesyscloud_auth_division."+divHomeRes, "name", divHomeName),
					resource.TestCheckResourceAttr("genesyscloud_auth_division."+divHomeRes, "description", homeDesc2),
				),
			},
			{
				// Import/Read
				ResourceName:      "genesyscloud_auth_division." + divHomeRes,
				ImportState:       true,
				ImportStateVerify: true,
			},
		},
		CheckDestroy: testVerifyDivisionsDestroyed,
	})
}

<<<<<<< HEAD
func generateAuthDivisionBasic(resourceID string, name string) string {
	return generateAuthDivisionResource(resourceID, name, NullValue, FalseValue)
}

func generateAuthDivisionResource(
	resourceID string,
	name string,
	description string,
	home string) string {
	return fmt.Sprintf(`resource "genesyscloud_auth_division" "%s" {
		name = "%s"
		description = %s
		home = %s
	}
	`, resourceID, name, description, home)
}

=======
>>>>>>> 9190618f
func testVerifyDivisionsDestroyed(state *terraform.State) error {
	authAPI := platformclientv2.NewAuthorizationApi()
	for _, rs := range state.RootModule().Resources {
		if rs.Type != "genesyscloud_auth_division" {
			continue
		}

		if rs.Primary.Attributes["home"] == "true" {
			// We do not delete home divisions
			continue
		}

		division, resp, err := authAPI.GetAuthorizationDivision(rs.Primary.ID, false)
		if division != nil {
			return fmt.Errorf("Division (%s) still exists", rs.Primary.ID)
		} else if IsStatus404(resp) {
			// Division not found as expected
			continue
		} else {
			// Unexpected error
			return fmt.Errorf("Unexpected error: %s", err)
		}
	}
	// Success. All divisions destroyed
	return nil
}

func validateHomeDivisionID(divResourceName string) resource.TestCheckFunc {
	return func(state *terraform.State) error {
		divResource, ok := state.RootModule().Resources[divResourceName]
		if !ok {
			return fmt.Errorf("Failed to find division %s in state", divResourceName)
		}
		divID := divResource.Primary.ID
		homeDivID, err := getHomeDivisionID()
		if err != nil {
			return fmt.Errorf("%v", err)
		}

		if divID != homeDivID {
			return fmt.Errorf("Resource %s division ID %s not equal to home division ID %s", divResourceName, divID, homeDivID)
		}
		return nil
	}
}<|MERGE_RESOLUTION|>--- conflicted
+++ resolved
@@ -118,26 +118,6 @@
 	})
 }
 
-<<<<<<< HEAD
-func generateAuthDivisionBasic(resourceID string, name string) string {
-	return generateAuthDivisionResource(resourceID, name, NullValue, FalseValue)
-}
-
-func generateAuthDivisionResource(
-	resourceID string,
-	name string,
-	description string,
-	home string) string {
-	return fmt.Sprintf(`resource "genesyscloud_auth_division" "%s" {
-		name = "%s"
-		description = %s
-		home = %s
-	}
-	`, resourceID, name, description, home)
-}
-
-=======
->>>>>>> 9190618f
 func testVerifyDivisionsDestroyed(state *terraform.State) error {
 	authAPI := platformclientv2.NewAuthorizationApi()
 	for _, rs := range state.RootModule().Resources {
