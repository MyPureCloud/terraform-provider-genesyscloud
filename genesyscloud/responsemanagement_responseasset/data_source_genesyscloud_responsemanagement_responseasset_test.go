--- conflicted
+++ resolved
@@ -2,11 +2,7 @@
 
 import (
 	"fmt"
-<<<<<<< HEAD
-=======
-	"log"
 	"path/filepath"
->>>>>>> dcfa0b43
 	"terraform-provider-genesyscloud/genesyscloud/provider"
 	"terraform-provider-genesyscloud/genesyscloud/util"
 	"testing"
@@ -18,11 +14,7 @@
 	var (
 		resourceId   = "resp_asset"
 		testDirName  = "test_responseasset_data"
-<<<<<<< HEAD
-		fileName     = fmt.Sprintf("%s/yeti-img-asset.png", testDirName)
-=======
-		fileName     = filepath.Join(testDirName, "yeti-img.png")
->>>>>>> dcfa0b43
+		fileName     = filepath.Join(testDirName, "yeti-img-asset.png")
 		dataSourceId = "resp_asset_data"
 	)
 	cleanupResponseAssets("yeti")
