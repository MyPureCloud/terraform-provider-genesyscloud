--- conflicted
+++ resolved
@@ -153,11 +153,7 @@
 
 // getRespManagementRespAssetByIdFn is an implementation of the function to get a Genesys Cloud responsemanagement responseasset by Id
 func getRespManagementRespAssetByIdFn(ctx context.Context, p *responsemanagementResponseassetProxy, id string) (*platformclientv2.Responseasset, *platformclientv2.APIResponse, error) {
-<<<<<<< HEAD
-	asset := rc.GetCacheItem(p.assetCache, id)
-=======
-	asset := rc.GetCache(p.assetCache, id)
->>>>>>> a2f9e7d9
+  asset := rc.GetCacheItem(p.assetCache, id)
 	if asset != nil {
 		return asset, nil, nil
 	}
