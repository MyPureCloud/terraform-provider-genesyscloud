package genesyscloud

import (
	"context"
	"fmt"
	"strconv"
	"strings"
	"terraform-provider-genesyscloud/genesyscloud/provider"
	routingUtilization "terraform-provider-genesyscloud/genesyscloud/routing_utilization"
	routingUtilizationLabel "terraform-provider-genesyscloud/genesyscloud/routing_utilization_label"
	"terraform-provider-genesyscloud/genesyscloud/util"
	"testing"
	"time"

	"github.com/google/uuid"
	"github.com/hashicorp/terraform-plugin-sdk/v2/helper/resource"
	"github.com/hashicorp/terraform-plugin-sdk/v2/helper/retry"
	"github.com/hashicorp/terraform-plugin-sdk/v2/terraform"
<<<<<<< HEAD
	"github.com/mypurecloud/platform-client-sdk-go/v131/platformclientv2"
=======
	"github.com/mypurecloud/platform-client-sdk-go/v133/platformclientv2"
>>>>>>> ce2433e3
)

func TestAccResourceUserBasic(t *testing.T) {
	t.Parallel()
	var (
		userResource1 = "test-user1"
		userResource2 = "test-user2"
		email1        = "terraform-" + uuid.NewString() + "@user.com"
		email2        = "terraform-" + uuid.NewString() + "@user.com"
		email3        = "terraform-" + uuid.NewString() + "@user.com"
		userName1     = "John Terraform"
		userName2     = "Jim Terraform"
		stateActive   = "active"
		stateInactive = "inactive"
		title1        = "Senior Director"
		title2        = "Project Manager"
		department1   = "Development"
		department2   = "Project Management"
		profileSkill1 = "Java"
		profileSkill2 = "Go"
		cert1         = "AWS Dev"
		cert2         = "AWS Architect"
	)

	resource.Test(t, resource.TestCase{
		PreCheck:          func() { util.TestAccPreCheck(t) },
		ProviderFactories: provider.GetProviderFactories(providerResources, providerDataSources),
		Steps: []resource.TestStep{
			{
				// Create
				Config: GenerateUserResource(
					userResource1,
					email1,
					userName1,
					util.NullValue, // Defaults to active
					strconv.Quote(title1),
					strconv.Quote(department1),
					util.NullValue, // No manager
					util.NullValue, // Default acdAutoAnswer
					"",             // No profile skills
					"",             // No certs
				),
				Check: resource.ComposeTestCheckFunc(
					resource.TestCheckResourceAttr("genesyscloud_user."+userResource1, "email", email1),
					resource.TestCheckResourceAttr("genesyscloud_user."+userResource1, "name", userName1),
					resource.TestCheckResourceAttr("genesyscloud_user."+userResource1, "state", stateActive),
					resource.TestCheckResourceAttr("genesyscloud_user."+userResource1, "title", title1),
					resource.TestCheckResourceAttr("genesyscloud_user."+userResource1, "department", department1),
					resource.TestCheckNoResourceAttr("genesyscloud_user."+userResource1, "password.%"),
					resource.TestCheckResourceAttr("genesyscloud_user."+userResource1, "manager", ""),
					resource.TestCheckResourceAttr("genesyscloud_user."+userResource1, "acd_auto_answer", "false"),
					resource.TestCheckNoResourceAttr("genesyscloud_user."+userResource1, "profile_skills.%"),
					resource.TestCheckNoResourceAttr("genesyscloud_user."+userResource1, "certifications.%"),
					provider.TestDefaultHomeDivision("genesyscloud_user."+userResource1),
				),
			},
			{
				// Update
				Config: GenerateUserResource(
					userResource1,
					email2,
					userName2,
					strconv.Quote(stateInactive),
					strconv.Quote(title2),
					strconv.Quote(department2),
					util.NullValue, // No manager
					util.TrueValue, // AcdAutoAnswer
					strconv.Quote(profileSkill1),
					strconv.Quote(cert1),
				),
				Check: resource.ComposeTestCheckFunc(
					resource.TestCheckResourceAttr("genesyscloud_user."+userResource1, "email", email2),
					resource.TestCheckResourceAttr("genesyscloud_user."+userResource1, "name", userName2),
					resource.TestCheckResourceAttr("genesyscloud_user."+userResource1, "state", stateInactive),
					resource.TestCheckResourceAttr("genesyscloud_user."+userResource1, "title", title2),
					resource.TestCheckResourceAttr("genesyscloud_user."+userResource1, "department", department2),
					resource.TestCheckResourceAttr("genesyscloud_user."+userResource1, "manager", ""),
					resource.TestCheckResourceAttr("genesyscloud_user."+userResource1, "acd_auto_answer", "true"),
					resource.TestCheckResourceAttr("genesyscloud_user."+userResource1, "profile_skills.0", profileSkill1),
					resource.TestCheckResourceAttr("genesyscloud_user."+userResource1, "certifications.0", cert1),
					provider.TestDefaultHomeDivision("genesyscloud_user."+userResource1),
				),
			},
			{
				// Create another user and set manager as existing user
				Config: GenerateUserResource(
					userResource1,
					email2,
					userName2,
					strconv.Quote(stateInactive),
					strconv.Quote(title2),
					strconv.Quote(department2),
					util.NullValue,  // No manager
					util.FalseValue, // AcdAutoAnswer
					strconv.Quote(profileSkill2),
					strconv.Quote(cert2),
				) + GenerateUserResource(
					userResource2,
					email3,
					userName1,
					util.NullValue, // Active
					strconv.Quote(title1),
					strconv.Quote(department1),
					"genesyscloud_user."+userResource1+".id",
					util.TrueValue, // AcdAutoAnswer
					strconv.Quote(profileSkill1),
					strconv.Quote(cert1),
				),
				Check: resource.ComposeTestCheckFunc(
					resource.TestCheckResourceAttr("genesyscloud_user."+userResource2, "email", email3),
					resource.TestCheckResourceAttr("genesyscloud_user."+userResource2, "name", userName1),
					resource.TestCheckResourceAttrPair("genesyscloud_user."+userResource2, "manager", "genesyscloud_user."+userResource1, "id"),
					resource.TestCheckResourceAttr("genesyscloud_user."+userResource1, "manager", ""),
					resource.TestCheckResourceAttr("genesyscloud_user."+userResource1, "profile_skills.0", profileSkill2),
					resource.TestCheckResourceAttr("genesyscloud_user."+userResource1, "certifications.0", cert2),
				),
			},
			{
				// Remove manager and update profile skills/certs
				Config: GenerateUserResource(
					userResource2,
					email3,
					userName1,
					util.NullValue, // Active
					strconv.Quote(title1),
					strconv.Quote(department1),
					util.NullValue,
					util.FalseValue, // AcdAutoAnswer
					"",              // No profile skills
					"",              // No certs
				),
				Check: resource.ComposeTestCheckFunc(
					resource.TestCheckResourceAttr("genesyscloud_user."+userResource2, "email", email3),
					resource.TestCheckResourceAttr("genesyscloud_user."+userResource2, "name", userName1),
					resource.TestCheckResourceAttr("genesyscloud_user."+userResource2, "manager", ""),
					resource.TestCheckNoResourceAttr("genesyscloud_user."+userResource2, "profile_skills.%"),
					resource.TestCheckNoResourceAttr("genesyscloud_user."+userResource2, "certifications.%"),
				),
			},
			{
				// Import/Read
				ResourceName:      "genesyscloud_user." + userResource2,
				ImportState:       true,
				ImportStateVerify: true,
			},
		},
		CheckDestroy: testVerifyUsersDestroyed,
	})
}

func generateUserWithCustomAttrs(resourceID string, email string, name string, attrs ...string) string {
	return fmt.Sprintf(`resource "genesyscloud_user" "%s" {
		email = "%s"
		name = "%s"
		%s
	}
	`, resourceID, email, name, strings.Join(attrs, "\n"))
}

func TestAccResourceUserAddresses(t *testing.T) {
	t.Parallel()
	var (
		addrUserResource1 = "test-user-addr"
		addrUserName      = "Nancy Terraform"
		addrEmail1        = "terraform-" + uuid.NewString() + "@user.com"
		addrEmail2        = "terraform-" + uuid.NewString() + "@user.com"
		addrEmail3        = "terraform-" + uuid.NewString() + "@user.com"
		addrPhone1        = "+13174269078"
		addrPhone2        = "+441434634996"
		addrPhoneExt      = "1234"
		phoneMediaType    = "PHONE"
		smsMediaType      = "SMS"
		addrTypeWork      = "WORK"
		addrTypeHome      = "HOME"
	)

	resource.Test(t, resource.TestCase{
		PreCheck:          func() { util.TestAccPreCheck(t) },
		ProviderFactories: provider.GetProviderFactories(providerResources, providerDataSources),
		Steps: []resource.TestStep{
			{
				// Create
				Config: generateUserWithCustomAttrs(
					addrUserResource1,
					addrEmail1,
					addrUserName,
					generateUserAddresses(
						generateUserPhoneAddress(
							strconv.Quote(addrPhone1),
							util.NullValue, // Default to type PHONE
							util.NullValue, // Default to type WORK
							util.NullValue, // No extension
						),
						generateUserEmailAddress(
							strconv.Quote(addrEmail2),
							strconv.Quote(addrTypeHome),
						),
					),
				),
				Check: resource.ComposeTestCheckFunc(
					resource.TestCheckResourceAttr("genesyscloud_user."+addrUserResource1, "email", addrEmail1),
					resource.TestCheckResourceAttr("genesyscloud_user."+addrUserResource1, "name", addrUserName),
					resource.TestCheckResourceAttr("genesyscloud_user."+addrUserResource1, "addresses.0.phone_numbers.0.number", addrPhone1),
					resource.TestCheckResourceAttr("genesyscloud_user."+addrUserResource1, "addresses.0.phone_numbers.0.media_type", phoneMediaType),
					resource.TestCheckResourceAttr("genesyscloud_user."+addrUserResource1, "addresses.0.phone_numbers.0.type", addrTypeWork),
					resource.TestCheckResourceAttr("genesyscloud_user."+addrUserResource1, "addresses.0.other_emails.0.address", addrEmail2),
					resource.TestCheckResourceAttr("genesyscloud_user."+addrUserResource1, "addresses.0.other_emails.0.type", addrTypeHome),
				),
			},
			{
				// Import/Read
				ResourceName:      "genesyscloud_user." + addrUserResource1,
				ImportState:       true,
				ImportStateVerify: true,
			},
			{
				// Update phone number and other email attributes
				Config: generateUserWithCustomAttrs(
					addrUserResource1,
					addrEmail1,
					addrUserName,
					generateUserAddresses(
						generateUserPhoneAddress(
							strconv.Quote(addrPhone2),
							strconv.Quote(smsMediaType),
							strconv.Quote(addrTypeHome),
							strconv.Quote(addrPhoneExt),
						),
						generateUserEmailAddress(
							strconv.Quote(addrEmail3),
							strconv.Quote(addrTypeWork),
						),
					),
				),
				Check: resource.ComposeTestCheckFunc(
					resource.TestCheckResourceAttr("genesyscloud_user."+addrUserResource1, "email", addrEmail1),
					resource.TestCheckResourceAttr("genesyscloud_user."+addrUserResource1, "name", addrUserName),
					resource.TestCheckResourceAttr("genesyscloud_user."+addrUserResource1, "addresses.0.phone_numbers.0.number", addrPhone2),
					resource.TestCheckResourceAttr("genesyscloud_user."+addrUserResource1, "addresses.0.phone_numbers.0.media_type", smsMediaType),
					resource.TestCheckResourceAttr("genesyscloud_user."+addrUserResource1, "addresses.0.phone_numbers.0.type", addrTypeHome),
					resource.TestCheckResourceAttr("genesyscloud_user."+addrUserResource1, "addresses.0.phone_numbers.0.extension", addrPhoneExt),
					resource.TestCheckResourceAttr("genesyscloud_user."+addrUserResource1, "addresses.0.other_emails.0.address", addrEmail3),
					resource.TestCheckResourceAttr("genesyscloud_user."+addrUserResource1, "addresses.0.other_emails.0.type", addrTypeWork),
				),
			},
		},
		CheckDestroy: testVerifyUsersDestroyed,
	})
}

func TestAccResourceUserPhone(t *testing.T) {
	t.Parallel()
	var (
		addrUserResource1 = "test-user-addr"
		addrUserName      = "Nancy Terraform"
		addrEmail1        = "terraform-" + uuid.NewString() + "@user.com"
		addrPhone1        = "+13173271898"
		addrPhone2        = "+13173271899"
		addrExt1          = "353"
		phoneMediaType    = "PHONE"
		addrTypeWork      = "WORK"
	)

	resource.Test(t, resource.TestCase{
		PreCheck:          func() { util.TestAccPreCheck(t) },
		ProviderFactories: provider.GetProviderFactories(providerResources, providerDataSources),
		Steps: []resource.TestStep{
			{
				// Create
				Config: generateUserWithCustomAttrs(
					addrUserResource1,
					addrEmail1,
					addrUserName,
					generateUserAddresses(
						generateUserPhoneAddress(
							util.NullValue,            // number
							util.NullValue,            // Default to type PHONE
							util.NullValue,            // Default to type WORK
							strconv.Quote(addrPhone1), // extension
						),
					),
				),
				Check: resource.ComposeTestCheckFunc(
					resource.TestCheckResourceAttr("genesyscloud_user."+addrUserResource1, "email", addrEmail1),
					resource.TestCheckResourceAttr("genesyscloud_user."+addrUserResource1, "name", addrUserName),
					resource.TestCheckResourceAttr("genesyscloud_user."+addrUserResource1, "addresses.0.phone_numbers.0.extension", addrPhone1),
					resource.TestCheckResourceAttr("genesyscloud_user."+addrUserResource1, "addresses.0.phone_numbers.0.media_type", phoneMediaType),
					resource.TestCheckResourceAttr("genesyscloud_user."+addrUserResource1, "addresses.0.phone_numbers.0.type", addrTypeWork),
				),
			},
			{
				Config: generateUserWithCustomAttrs(
					addrUserResource1,
					addrEmail1,
					addrUserName,
					generateUserAddresses(
						generateUserPhoneAddress(
							util.NullValue,            // number
							util.NullValue,            // Default to type PHONE
							util.NullValue,            // Default to type WORK
							strconv.Quote(addrPhone2), // extension
						),
					),
				),
				Check: resource.ComposeTestCheckFunc(
					resource.TestCheckResourceAttr("genesyscloud_user."+addrUserResource1, "email", addrEmail1),
					resource.TestCheckResourceAttr("genesyscloud_user."+addrUserResource1, "name", addrUserName),
					resource.TestCheckResourceAttr("genesyscloud_user."+addrUserResource1, "addresses.0.phone_numbers.0.extension", addrPhone2),
					resource.TestCheckResourceAttr("genesyscloud_user."+addrUserResource1, "addresses.0.phone_numbers.0.media_type", phoneMediaType),
					resource.TestCheckResourceAttr("genesyscloud_user."+addrUserResource1, "addresses.0.phone_numbers.0.type", addrTypeWork),
				),
			},
			{
				Config: generateUserWithCustomAttrs(
					addrUserResource1,
					addrEmail1,
					addrUserName,
					generateUserAddresses(
						generateUserPhoneAddress(
							strconv.Quote(addrPhone2), // number
							util.NullValue,            // Default to type PHONE
							util.NullValue,            // Default to type WORK
							util.NullValue,            // extension
						),
					),
				),
				Check: resource.ComposeTestCheckFunc(
					resource.TestCheckResourceAttr("genesyscloud_user."+addrUserResource1, "email", addrEmail1),
					resource.TestCheckResourceAttr("genesyscloud_user."+addrUserResource1, "name", addrUserName),
					resource.TestCheckResourceAttr("genesyscloud_user."+addrUserResource1, "addresses.0.phone_numbers.0.number", addrPhone2),
					resource.TestCheckResourceAttr("genesyscloud_user."+addrUserResource1, "addresses.0.phone_numbers.0.media_type", phoneMediaType),
					resource.TestCheckResourceAttr("genesyscloud_user."+addrUserResource1, "addresses.0.phone_numbers.0.type", addrTypeWork),
				),
			},
			{
				Config: generateUserWithCustomAttrs(
					addrUserResource1,
					addrEmail1,
					addrUserName,
					generateUserAddresses(
						generateUserPhoneAddress(
							strconv.Quote(addrPhone2), // number
							util.NullValue,            // Default to type PHONE
							util.NullValue,            // Default to type WORK
							strconv.Quote(addrExt1),   // extension
						),
					),
				),
				Check: resource.ComposeTestCheckFunc(
					resource.TestCheckResourceAttr("genesyscloud_user."+addrUserResource1, "email", addrEmail1),
					resource.TestCheckResourceAttr("genesyscloud_user."+addrUserResource1, "name", addrUserName),
					resource.TestCheckResourceAttr("genesyscloud_user."+addrUserResource1, "addresses.0.phone_numbers.0.number", addrPhone2),
					resource.TestCheckResourceAttr("genesyscloud_user."+addrUserResource1, "addresses.0.phone_numbers.0.extension", addrExt1),
					resource.TestCheckResourceAttr("genesyscloud_user."+addrUserResource1, "addresses.0.phone_numbers.0.media_type", phoneMediaType),
					resource.TestCheckResourceAttr("genesyscloud_user."+addrUserResource1, "addresses.0.phone_numbers.0.type", addrTypeWork),
				),
			},
		},
		CheckDestroy: testVerifyUsersDestroyed,
	})
}

func TestAccResourceUserSkills(t *testing.T) {
	t.Parallel()
	var (
		userResource1  = "test-user"
		email1         = "terraform-" + uuid.NewString() + "@user.com"
		userName1      = "Skill Terraform"
		skillResource1 = "test-skill-1"
		skillResource2 = "test-skill-2"
		skillName1     = "skill1-" + uuid.NewString()
		skillName2     = "skill2-" + uuid.NewString()
		proficiency1   = "1.5"
		proficiency2   = "2.5"
	)

	resource.Test(t, resource.TestCase{
		PreCheck:          func() { util.TestAccPreCheck(t) },
		ProviderFactories: provider.GetProviderFactories(providerResources, providerDataSources),
		Steps: []resource.TestStep{
			{
				// Create user with 1 skill
				Config: generateUserWithCustomAttrs(
					userResource1,
					email1,
					userName1,
					generateUserRoutingSkill("genesyscloud_routing_skill."+skillResource1+".id", proficiency1),
				) + GenerateRoutingSkillResource(skillResource1, skillName1),
				Check: resource.ComposeTestCheckFunc(
					validateUserSkill("genesyscloud_user."+userResource1, "genesyscloud_routing_skill."+skillResource1, proficiency1),
				),
			},
			{
				// Create another skill and add to the user
				Config: generateUserWithCustomAttrs(
					userResource1,
					email1,
					userName1,
					generateUserRoutingSkill("genesyscloud_routing_skill."+skillResource1+".id", proficiency1),
					generateUserRoutingSkill("genesyscloud_routing_skill."+skillResource2+".id", proficiency2),
				) + GenerateRoutingSkillResource(
					skillResource1,
					skillName1,
				) + GenerateRoutingSkillResource(
					skillResource2,
					skillName2,
				),
				Check: resource.ComposeTestCheckFunc(
					validateUserSkill("genesyscloud_user."+userResource1, "genesyscloud_routing_skill."+skillResource1, proficiency1),
					validateUserSkill("genesyscloud_user."+userResource1, "genesyscloud_routing_skill."+skillResource2, proficiency2),
				),
			},
			{
				// Remove a skill from the user and modify proficiency
				Config: generateUserWithCustomAttrs(
					userResource1,
					email1,
					userName1,
					generateUserRoutingSkill("genesyscloud_routing_skill."+skillResource2+".id", proficiency1),
				) + GenerateRoutingSkillResource(
					skillResource2,
					skillName2,
				),
				Check: resource.ComposeTestCheckFunc(
					validateUserSkill("genesyscloud_user."+userResource1, "genesyscloud_routing_skill."+skillResource2, proficiency1),
				),
			},
			{
				// Remove all skills from the user
				Config: generateUserWithCustomAttrs(
					userResource1,
					email1,
					userName1,
					"routing_skills = []",
				),
				Check: resource.ComposeTestCheckFunc(
					resource.TestCheckNoResourceAttr("genesyscloud_user."+userResource1, "skills.%"),
				),
			},
		},
		CheckDestroy: testVerifyUsersDestroyed,
	})
}

func TestAccResourceUserLanguages(t *testing.T) {
	t.Parallel()
	var (
		userResource1 = "test-user"
		email1        = "terraform-" + uuid.NewString() + "@user.com"
		userName1     = "Lang Terraform"
		langResource1 = "test-lang-1"
		langResource2 = "test-lang-2"
		langName1     = "lang1-" + uuid.NewString()
		langName2     = "lang2-" + uuid.NewString()
		proficiency1  = "1"
		proficiency2  = "2"
	)

	resource.Test(t, resource.TestCase{
		PreCheck:          func() { util.TestAccPreCheck(t) },
		ProviderFactories: provider.GetProviderFactories(providerResources, providerDataSources),
		Steps: []resource.TestStep{
			{
				// Create user with 1 language
				Config: generateUserWithCustomAttrs(
					userResource1,
					email1,
					userName1,
					generateUserRoutingLang("genesyscloud_routing_language."+langResource1+".id", proficiency1),
				) + GenerateRoutingLanguageResource(langResource1, langName1),
				Check: resource.ComposeTestCheckFunc(
					validateUserLanguage("genesyscloud_user."+userResource1, "genesyscloud_routing_language."+langResource1, proficiency1),
				),
			},
			{
				// Create another language and add to the user
				Config: generateUserWithCustomAttrs(
					userResource1,
					email1,
					userName1,
					generateUserRoutingLang("genesyscloud_routing_language."+langResource1+".id", proficiency1),
					generateUserRoutingLang("genesyscloud_routing_language."+langResource2+".id", proficiency2),
				) + GenerateRoutingLanguageResource(
					langResource1,
					langName1,
				) + GenerateRoutingLanguageResource(
					langResource2,
					langName2,
				),
				Check: resource.ComposeTestCheckFunc(
					validateUserLanguage("genesyscloud_user."+userResource1, "genesyscloud_routing_language."+langResource1, proficiency1),
					validateUserLanguage("genesyscloud_user."+userResource1, "genesyscloud_routing_language."+langResource2, proficiency2),
				),
			},
			{
				// Remove a language from the user and modify proficiency
				Config: generateUserWithCustomAttrs(
					userResource1,
					email1,
					userName1,
					generateUserRoutingLang("genesyscloud_routing_language."+langResource2+".id", proficiency1),
				) + GenerateRoutingLanguageResource(
					langResource2,
					langName2,
				),
				Check: resource.ComposeTestCheckFunc(
					validateUserLanguage("genesyscloud_user."+userResource1, "genesyscloud_routing_language."+langResource2, proficiency1),
				),
			},
			{
				// Remove all languages from the user
				Config: generateUserWithCustomAttrs(
					userResource1,
					email1,
					userName1,
					"routing_languages = []",
				),
				Check: resource.ComposeTestCheckFunc(
					resource.TestCheckNoResourceAttr("genesyscloud_user."+userResource1, "routing_languages.%"),
					func(s *terraform.State) error {
						time.Sleep(30 * time.Second) // Wait for 30 seconds for proper deletion
						return nil
					},
				),
			},
		},
		CheckDestroy: testVerifyUsersDestroyed,
	})
}

func TestAccResourceUserLocations(t *testing.T) {
	t.Parallel()
	var (
		userResource1 = "test-user-loc"
		email         = "terraform-" + uuid.NewString() + "@user.com"
		userName      = "Loki Terraform"
		locResource1  = "test-location1"
		locResource2  = "test-location2"
		locName1      = "Terraform location" + uuid.NewString()
		locName2      = "Terraform location" + uuid.NewString()
		locNotes1     = "First floor"
		locNotes2     = "Second floor"
	)

	resource.Test(t, resource.TestCase{
		PreCheck:          func() { util.TestAccPreCheck(t) },
		ProviderFactories: provider.GetProviderFactories(providerResources, providerDataSources),
		Steps: []resource.TestStep{
			{
				// Create user with a location
				Config: generateUserWithCustomAttrs(
					userResource1,
					email,
					userName,
					generateUserLocation(
						"genesyscloud_location."+locResource1+".id",
						strconv.Quote(locNotes1),
					),
				) + GenerateLocationResourceBasic(locResource1, locName1),
				Check: resource.ComposeTestCheckFunc(
					resource.TestCheckResourceAttr("genesyscloud_user."+userResource1, "email", email),
					resource.TestCheckResourceAttrPair("genesyscloud_user."+userResource1, "locations.0.location_id", "genesyscloud_location."+locResource1, "id"),
					resource.TestCheckResourceAttr("genesyscloud_user."+userResource1, "locations.0.notes", locNotes1),
				),
			},
			{
				// Update with a new location
				Config: generateUserWithCustomAttrs(
					userResource1,
					email,
					userName,
					generateUserLocation(
						"genesyscloud_location."+locResource2+".id",
						strconv.Quote(locNotes2),
					),
				) + GenerateLocationResourceBasic(locResource2, locName2),
				Check: resource.ComposeTestCheckFunc(
					resource.TestCheckResourceAttr("genesyscloud_user."+userResource1, "email", email),
					resource.TestCheckResourceAttrPair("genesyscloud_user."+userResource1, "locations.0.location_id", "genesyscloud_location."+locResource2, "id"),
					resource.TestCheckResourceAttr("genesyscloud_user."+userResource1, "locations.0.notes", locNotes2),
				),
			},
		},
		CheckDestroy: testVerifyUsersDestroyed,
	})
}

func TestAccResourceUserEmployerInfo(t *testing.T) {
	t.Parallel()
	var (
		userResource1 = "test-user-info"
		userName      = "Info Terraform"
		email1        = "terraform-" + uuid.NewString() + "@user.com"
		empTypeFull   = "Full-time"
		empTypePart   = "Part-time"
		hireDate1     = "2010-05-06"
		hireDate2     = "1999-10-25"
		empID1        = "12345"
		empID2        = "abcde"
		offName1      = "John Smith"
		offName2      = "Johnny"
	)

	resource.Test(t, resource.TestCase{
		PreCheck:          func() { util.TestAccPreCheck(t) },
		ProviderFactories: provider.GetProviderFactories(providerResources, providerDataSources),
		Steps: []resource.TestStep{
			{
				// Create
				Config: generateUserWithCustomAttrs(
					userResource1,
					email1,
					userName,
					generateUserEmployerInfo(
						strconv.Quote(offName1), // Only set official name
						util.NullValue,
						util.NullValue,
						util.NullValue,
					),
				),
				Check: resource.ComposeTestCheckFunc(
					resource.TestCheckResourceAttr("genesyscloud_user."+userResource1, "email", email1),
					resource.TestCheckResourceAttr("genesyscloud_user."+userResource1, "name", userName),
					resource.TestCheckResourceAttr("genesyscloud_user."+userResource1, "employer_info.0.official_name", offName1),
					resource.TestCheckResourceAttr("genesyscloud_user."+userResource1, "employer_info.0.employee_id", ""),
					resource.TestCheckResourceAttr("genesyscloud_user."+userResource1, "employer_info.0.employee_type", ""),
					resource.TestCheckResourceAttr("genesyscloud_user."+userResource1, "employer_info.0.date_hire", ""),
				),
			},
			{
				// Update with other attributes
				Config: generateUserWithCustomAttrs(
					userResource1,
					email1,
					userName,
					generateUserEmployerInfo(
						util.NullValue,
						strconv.Quote(empID1),
						strconv.Quote(empTypeFull),
						strconv.Quote(hireDate1),
					),
				),
				Check: resource.ComposeTestCheckFunc(
					resource.TestCheckResourceAttr("genesyscloud_user."+userResource1, "email", email1),
					resource.TestCheckResourceAttr("genesyscloud_user."+userResource1, "name", userName),
					resource.TestCheckResourceAttr("genesyscloud_user."+userResource1, "employer_info.0.official_name", ""),
					resource.TestCheckResourceAttr("genesyscloud_user."+userResource1, "employer_info.0.employee_id", empID1),
					resource.TestCheckResourceAttr("genesyscloud_user."+userResource1, "employer_info.0.employee_type", empTypeFull),
					resource.TestCheckResourceAttr("genesyscloud_user."+userResource1, "employer_info.0.date_hire", hireDate1),
				),
			},
			{
				// Update all attributes
				Config: generateUserWithCustomAttrs(
					userResource1,
					email1,
					userName,
					generateUserEmployerInfo(
						strconv.Quote(offName2),
						strconv.Quote(empID2),
						strconv.Quote(empTypePart),
						strconv.Quote(hireDate2),
					),
				),
				Check: resource.ComposeTestCheckFunc(
					resource.TestCheckResourceAttr("genesyscloud_user."+userResource1, "email", email1),
					resource.TestCheckResourceAttr("genesyscloud_user."+userResource1, "name", userName),
					resource.TestCheckResourceAttr("genesyscloud_user."+userResource1, "employer_info.0.official_name", offName2),
					resource.TestCheckResourceAttr("genesyscloud_user."+userResource1, "employer_info.0.employee_id", empID2),
					resource.TestCheckResourceAttr("genesyscloud_user."+userResource1, "employer_info.0.employee_type", empTypePart),
					resource.TestCheckResourceAttr("genesyscloud_user."+userResource1, "employer_info.0.date_hire", hireDate2),
				),
			},
			{
				// Remove all employer info attributes
				Config: generateUserWithCustomAttrs(
					userResource1,
					email1,
					userName,
					"employer_info = []",
				),
				Check: resource.ComposeTestCheckFunc(
					resource.TestCheckResourceAttr("genesyscloud_user."+userResource1, "email", email1),
					resource.TestCheckResourceAttr("genesyscloud_user."+userResource1, "name", userName),
					resource.TestCheckNoResourceAttr("genesyscloud_user."+userResource1, "employer_info.%"),
				),
			},
		},
		CheckDestroy: testVerifyUsersDestroyed,
	})
}

func TestAccResourceUserroutingUtil(t *testing.T) {
	t.Parallel()
	var (
		userResource1 = "test-user-util"
		userName      = "Terraform Util"
		email1        = "terraform-" + uuid.NewString() + "@user.com"
		maxCapacity0  = "0"
		maxCapacity1  = "10"
		maxCapacity2  = "12"
		utilTypeCall  = "call"
		utilTypeEmail = "email"
	)

	resource.Test(t, resource.TestCase{
		PreCheck:          func() { util.TestAccPreCheck(t) },
		ProviderFactories: provider.GetProviderFactories(providerResources, providerDataSources),
		Steps: []resource.TestStep{
			{
				// Create with utilization settings
				Config: generateUserWithCustomAttrs(
					userResource1,
					email1,
					userName,
					generateUserRoutingUtil(
						routingUtilization.GenerateRoutingUtilMediaType("call", maxCapacity1, util.FalseValue),
						routingUtilization.GenerateRoutingUtilMediaType("callback", maxCapacity1, util.FalseValue),
						routingUtilization.GenerateRoutingUtilMediaType("chat", maxCapacity1, util.FalseValue),
						routingUtilization.GenerateRoutingUtilMediaType("email", maxCapacity1, util.FalseValue),
						routingUtilization.GenerateRoutingUtilMediaType("message", maxCapacity1, util.FalseValue),
					),
				),
				Check: resource.ComposeTestCheckFunc(
					validateUserUtilizationLevel("genesyscloud_user."+userResource1, "Agent"),
					resource.TestCheckResourceAttr("genesyscloud_user."+userResource1, "routing_utilization.0.call.0.maximum_capacity", maxCapacity1),
					resource.TestCheckResourceAttr("genesyscloud_user."+userResource1, "routing_utilization.0.call.0.include_non_acd", util.FalseValue),
					resource.TestCheckNoResourceAttr("genesyscloud_user."+userResource1, "routing_utilization.0.call.0.interruptible_media_types.%"),
					resource.TestCheckResourceAttr("genesyscloud_user."+userResource1, "routing_utilization.0.callback.0.maximum_capacity", maxCapacity1),
					resource.TestCheckResourceAttr("genesyscloud_user."+userResource1, "routing_utilization.0.callback.0.include_non_acd", util.FalseValue),
					resource.TestCheckNoResourceAttr("genesyscloud_user."+userResource1, "routing_utilization.0.callback.0.interruptible_media_types.%"),
					resource.TestCheckResourceAttr("genesyscloud_user."+userResource1, "routing_utilization.0.chat.0.maximum_capacity", maxCapacity1),
					resource.TestCheckResourceAttr("genesyscloud_user."+userResource1, "routing_utilization.0.chat.0.include_non_acd", util.FalseValue),
					resource.TestCheckNoResourceAttr("genesyscloud_user."+userResource1, "routing_utilization.0.chat.0.interruptible_media_types.%"),
					resource.TestCheckResourceAttr("genesyscloud_user."+userResource1, "routing_utilization.0.email.0.maximum_capacity", maxCapacity1),
					resource.TestCheckResourceAttr("genesyscloud_user."+userResource1, "routing_utilization.0.email.0.include_non_acd", util.FalseValue),
					resource.TestCheckNoResourceAttr("genesyscloud_user."+userResource1, "routing_utilization.0.email.0.interruptible_media_types.%"),
					resource.TestCheckResourceAttr("genesyscloud_user."+userResource1, "routing_utilization.0.message.0.maximum_capacity", maxCapacity1),
					resource.TestCheckResourceAttr("genesyscloud_user."+userResource1, "routing_utilization.0.message.0.include_non_acd", util.FalseValue),
					resource.TestCheckNoResourceAttr("genesyscloud_user."+userResource1, "routing_utilization.0.message.0.interruptible_media_types.%"),
				),
			},
			{
				// Update utilization settings and set different org-level settings
				Config: generateUserWithCustomAttrs(
					userResource1,
					email1,
					userName,
					generateUserRoutingUtil(
						routingUtilization.GenerateRoutingUtilMediaType("call", maxCapacity2, util.TrueValue, strconv.Quote(utilTypeEmail)),
						routingUtilization.GenerateRoutingUtilMediaType("callback", maxCapacity2, util.TrueValue, strconv.Quote(utilTypeCall)),
						routingUtilization.GenerateRoutingUtilMediaType("chat", maxCapacity2, util.TrueValue, strconv.Quote(utilTypeCall)),
						routingUtilization.GenerateRoutingUtilMediaType("email", maxCapacity2, util.TrueValue, strconv.Quote(utilTypeCall)),
						routingUtilization.GenerateRoutingUtilMediaType("message", maxCapacity2, util.TrueValue, strconv.Quote(utilTypeCall)),
					),
				),
				Check: resource.ComposeTestCheckFunc(
					validateUserUtilizationLevel("genesyscloud_user."+userResource1, "Agent"),
					resource.TestCheckResourceAttr("genesyscloud_user."+userResource1, "routing_utilization.0.call.0.maximum_capacity", maxCapacity2),
					resource.TestCheckResourceAttr("genesyscloud_user."+userResource1, "routing_utilization.0.call.0.include_non_acd", util.TrueValue),
					util.ValidateStringInArray("genesyscloud_user."+userResource1, "routing_utilization.0.call.0.interruptible_media_types", utilTypeEmail),
					resource.TestCheckResourceAttr("genesyscloud_user."+userResource1, "routing_utilization.0.callback.0.maximum_capacity", maxCapacity2),
					resource.TestCheckResourceAttr("genesyscloud_user."+userResource1, "routing_utilization.0.callback.0.include_non_acd", util.TrueValue),
					util.ValidateStringInArray("genesyscloud_user."+userResource1, "routing_utilization.0.callback.0.interruptible_media_types", utilTypeCall),
					resource.TestCheckResourceAttr("genesyscloud_user."+userResource1, "routing_utilization.0.chat.0.maximum_capacity", maxCapacity2),
					resource.TestCheckResourceAttr("genesyscloud_user."+userResource1, "routing_utilization.0.chat.0.include_non_acd", util.TrueValue),
					util.ValidateStringInArray("genesyscloud_user."+userResource1, "routing_utilization.0.chat.0.interruptible_media_types", utilTypeCall),
					resource.TestCheckResourceAttr("genesyscloud_user."+userResource1, "routing_utilization.0.email.0.maximum_capacity", maxCapacity2),
					resource.TestCheckResourceAttr("genesyscloud_user."+userResource1, "routing_utilization.0.email.0.include_non_acd", util.TrueValue),
					util.ValidateStringInArray("genesyscloud_user."+userResource1, "routing_utilization.0.email.0.interruptible_media_types", utilTypeCall),
					resource.TestCheckResourceAttr("genesyscloud_user."+userResource1, "routing_utilization.0.message.0.maximum_capacity", maxCapacity2),
					resource.TestCheckResourceAttr("genesyscloud_user."+userResource1, "routing_utilization.0.message.0.include_non_acd", util.TrueValue),
					util.ValidateStringInArray("genesyscloud_user."+userResource1, "routing_utilization.0.message.0.interruptible_media_types", utilTypeCall),
				),
			},
			{
				// Ensure max capacity can be set to 0
				Config: generateUserWithCustomAttrs(
					userResource1,
					email1,
					userName,
					generateUserRoutingUtil(
						routingUtilization.GenerateRoutingUtilMediaType("call", maxCapacity0, util.TrueValue, strconv.Quote(utilTypeEmail)),
						routingUtilization.GenerateRoutingUtilMediaType("callback", maxCapacity0, util.TrueValue, strconv.Quote(utilTypeCall)),
						routingUtilization.GenerateRoutingUtilMediaType("chat", maxCapacity0, util.TrueValue, strconv.Quote(utilTypeCall)),
						routingUtilization.GenerateRoutingUtilMediaType("email", maxCapacity0, util.TrueValue, strconv.Quote(utilTypeCall)),
						routingUtilization.GenerateRoutingUtilMediaType("message", maxCapacity0, util.TrueValue, strconv.Quote(utilTypeCall)),
					),
				),
				Check: resource.ComposeTestCheckFunc(
					validateUserUtilizationLevel("genesyscloud_user."+userResource1, "Agent"),
					resource.TestCheckResourceAttr("genesyscloud_user."+userResource1, "routing_utilization.0.call.0.maximum_capacity", maxCapacity0),
					resource.TestCheckResourceAttr("genesyscloud_user."+userResource1, "routing_utilization.0.call.0.include_non_acd", util.TrueValue),
					util.ValidateStringInArray("genesyscloud_user."+userResource1, "routing_utilization.0.call.0.interruptible_media_types", utilTypeEmail),
					resource.TestCheckResourceAttr("genesyscloud_user."+userResource1, "routing_utilization.0.callback.0.maximum_capacity", maxCapacity0),
					resource.TestCheckResourceAttr("genesyscloud_user."+userResource1, "routing_utilization.0.callback.0.include_non_acd", util.TrueValue),
					util.ValidateStringInArray("genesyscloud_user."+userResource1, "routing_utilization.0.callback.0.interruptible_media_types", utilTypeCall),
					resource.TestCheckResourceAttr("genesyscloud_user."+userResource1, "routing_utilization.0.chat.0.maximum_capacity", maxCapacity0),
					resource.TestCheckResourceAttr("genesyscloud_user."+userResource1, "routing_utilization.0.chat.0.include_non_acd", util.TrueValue),
					util.ValidateStringInArray("genesyscloud_user."+userResource1, "routing_utilization.0.chat.0.interruptible_media_types", utilTypeCall),
					resource.TestCheckResourceAttr("genesyscloud_user."+userResource1, "routing_utilization.0.email.0.maximum_capacity", maxCapacity0),
					resource.TestCheckResourceAttr("genesyscloud_user."+userResource1, "routing_utilization.0.email.0.include_non_acd", util.TrueValue),
					util.ValidateStringInArray("genesyscloud_user."+userResource1, "routing_utilization.0.email.0.interruptible_media_types", utilTypeCall),
					resource.TestCheckResourceAttr("genesyscloud_user."+userResource1, "routing_utilization.0.message.0.maximum_capacity", maxCapacity0),
					resource.TestCheckResourceAttr("genesyscloud_user."+userResource1, "routing_utilization.0.message.0.include_non_acd", util.TrueValue),
					util.ValidateStringInArray("genesyscloud_user."+userResource1, "routing_utilization.0.message.0.interruptible_media_types", utilTypeCall),
				),
			},
			{
				// Reset to org-level settings by specifying empty routing utilization attribute
				Config: generateUserWithCustomAttrs(
					userResource1,
					email1,
					userName,
					"routing_utilization = []",
				),
				Check: resource.ComposeTestCheckFunc(
					validateUserUtilizationLevel("genesyscloud_user."+userResource1, "Organization"),
					resource.TestCheckNoResourceAttr("genesyscloud_user."+userResource1, "routing_utilization.%"),
				),
			},
		},
		CheckDestroy: testVerifyUsersDestroyed,
	})
}

func TestAccResourceUserroutingUtilWithLabels(t *testing.T) {
	t.Parallel()
	var (
		userResource1 = "test-user-util"
		userName      = "Terraform Util"
		email1        = "terraform-" + uuid.NewString() + "@user.com"
		maxCapacity0  = "0"
		maxCapacity1  = "10"
		maxCapacity2  = "12"
		utilTypeCall  = "call"
		utilTypeEmail = "email"

		redLabelResource   = "label_red"
		blueLabelResource  = "label_blue"
		greenLabelResource = "label_green"
		redLabelName       = "Terraform Red " + uuid.NewString()
		blueLabelName      = "Terraform Blue " + uuid.NewString()
		greenLabelName     = "Terraform Green " + uuid.NewString()
	)

	resource.Test(t, resource.TestCase{
<<<<<<< HEAD
		PreCheck: func() {
			util.TestAccPreCheck(t)
			if err := routingUtilizationLabel.CheckIfLabelsAreEnabled(); err != nil {
				t.Skipf("%v", err) // be sure to skip the test and not fail it
			}
		},
=======
		PreCheck:          func() { util.TestAccPreCheck(t) },
>>>>>>> ce2433e3
		ProviderFactories: provider.GetProviderFactories(providerResources, providerDataSources),
		Steps: []resource.TestStep{
			{
				// Create with utilization settings
				Config: routingUtilizationLabel.GenerateRoutingUtilizationLabelResource(redLabelResource, redLabelName, "") +
					routingUtilizationLabel.GenerateRoutingUtilizationLabelResource(blueLabelResource, blueLabelName, redLabelResource) +
					routingUtilizationLabel.GenerateRoutingUtilizationLabelResource(greenLabelResource, greenLabelName, blueLabelResource) +
					generateUserWithCustomAttrs(
						userResource1,
						email1,
						userName,
						generateUserRoutingUtil(
							routingUtilization.GenerateRoutingUtilMediaType("call", maxCapacity1, util.FalseValue),
							routingUtilization.GenerateRoutingUtilMediaType("callback", maxCapacity1, util.FalseValue),
							routingUtilization.GenerateRoutingUtilMediaType("chat", maxCapacity1, util.FalseValue),
							routingUtilization.GenerateRoutingUtilMediaType("email", maxCapacity1, util.FalseValue),
							routingUtilization.GenerateRoutingUtilMediaType("message", maxCapacity1, util.FalseValue),
							routingUtilizationLabel.GenerateLabelUtilization(redLabelResource, maxCapacity1),
							routingUtilizationLabel.GenerateLabelUtilization(blueLabelResource, maxCapacity1, redLabelResource),
						),
					),
				Check: resource.ComposeTestCheckFunc(
					validateUserUtilizationLevel("genesyscloud_user."+userResource1, "Agent"),
					resource.TestCheckResourceAttr("genesyscloud_user."+userResource1, "routing_utilization.0.call.0.maximum_capacity", maxCapacity1),
					resource.TestCheckResourceAttr("genesyscloud_user."+userResource1, "routing_utilization.0.call.0.include_non_acd", util.FalseValue),
					resource.TestCheckNoResourceAttr("genesyscloud_user."+userResource1, "routing_utilization.0.call.0.interruptible_media_types.%"),
					resource.TestCheckResourceAttr("genesyscloud_user."+userResource1, "routing_utilization.0.callback.0.maximum_capacity", maxCapacity1),
					resource.TestCheckResourceAttr("genesyscloud_user."+userResource1, "routing_utilization.0.callback.0.include_non_acd", util.FalseValue),
					resource.TestCheckNoResourceAttr("genesyscloud_user."+userResource1, "routing_utilization.0.callback.0.interruptible_media_types.%"),
					resource.TestCheckResourceAttr("genesyscloud_user."+userResource1, "routing_utilization.0.chat.0.maximum_capacity", maxCapacity1),
					resource.TestCheckResourceAttr("genesyscloud_user."+userResource1, "routing_utilization.0.chat.0.include_non_acd", util.FalseValue),
					resource.TestCheckNoResourceAttr("genesyscloud_user."+userResource1, "routing_utilization.0.chat.0.interruptible_media_types.%"),
					resource.TestCheckResourceAttr("genesyscloud_user."+userResource1, "routing_utilization.0.email.0.maximum_capacity", maxCapacity1),
					resource.TestCheckResourceAttr("genesyscloud_user."+userResource1, "routing_utilization.0.email.0.include_non_acd", util.FalseValue),
					resource.TestCheckNoResourceAttr("genesyscloud_user."+userResource1, "routing_utilization.0.email.0.interruptible_media_types.%"),
					resource.TestCheckResourceAttr("genesyscloud_user."+userResource1, "routing_utilization.0.message.0.maximum_capacity", maxCapacity1),
					resource.TestCheckResourceAttr("genesyscloud_user."+userResource1, "routing_utilization.0.message.0.include_non_acd", util.FalseValue),
					resource.TestCheckNoResourceAttr("genesyscloud_user."+userResource1, "routing_utilization.0.message.0.interruptible_media_types.%"),
					resource.TestCheckResourceAttrSet("genesyscloud_user."+userResource1, "routing_utilization.0.label_utilizations.0.label_id"),
					resource.TestCheckResourceAttr("genesyscloud_user."+userResource1, "routing_utilization.0.label_utilizations.0.maximum_capacity", maxCapacity1),
					resource.TestCheckResourceAttrSet("genesyscloud_user."+userResource1, "routing_utilization.0.label_utilizations.1.label_id"),
					resource.TestCheckResourceAttr("genesyscloud_user."+userResource1, "routing_utilization.0.label_utilizations.1.maximum_capacity", maxCapacity1),
				),
			},
			{
				// Update utilization settings and set different org-level settings
				Config: routingUtilizationLabel.GenerateRoutingUtilizationLabelResource(redLabelResource, redLabelName, "") +
					routingUtilizationLabel.GenerateRoutingUtilizationLabelResource(blueLabelResource, blueLabelName, redLabelResource) +
					routingUtilizationLabel.GenerateRoutingUtilizationLabelResource(greenLabelResource, greenLabelName, blueLabelResource) +
					generateUserWithCustomAttrs(
						userResource1,
						email1,
						userName,
						generateUserRoutingUtil(
							routingUtilization.GenerateRoutingUtilMediaType("call", maxCapacity2, util.TrueValue, strconv.Quote(utilTypeEmail)),
							routingUtilization.GenerateRoutingUtilMediaType("callback", maxCapacity2, util.TrueValue, strconv.Quote(utilTypeCall)),
							routingUtilization.GenerateRoutingUtilMediaType("chat", maxCapacity2, util.TrueValue, strconv.Quote(utilTypeCall)),
							routingUtilization.GenerateRoutingUtilMediaType("email", maxCapacity2, util.TrueValue, strconv.Quote(utilTypeCall)),
							routingUtilization.GenerateRoutingUtilMediaType("message", maxCapacity2, util.TrueValue, strconv.Quote(utilTypeCall)),
							routingUtilizationLabel.GenerateLabelUtilization(redLabelResource, maxCapacity2),
							routingUtilizationLabel.GenerateLabelUtilization(blueLabelResource, maxCapacity2, redLabelResource),
						),
					),
				Check: resource.ComposeTestCheckFunc(
					validateUserUtilizationLevel("genesyscloud_user."+userResource1, "Agent"),
					resource.TestCheckResourceAttr("genesyscloud_user."+userResource1, "routing_utilization.0.call.0.maximum_capacity", maxCapacity2),
					resource.TestCheckResourceAttr("genesyscloud_user."+userResource1, "routing_utilization.0.call.0.include_non_acd", util.TrueValue),
					util.ValidateStringInArray("genesyscloud_user."+userResource1, "routing_utilization.0.call.0.interruptible_media_types", utilTypeEmail),
					resource.TestCheckResourceAttr("genesyscloud_user."+userResource1, "routing_utilization.0.callback.0.maximum_capacity", maxCapacity2),
					resource.TestCheckResourceAttr("genesyscloud_user."+userResource1, "routing_utilization.0.callback.0.include_non_acd", util.TrueValue),
					util.ValidateStringInArray("genesyscloud_user."+userResource1, "routing_utilization.0.callback.0.interruptible_media_types", utilTypeCall),
					resource.TestCheckResourceAttr("genesyscloud_user."+userResource1, "routing_utilization.0.chat.0.maximum_capacity", maxCapacity2),
					resource.TestCheckResourceAttr("genesyscloud_user."+userResource1, "routing_utilization.0.chat.0.include_non_acd", util.TrueValue),
					util.ValidateStringInArray("genesyscloud_user."+userResource1, "routing_utilization.0.chat.0.interruptible_media_types", utilTypeCall),
					resource.TestCheckResourceAttr("genesyscloud_user."+userResource1, "routing_utilization.0.email.0.maximum_capacity", maxCapacity2),
					resource.TestCheckResourceAttr("genesyscloud_user."+userResource1, "routing_utilization.0.email.0.include_non_acd", util.TrueValue),
					util.ValidateStringInArray("genesyscloud_user."+userResource1, "routing_utilization.0.email.0.interruptible_media_types", utilTypeCall),
					resource.TestCheckResourceAttr("genesyscloud_user."+userResource1, "routing_utilization.0.message.0.maximum_capacity", maxCapacity2),
					resource.TestCheckResourceAttr("genesyscloud_user."+userResource1, "routing_utilization.0.message.0.include_non_acd", util.TrueValue),
					util.ValidateStringInArray("genesyscloud_user."+userResource1, "routing_utilization.0.message.0.interruptible_media_types", utilTypeCall),
					resource.TestCheckResourceAttrSet("genesyscloud_user."+userResource1, "routing_utilization.0.label_utilizations.0.label_id"),
					resource.TestCheckResourceAttr("genesyscloud_user."+userResource1, "routing_utilization.0.label_utilizations.0.maximum_capacity", maxCapacity2),
					resource.TestCheckResourceAttrSet("genesyscloud_user."+userResource1, "routing_utilization.0.label_utilizations.1.label_id"),
					resource.TestCheckResourceAttr("genesyscloud_user."+userResource1, "routing_utilization.0.label_utilizations.1.maximum_capacity", maxCapacity2),
				),
			},
			{
				// Ensure max capacity can be set to 0
				Config: routingUtilizationLabel.GenerateRoutingUtilizationLabelResource(redLabelResource, redLabelName, "") +
					routingUtilizationLabel.GenerateRoutingUtilizationLabelResource(blueLabelResource, blueLabelName, redLabelResource) +
					routingUtilizationLabel.GenerateRoutingUtilizationLabelResource(greenLabelResource, greenLabelName, blueLabelResource) +
					generateUserWithCustomAttrs(
						userResource1,
						email1,
						userName,
						generateUserRoutingUtil(
							routingUtilization.GenerateRoutingUtilMediaType("call", maxCapacity0, util.TrueValue, strconv.Quote(utilTypeEmail)),
							routingUtilization.GenerateRoutingUtilMediaType("callback", maxCapacity0, util.TrueValue, strconv.Quote(utilTypeCall)),
							routingUtilization.GenerateRoutingUtilMediaType("chat", maxCapacity0, util.TrueValue, strconv.Quote(utilTypeCall)),
							routingUtilization.GenerateRoutingUtilMediaType("email", maxCapacity0, util.TrueValue, strconv.Quote(utilTypeCall)),
							routingUtilization.GenerateRoutingUtilMediaType("message", maxCapacity0, util.TrueValue, strconv.Quote(utilTypeCall)),
							routingUtilizationLabel.GenerateLabelUtilization(redLabelResource, maxCapacity0),
							routingUtilizationLabel.GenerateLabelUtilization(blueLabelResource, maxCapacity0, redLabelResource),
						),
					),
				Check: resource.ComposeTestCheckFunc(
					validateUserUtilizationLevel("genesyscloud_user."+userResource1, "Agent"),
					resource.TestCheckResourceAttr("genesyscloud_user."+userResource1, "routing_utilization.0.call.0.maximum_capacity", maxCapacity0),
					resource.TestCheckResourceAttr("genesyscloud_user."+userResource1, "routing_utilization.0.call.0.include_non_acd", util.TrueValue),
					util.ValidateStringInArray("genesyscloud_user."+userResource1, "routing_utilization.0.call.0.interruptible_media_types", utilTypeEmail),
					resource.TestCheckResourceAttr("genesyscloud_user."+userResource1, "routing_utilization.0.callback.0.maximum_capacity", maxCapacity0),
					resource.TestCheckResourceAttr("genesyscloud_user."+userResource1, "routing_utilization.0.callback.0.include_non_acd", util.TrueValue),
					util.ValidateStringInArray("genesyscloud_user."+userResource1, "routing_utilization.0.callback.0.interruptible_media_types", utilTypeCall),
					resource.TestCheckResourceAttr("genesyscloud_user."+userResource1, "routing_utilization.0.chat.0.maximum_capacity", maxCapacity0),
					resource.TestCheckResourceAttr("genesyscloud_user."+userResource1, "routing_utilization.0.chat.0.include_non_acd", util.TrueValue),
					util.ValidateStringInArray("genesyscloud_user."+userResource1, "routing_utilization.0.chat.0.interruptible_media_types", utilTypeCall),
					resource.TestCheckResourceAttr("genesyscloud_user."+userResource1, "routing_utilization.0.email.0.maximum_capacity", maxCapacity0),
					resource.TestCheckResourceAttr("genesyscloud_user."+userResource1, "routing_utilization.0.email.0.include_non_acd", util.TrueValue),
					util.ValidateStringInArray("genesyscloud_user."+userResource1, "routing_utilization.0.email.0.interruptible_media_types", utilTypeCall),
					resource.TestCheckResourceAttr("genesyscloud_user."+userResource1, "routing_utilization.0.message.0.maximum_capacity", maxCapacity0),
					resource.TestCheckResourceAttr("genesyscloud_user."+userResource1, "routing_utilization.0.message.0.include_non_acd", util.TrueValue),
					util.ValidateStringInArray("genesyscloud_user."+userResource1, "routing_utilization.0.message.0.interruptible_media_types", utilTypeCall),
					resource.TestCheckResourceAttrSet("genesyscloud_user."+userResource1, "routing_utilization.0.label_utilizations.0.label_id"),
					resource.TestCheckResourceAttr("genesyscloud_user."+userResource1, "routing_utilization.0.label_utilizations.0.maximum_capacity", maxCapacity0),
					resource.TestCheckResourceAttrSet("genesyscloud_user."+userResource1, "routing_utilization.0.label_utilizations.1.label_id"),
					resource.TestCheckResourceAttr("genesyscloud_user."+userResource1, "routing_utilization.0.label_utilizations.1.maximum_capacity", maxCapacity0),
				),
			},
			{
				// Reset to org-level settings by specifying empty routing utilization attribute
				Config: generateUserWithCustomAttrs(
					userResource1,
					email1,
					userName,
					"routing_utilization = []",
				),
				Check: resource.ComposeTestCheckFunc(
					validateUserUtilizationLevel("genesyscloud_user."+userResource1, "Organization"),
					resource.TestCheckNoResourceAttr("genesyscloud_user."+userResource1, "routing_utilization.%"),
				),
			},
		},
		CheckDestroy: testVerifyUsersDestroyed,
	})
}

func TestAccResourceUserRestore(t *testing.T) {
	t.Parallel()
	var (
		userResource1 = "test-user"
		email1        = "terraform-" + uuid.NewString() + "@user.com"
		userName1     = "Terraform Restore1"
		userName2     = "Terraform Restore2"
	)

	resource.Test(t, resource.TestCase{
		PreCheck:          func() { util.TestAccPreCheck(t) },
		ProviderFactories: provider.GetProviderFactories(providerResources, providerDataSources),
		Steps: []resource.TestStep{
			{
				// Create a basic user
				Config: GenerateBasicUserResource(
					userResource1,
					email1,
					userName1,
				),
				Check: resource.ComposeTestCheckFunc(
					resource.TestCheckResourceAttr("genesyscloud_user."+userResource1, "email", email1),
					resource.TestCheckResourceAttr("genesyscloud_user."+userResource1, "name", userName1),
				),
			},
			{
				Config: GenerateBasicUserResource(
					userResource1,
					email1,
					userName1,
				),
				Destroy: true, // Delete the user
				Check:   testVerifyUsersDestroyed,
			},
			{
				// Restore the same user email but set a different name
				Config: GenerateBasicUserResource(
					userResource1,
					email1,
					userName2,
				),
				Check: resource.ComposeTestCheckFunc(
					resource.TestCheckResourceAttr("genesyscloud_user."+userResource1, "email", email1),
					resource.TestCheckResourceAttr("genesyscloud_user."+userResource1, "name", userName2),
				),
			},
		},
		CheckDestroy: testVerifyUsersDestroyed,
	})
}

func TestAccResourceUserCreateWhenDestroyed(t *testing.T) {
	t.Parallel()
	var (
		userResource1 = "test-user"
		email1        = "terraform-" + uuid.NewString() + "@user.com"
		userName1     = "Terraform Existing"
		userName2     = "Terraform Create"
		stateActive   = "active"
	)

	resource.Test(t, resource.TestCase{
		PreCheck:          func() { util.TestAccPreCheck(t) },
		ProviderFactories: provider.GetProviderFactories(providerResources, providerDataSources),
		Steps: []resource.TestStep{
			{
				// Create a basic user
				Config: GenerateBasicUserResource(
					userResource1,
					email1,
					userName1,
				),
				Check: resource.ComposeTestCheckFunc(
					resource.TestCheckResourceAttr("genesyscloud_user."+userResource1, "email", email1),
					resource.TestCheckResourceAttr("genesyscloud_user."+userResource1, "name", userName1),
				),
			},
			{
				Config: GenerateBasicUserResource(
					userResource1,
					email1,
					userName1,
				),
				Destroy: true, // Delete the user
				Check:   testVerifyUsersDestroyed,
			},
			{
				// Restore the same user email but set a different name
				Config: GenerateBasicUserResource(
					userResource1,
					email1,
					userName2,
				),
				Check: resource.ComposeTestCheckFunc(
					resource.TestCheckResourceAttr("genesyscloud_user."+userResource1, "email", email1),
					resource.TestCheckResourceAttr("genesyscloud_user."+userResource1, "name", userName2),
					resource.TestCheckResourceAttr("genesyscloud_user."+userResource1, "state", stateActive),
				),
			},
		},
		CheckDestroy: testVerifyUsersDestroyed,
	})
}

func testVerifyUsersDestroyed(state *terraform.State) error {
	usersAPI := platformclientv2.NewUsersApi()

	diagErr := util.WithRetries(context.Background(), 20*time.Second, func() *retry.RetryError {
		for _, rs := range state.RootModule().Resources {
			if rs.Type != "genesyscloud_user" {
				continue
			}
			_, resp, err := usersAPI.GetUser(rs.Primary.ID, nil, "", "")

			if err != nil {
				if util.IsStatus404(resp) {
					continue
				}
				return retry.NonRetryableError(util.BuildWithRetriesApiDiagnosticError("genesyscloud_user", fmt.Sprintf("Unexpected error: %s", err), resp))
			}

			return retry.RetryableError(util.BuildWithRetriesApiDiagnosticError("genesyscloud_user", fmt.Sprintf("User (%s) still exists", rs.Primary.ID), resp))
		}
		return nil
	})

	if diagErr != nil {
		return fmt.Errorf(fmt.Sprintf("%v", diagErr))
	}

	// Success. All users destroyed
	return nil
}

func validateUserSkill(userResourceName string, skillResourceName string, proficiency string) resource.TestCheckFunc {
	return func(state *terraform.State) error {
		userResource, ok := state.RootModule().Resources[userResourceName]
		if !ok {
			return fmt.Errorf("Failed to find user %s in state", userResourceName)
		}
		userID := userResource.Primary.ID

		skillResource, ok := state.RootModule().Resources[skillResourceName]
		if !ok {
			return fmt.Errorf("Failed to find skill %s in state", skillResourceName)
		}
		skillID := skillResource.Primary.ID

		numSkillsAttr, ok := userResource.Primary.Attributes["routing_skills.#"]
		if !ok {
			return fmt.Errorf("No skills found for user %s in state", userID)
		}

		numSkills, _ := strconv.Atoi(numSkillsAttr)
		for i := 0; i < numSkills; i++ {
			if userResource.Primary.Attributes["routing_skills."+strconv.Itoa(i)+".skill_id"] == skillID {
				if userResource.Primary.Attributes["routing_skills."+strconv.Itoa(i)+".proficiency"] == proficiency {
					// Found skill with correct proficiency
					return nil
				}
				return fmt.Errorf("Skill %s found for user %s with incorrect proficiency", skillID, userID)
			}
		}

		return fmt.Errorf("Skill %s not found for user %s in state", skillID, userID)
	}
}

func validateUserLanguage(userResourceName string, langResourceName string, proficiency string) resource.TestCheckFunc {
	return func(state *terraform.State) error {
		userResource, ok := state.RootModule().Resources[userResourceName]
		if !ok {
			return fmt.Errorf("Failed to find user %s in state", userResourceName)
		}
		userID := userResource.Primary.ID

		langResource, ok := state.RootModule().Resources[langResourceName]
		if !ok {
			return fmt.Errorf("Failed to find language %s in state", langResourceName)
		}
		langID := langResource.Primary.ID

		numLangAttr, ok := userResource.Primary.Attributes["routing_languages.#"]
		if !ok {
			return fmt.Errorf("No languages found for user %s in state", userID)
		}

		numLangs, _ := strconv.Atoi(numLangAttr)
		for i := 0; i < numLangs; i++ {
			if userResource.Primary.Attributes["routing_languages."+strconv.Itoa(i)+".language_id"] == langID {
				if userResource.Primary.Attributes["routing_languages."+strconv.Itoa(i)+".proficiency"] == proficiency {
					// Found language with correct proficiency
					return nil
				}
				return fmt.Errorf("Language %s found for user %s with incorrect proficiency", langID, userID)
			}
		}

		return fmt.Errorf("Language %s not found for user %s in state", langID, userID)
	}
}

func validateUserUtilizationLevel(userResourceName string, level string) resource.TestCheckFunc {
	return func(state *terraform.State) error {
		userResource, ok := state.RootModule().Resources[userResourceName]
		if !ok {
			return fmt.Errorf("Failed to find user %s in state", userResourceName)
		}
		userID := userResource.Primary.ID

		usersAPI := platformclientv2.NewUsersApi()
		util, _, err := usersAPI.GetRoutingUserUtilization(userID)
		if err != nil {
			// Unexpected error
			return fmt.Errorf("Unexpected error: %s", err)
		}

		if *util.Level != level {
			return fmt.Errorf("Unexpected utilization level for user %s: %s", userID, *util.Level)
		}

		return nil
	}
}

func generateUserAddresses(nestedBlocks ...string) string {
	return fmt.Sprintf(`addresses {
		%s
	}
	`, strings.Join(nestedBlocks, "\n"))
}

func generateUserEmployerInfo(offName string, empID string, empType string, dateHire string) string {
	return fmt.Sprintf(`employer_info {
		official_name = %s
		employee_id = %s
		employee_type = %s
		date_hire = %s
	}
	`, offName, empID, empType, dateHire)
}

func generateUserRoutingUtil(nestedBlocks ...string) string {
	return fmt.Sprintf(`routing_utilization {
		%s
	}
	`, strings.Join(nestedBlocks, "\n"))
}

func generateUserPhoneAddress(phoneNum string, phoneMediaType string, phoneType string, extension string) string {
	return fmt.Sprintf(`phone_numbers {
				number = %s
				media_type = %s
				type = %s
				extension = %s
			}
			`, phoneNum, phoneMediaType, phoneType, extension)
}

func generateUserEmailAddress(emailAddress string, emailType string) string {
	return fmt.Sprintf(`other_emails {
				address = %s
				type = %s
			}
			`, emailAddress, emailType)
}

func generateUserRoutingSkill(skillID string, proficiency string) string {
	return fmt.Sprintf(`routing_skills {
		skill_id = %s
		proficiency = %s
	}
	`, skillID, proficiency)
}

func generateUserRoutingLang(langID string, proficiency string) string {
	return fmt.Sprintf(`routing_languages {
		language_id = %s
		proficiency = %s
	}
	`, langID, proficiency)
}

func generateUserLocation(locResource string, notes string) string {
	return fmt.Sprintf(`locations {
				location_id = %s
				notes = %s
			}
			`, locResource, notes)
}<|MERGE_RESOLUTION|>--- conflicted
+++ resolved
@@ -16,11 +16,7 @@
 	"github.com/hashicorp/terraform-plugin-sdk/v2/helper/resource"
 	"github.com/hashicorp/terraform-plugin-sdk/v2/helper/retry"
 	"github.com/hashicorp/terraform-plugin-sdk/v2/terraform"
-<<<<<<< HEAD
-	"github.com/mypurecloud/platform-client-sdk-go/v131/platformclientv2"
-=======
 	"github.com/mypurecloud/platform-client-sdk-go/v133/platformclientv2"
->>>>>>> ce2433e3
 )
 
 func TestAccResourceUserBasic(t *testing.T) {
@@ -868,16 +864,7 @@
 	)
 
 	resource.Test(t, resource.TestCase{
-<<<<<<< HEAD
-		PreCheck: func() {
-			util.TestAccPreCheck(t)
-			if err := routingUtilizationLabel.CheckIfLabelsAreEnabled(); err != nil {
-				t.Skipf("%v", err) // be sure to skip the test and not fail it
-			}
-		},
-=======
 		PreCheck:          func() { util.TestAccPreCheck(t) },
->>>>>>> ce2433e3
 		ProviderFactories: provider.GetProviderFactories(providerResources, providerDataSources),
 		Steps: []resource.TestStep{
 			{
