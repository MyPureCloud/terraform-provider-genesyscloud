--- conflicted
+++ resolved
@@ -864,16 +864,7 @@
 	)
 
 	resource.Test(t, resource.TestCase{
-<<<<<<< HEAD
-		PreCheck: func() {
-			util.TestAccPreCheck(t)
-			if err := routingUtilizationLabel.CheckIfLabelsAreEnabled(); err != nil {
-				t.Skipf("%v", err) // be sure to skip the test and not fail it
-			}
-		},
-=======
 		PreCheck:          func() { util.TestAccPreCheck(t) },
->>>>>>> 36b5b4ec
 		ProviderFactories: provider.GetProviderFactories(providerResources, providerDataSources),
 		Steps: []resource.TestStep{
 			{
