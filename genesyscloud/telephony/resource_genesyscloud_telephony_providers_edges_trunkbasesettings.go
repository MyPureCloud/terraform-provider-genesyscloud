--- conflicted
+++ resolved
@@ -93,11 +93,7 @@
 	trunkMetaBaseString := d.Get("trunk_meta_base_id").(string)
 	trunkMetaBase := util.BuildSdkDomainEntityRef(d, "trunk_meta_base_id")
 	inboundSiteString := d.Get("inbound_site_id").(string)
-<<<<<<< HEAD
-	properties := gcloud.BuildTelephonyProperties(d)
-=======
-	properties := util.BuildBaseSettingsProperties(d)
->>>>>>> 136898c4
+	properties := util.BuildTelephonyProperties(d)
 	trunkType := d.Get("trunk_type").(string)
 	managed := d.Get("managed").(bool)
 	trunkBase := platformclientv2.Trunkbase{
@@ -145,11 +141,7 @@
 	trunkMetaBase := util.BuildSdkDomainEntityRef(d, "trunk_meta_base_id")
 	inboundSiteString := d.Get("inbound_site_id").(string)
 
-<<<<<<< HEAD
-	properties := gcloud.BuildTelephonyProperties(d)
-=======
-	properties := util.BuildBaseSettingsProperties(d)
->>>>>>> 136898c4
+	properties := util.BuildTelephonyProperties(d)
 	trunkType := d.Get("trunk_type").(string)
 	managed := d.Get("managed").(bool)
 	id := d.Id()
@@ -266,11 +258,7 @@
 
 		d.Set("properties", nil)
 		if trunkBaseSettings.Properties != nil {
-<<<<<<< HEAD
-			properties, err := gcloud.FlattenTelephonyProperties(trunkBaseSettings.Properties)
-=======
-			properties, err := util.FlattenBaseSettingsProperties(trunkBaseSettings.Properties)
->>>>>>> 136898c4
+			properties, err := util.FlattenTelephonyProperties(trunkBaseSettings.Properties)
 			if err != nil {
 				return retry.NonRetryableError(fmt.Errorf("%v", err))
 			}
