--- conflicted
+++ resolved
@@ -14,12 +14,8 @@
 
 	"github.com/hashicorp/terraform-plugin-sdk/v2/diag"
 	"github.com/hashicorp/terraform-plugin-sdk/v2/helper/schema"
-<<<<<<< HEAD
 	"github.com/mypurecloud/platform-client-sdk-go/v105/platformclientv2"
 	resource_exporter "terraform-provider-genesyscloud/genesyscloud/resource_exporter"
-=======
-	"github.com/mypurecloud/platform-client-sdk-go/v103/platformclientv2"
->>>>>>> 69ff37a4
 )
 
 var (
@@ -47,12 +43,8 @@
 
 func getAllKnowledgeCategories(_ context.Context, clientConfig *platformclientv2.Configuration) (resource_exporter.ResourceIDMetaMap, diag.Diagnostics) {
 	knowledgeBaseList := make([]platformclientv2.Knowledgebase, 0)
-<<<<<<< HEAD
+	categoryEntities := make([]platformclientv2.Categoryresponse, 0)
 	resources := make(resource_exporter.ResourceIDMetaMap)
-=======
-	categoryEntities := make([]platformclientv2.Categoryresponse, 0)
-	resources := make(ResourceIDMetaMap)
->>>>>>> 69ff37a4
 	knowledgeAPI := platformclientv2.NewKnowledgeApiWithConfig(clientConfig)
 
 	// get published knowledge bases
@@ -79,7 +71,7 @@
 
 	for _, knowledgeCategory := range categoryEntities {
 		id := fmt.Sprintf("%s,%s", *knowledgeCategory.Id, *knowledgeCategory.KnowledgeBase.Id)
-		resources[id] = &ResourceMeta{Name: *knowledgeCategory.Name}
+		resources[id] = &resource_exporter.ResourceMeta{Name: *knowledgeCategory.Name}
 	}
 
 	return resources, nil
@@ -118,14 +110,6 @@
 			if after == "" {
 				break
 			}
-<<<<<<< HEAD
-
-			for _, knowledgeCategory := range *knowledgeCategories.Entities {
-				id := fmt.Sprintf("%s,%s", *knowledgeCategory.Id, *knowledgeCategory.KnowledgeBase.Id)
-				resources[id] = &resource_exporter.ResourceMeta{Name: *knowledgeCategory.Name}
-			}
-=======
->>>>>>> 69ff37a4
 		}
 	}
 
@@ -239,11 +223,7 @@
 			return resp, diag.Errorf("Failed to read knowledge category %s: %s", knowledgeCategoryId, getErr)
 		}
 
-<<<<<<< HEAD
-		knowledgeCategoryUpdate := updateBuildKnowledgeCategory(knowledgeCategory)
-=======
 		knowledgeCategoryUpdate := buildKnowledgeCategoryUpdate(knowledgeCategory)
->>>>>>> 69ff37a4
 
 		log.Printf("Updating knowledge category %s", knowledgeCategory["name"].(string))
 		_, resp, putErr := knowledgeAPI.PatchKnowledgeKnowledgebaseCategory(knowledgeBaseId, knowledgeCategoryId, *knowledgeCategoryUpdate)
@@ -289,8 +269,24 @@
 	})
 }
 
-<<<<<<< HEAD
-func buildKnowledgeCategory(categoryIn map[string]interface{}) *platformclientv2.Categorycreaterequest {
+func buildKnowledgeCategoryUpdate(categoryIn map[string]interface{}) *platformclientv2.Categoryupdaterequest {
+	name := categoryIn["name"].(string)
+
+	categoryOut := platformclientv2.Categoryupdaterequest{
+		Name: &name,
+	}
+
+	if description, ok := categoryIn["description"].(string); ok && description != "" {
+		categoryOut.Description = &description
+	}
+	if parentId, ok := categoryIn["parent_id"].(string); ok && parentId != "" {
+		categoryOut.ParentCategoryId = &parentId
+	}
+
+	return &categoryOut
+}
+
+func buildKnowledgeCategoryCreate(categoryIn map[string]interface{}) *platformclientv2.Categorycreaterequest {
 	name := categoryIn["name"].(string)
 
 	categoryOut := platformclientv2.Categorycreaterequest{
@@ -307,46 +303,6 @@
 	return &categoryOut
 }
 
-func updateBuildKnowledgeCategory(categoryIn map[string]interface{}) *platformclientv2.Categoryupdaterequest {
-	name := categoryIn["name"].(string)
-
-	categoryOut := platformclientv2.Categoryupdaterequest{
-=======
-func buildKnowledgeCategoryUpdate(categoryIn map[string]interface{}) *platformclientv2.Categoryupdaterequest {
-	name := categoryIn["name"].(string)
-
-	categoryOut := platformclientv2.Categoryupdaterequest{
-		Name: &name,
-	}
-
-	if description, ok := categoryIn["description"].(string); ok && description != "" {
-		categoryOut.Description = &description
-	}
-	if parentId, ok := categoryIn["parent_id"].(string); ok && parentId != "" {
-		categoryOut.ParentCategoryId = &parentId
-	}
-
-	return &categoryOut
-}
-
-func buildKnowledgeCategoryCreate(categoryIn map[string]interface{}) *platformclientv2.Categorycreaterequest {
-	name := categoryIn["name"].(string)
-
-	categoryOut := platformclientv2.Categorycreaterequest{
->>>>>>> 69ff37a4
-		Name: &name,
-	}
-
-	if description, ok := categoryIn["description"].(string); ok && description != "" {
-		categoryOut.Description = &description
-	}
-	if parentId, ok := categoryIn["parent_id"].(string); ok && parentId != "" {
-		categoryOut.ParentCategoryId = &parentId
-	}
-
-	return &categoryOut
-}
-
 func flattenKnowledgeCategory(categoryIn platformclientv2.Categoryresponse) []interface{} {
 	categoryOut := make(map[string]interface{})
 
