--- conflicted
+++ resolved
@@ -3,10 +3,6 @@
 import (
 	"context"
 	"fmt"
-<<<<<<< HEAD
-
-=======
->>>>>>> 461cb681
 	"time"
 
 	"github.com/hashicorp/terraform-plugin-sdk/v2/diag"
