--- conflicted
+++ resolved
@@ -38,14 +38,10 @@
 		Steps: []resource.TestStep{
 			// 1 user and 1 group
 			{
-<<<<<<< HEAD
-				Config: generateUserWithCustomAttrs(testUserResource, testUserEmail, testUserName) + user.GenerateBasicUserResource(
-=======
 				PreConfig: func() {
 					time.Sleep(45 * time.Second)
 				},
-				Config: generateUserWithCustomAttrs(testUserResource, testUserEmail, testUserName) + genesyscloud.GenerateBasicUserResource(
->>>>>>> 42307bb4
+				Config: generateUserWithCustomAttrs(testUserResource, testUserEmail, testUserName) + user.GenerateBasicUserResource(
 					userResource1,
 					email1,
 					userName1,
