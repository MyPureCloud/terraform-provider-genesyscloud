--- conflicted
+++ resolved
@@ -10,11 +10,7 @@
 
 	"github.com/hashicorp/terraform-plugin-sdk/v2/helper/resource"
 	"github.com/hashicorp/terraform-plugin-sdk/v2/terraform"
-<<<<<<< HEAD
 	"github.com/mypurecloud/platform-client-sdk-go/v105/platformclientv2"
-=======
-	"github.com/mypurecloud/platform-client-sdk-go/v103/platformclientv2"
->>>>>>> 69ff37a4
 )
 
 func TestAccResourceRoutingEmailDomainSub(t *testing.T) {
@@ -23,7 +19,7 @@
 		domainRes = "routing-domain1"
 		domainId  = "terraform" + strconv.Itoa(rand.Intn(1000))
 	)
-	err := AuthorizeSdk()
+	_, err := AuthorizeSdk()
 	if err != nil {
 		t.Fatal(err)
 	}
@@ -64,7 +60,7 @@
 		domainId        = "terraform" + strconv.Itoa(rand.Intn(1000)) + ".com"
 		mailFromDomain1 = "test." + domainId
 	)
-	err := AuthorizeSdk()
+	_, err := AuthorizeSdk()
 	if err != nil {
 		t.Fatal(err)
 	}
