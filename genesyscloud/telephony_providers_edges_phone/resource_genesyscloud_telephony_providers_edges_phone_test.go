--- conflicted
+++ resolved
@@ -188,21 +188,7 @@
 
 func TestAccResourcePhoneStandalone(t *testing.T) {
 	number := "+12005538112"
-<<<<<<< HEAD
-	// TODO: Use did pool resource inside config once cyclic dependency issue is resolved between genesyscloud and did_pools package
-	didPoolId, err := createDidPoolForEdgesPhoneTest(sdkConfig, number)
-	if err != nil {
-		t.Fatal(err)
-	}
-	defer func() {
-		if err := deleteDidPool(sdkConfig, didPoolId); err != nil {
-			t.Logf("failed to delete did pool '%s': %v", didPoolId, err)
-		}
-	}()
-
-=======
 	didPoolResource1 := "test-didpool1"
->>>>>>> 16285a85
 	lineAddresses := []string{number}
 	phoneRes := "phone_standalone1234"
 	name1 := "test-phone-standalone_" + uuid.NewString()
@@ -404,7 +390,6 @@
 		"genesyscloud_telephony_providers_edges_site." + siteRes + ".id",
 		"genesyscloud_telephony_providers_edges_phonebasesettings." + phoneBaseSettingsRes + ".id",
 		[]string{},
-<<<<<<< HEAD
 		"", // no web rtc user
 		"", // no Depends On
 	}, capabilities, generatePhoneProperties(phoneMac))
@@ -419,22 +404,6 @@
 		[]string{},
 		"", // no web rtc user
 		"", // no Depends On
-=======
-		"", // no web rtc user
-		"", // no Depends On
-	}, capabilities, generatePhoneProperties(phoneMac))
-
-	//only mac is updated here, same resource as phone 1
-	phone2 := GeneratePhoneResourceWithCustomAttrs(&PhoneConfig{
-		phoneRes,
-		name,
-		stateActive,
-		"genesyscloud_telephony_providers_edges_site." + siteRes + ".id",
-		"genesyscloud_telephony_providers_edges_phonebasesettings." + phoneBaseSettingsRes + ".id",
-		[]string{},
-		"", // no web rtc user
-		"", // no Depends On
->>>>>>> 16285a85
 	}, capabilities, generatePhoneProperties(phoneMacUpdated))
 
 	resource.Test(t, resource.TestCase{
