--- conflicted
+++ resolved
@@ -185,12 +185,8 @@
 }
 
 func TestAccResourcePhoneStandalone(t *testing.T) {
-<<<<<<< HEAD
 	lineAddresses := "+12005538112"
-=======
-	number := "+12005538112"
-	deleteDidPoolWithNumber(number)
->>>>>>> 2a3b411f
+	deleteDidPoolWithNumber(lineAddresses)
 	didPoolResource1 := "test-didpool1"
 	phoneRes := "phone_standalone1234"
 	name1 := "test-phone-standalone_" + uuid.NewString()
@@ -247,31 +243,6 @@
 		"mac",
 		[]string{},
 	)
-<<<<<<< HEAD
-	config := didPool.GenerateDidPoolResource(&didPool.DidPoolStruct{
-		ResourceID:       didPoolResource1,
-		StartPhoneNumber: lineAddresses,
-		EndPhoneNumber:   lineAddresses,
-		Description:      util.NullValue, // No description
-		Comments:         util.NullValue, // No comments
-		PoolProvider:     util.NullValue, // No provider
-	})
-	config += phoneBaseSettings.GeneratePhoneBaseSettingsResourceWithCustomAttrs(
-		phoneBaseSettingsRes,
-		phoneBaseSettingsName,
-		"phoneBaseSettings description",
-		"generic_sip.json",
-	) + GeneratePhoneResourceWithCustomAttrs(&PhoneConfig{
-		phoneRes,
-		name1,
-		stateActive,
-		"genesyscloud_telephony_providers_edges_site." + siteRes + ".id",
-		"genesyscloud_telephony_providers_edges_phonebasesettings." + phoneBaseSettingsRes + ".id",
-		"", // no web rtc user
-		"genesyscloud_telephony_providers_edges_did_pool." + didPoolResource1,
-	}, capabilities, generateLineProperties(strconv.Quote(lineAddresses), ""), generatePhoneProperties(uuid.NewString()))
-=======
->>>>>>> 2a3b411f
 
 	resource.Test(t, resource.TestCase{
 		PreCheck:          func() { util.TestAccPreCheck(t) },
@@ -283,8 +254,8 @@
 				},
 				Config: didPool.GenerateDidPoolResource(&didPool.DidPoolStruct{
 					ResourceID:       didPoolResource1,
-					StartPhoneNumber: lineAddresses[0],
-					EndPhoneNumber:   lineAddresses[0],
+					StartPhoneNumber: lineAddresses,
+					EndPhoneNumber:   lineAddresses,
 					Description:      util.NullValue, // No description
 					Comments:         util.NullValue, // No comments
 					PoolProvider:     util.NullValue, // No provider
@@ -299,10 +270,9 @@
 					stateActive,
 					"genesyscloud_telephony_providers_edges_site." + siteRes + ".id",
 					"genesyscloud_telephony_providers_edges_phonebasesettings." + phoneBaseSettingsRes + ".id",
-					lineAddresses,
 					"", // no web rtc user
 					"genesyscloud_telephony_providers_edges_did_pool." + didPoolResource1,
-				}, capabilities, generatePhoneProperties(uuid.NewString())),
+				}, capabilities, generateLineProperties(strconv.Quote(lineAddresses), ""), generatePhoneProperties(uuid.NewString())),
 				Check: resource.ComposeTestCheckFunc(
 					resource.TestCheckResourceAttr("genesyscloud_telephony_providers_edges_phone."+phoneRes, "name", name1),
 					resource.TestCheckResourceAttr("genesyscloud_telephony_providers_edges_phone."+phoneRes, "state", stateActive),
@@ -468,7 +438,6 @@
 		CheckDestroy: TestVerifyWebRtcPhoneDestroyed,
 	})
 }
-<<<<<<< HEAD
 
 func TestAccResourcePhoneStandaloneRemoteStation(t *testing.T) {
 	lineAddresses := "+12005538114"
@@ -590,8 +559,6 @@
 	})
 }
 
-=======
->>>>>>> 2a3b411f
 func generatePhoneCapabilities(
 	provisions,
 	registers,
