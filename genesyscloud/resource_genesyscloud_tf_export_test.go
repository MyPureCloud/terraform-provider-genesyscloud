package genesyscloud

import (
	"encoding/json"
	"fmt"
	"io/ioutil"
	"os"
	"path/filepath"
	"regexp"
	"strconv"
	"strings"
	"testing"

	"github.com/hashicorp/terraform-plugin-sdk/v2/diag"

	"github.com/google/uuid"

	"github.com/hashicorp/terraform-plugin-sdk/v2/helper/resource"
	"github.com/hashicorp/terraform-plugin-sdk/v2/terraform"
	"gonum.org/v1/gonum/graph/simple"
	"gonum.org/v1/gonum/graph/topo"
)

type UserExport struct {
	Email string `json:"email"`
	Name  string `json:"name"`
	State string `json:"state"`
}

type QueueExport struct {
	AcwTimeoutMs int    `json:"acw_timeout_ms"`
	Description  string `json:"description"`
	Name         string `json:"name"`
}

func TestAccResourceTfExport(t *testing.T) {
	var (
		exportTestDir   = "../.terraform" + uuid.NewString()
		exportResource1 = "test-export1"
		configPath      = filepath.Join(exportTestDir, defaultTfJSONFile)
		statePath       = filepath.Join(exportTestDir, defaultTfStateFile)
	)

	defer os.RemoveAll(exportTestDir)

	resource.Test(t, resource.TestCase{
		PreCheck:          func() { testAccPreCheck(t) },
		ProviderFactories: providerFactories,
		Steps: []resource.TestStep{
			{
				// Run export without state file
				Config: generateTfExportResource(
					exportResource1,
					exportTestDir,
					falseValue,
					"",
				),
				Check: resource.ComposeTestCheckFunc(
					validateFileCreated(configPath),
					validateConfigFile(configPath),
				),
			},
			{
				// Run export with state file and excluded attribute
				Config: generateTfExportResource(
					exportResource1,
					exportTestDir,
					trueValue,
					strconv.Quote("genesyscloud_auth_role.permission_policies.conditions"),
				),
				Check: resource.ComposeTestCheckFunc(
					validateFileCreated(configPath),
					validateConfigFile(configPath),
					validateFileCreated(statePath),
				),
			},
		},
		CheckDestroy: testVerifyExportsDestroyedFunc(exportTestDir),
	})
}

func TestAccResourceTfExportByName(t *testing.T) {
	var (
		exportTestDir   = "../.terraform" + uuid.NewString()
		exportResource1 = "test-export1"

		userResource1 = "test-user1"
		userEmail1    = "terraform-" + uuid.NewString() + "@example.com"
		userName1     = "John Data-" + uuid.NewString()

		userResource2 = "test-user2"
		userEmail2    = "terraform-" + uuid.NewString() + "@example.com"
		userName2     = "John Data-" + uuid.NewString()

		queueResource   = "test-queue"
		queueName       = "Terraform Test Queue-" + uuid.NewString()
		queueDesc       = "This is a test"
		queueAcwTimeout = 200000
	)

	defer os.RemoveAll(exportTestDir)

	testUser1 := &UserExport{
		Name:  userName1,
		Email: userEmail1,
		State: "active",
	}

	testUser2 := &UserExport{
		Name:  userName2,
		Email: userEmail2,
		State: "active",
	}

	testQueue := &QueueExport{
		Name:         queueName,
		Description:  queueDesc,
		AcwTimeoutMs: queueAcwTimeout,
	}

	resource.Test(t, resource.TestCase{
		PreCheck:          func() { testAccPreCheck(t) },
		ProviderFactories: providerFactories,
		Steps: []resource.TestStep{
			{
				// Generate a user and export it
				Config: generateBasicUserResource(
					userResource1,
					userEmail1,
					userName1,
				),
			},
			{
				// Generate a user and export it
				Config: generateBasicUserResource(
					userResource1,
					userEmail1,
					userName1,
				) + generateTfExportByName(
					exportResource1,
					exportTestDir,
					trueValue,
					[]string{strconv.Quote("genesyscloud_user::" + userEmail1)},
					"",
					falseValue,
					falseValue,
				),
				Check: resource.ComposeTestCheckFunc(
					resource.TestCheckResourceAttr("genesyscloud_tf_export."+exportResource1,
						"resource_types.0", "genesyscloud_user::"+userEmail1),
					testUserExport(exportTestDir+"/"+defaultTfJSONFile, "genesyscloud_user", sanitizeResourceName(userEmail1), testUser1),
				),
			},
			{
				// Generate a queue as well and export it
				Config: generateBasicUserResource(
					userResource1,
					userEmail1,
					userName1,
				) + generateRoutingQueueResource(
					queueResource,
					queueName,
					queueDesc,
					nullValue,                          // MANDATORY_TIMEOUT
					fmt.Sprintf("%v", queueAcwTimeout), // acw_timeout
					nullValue,                          // ALL
					nullValue,                          // auto_answer_only true
					nullValue,                          // No calling party name
					nullValue,                          // No calling party number
					nullValue,                          // enable_manual_assignment false
					nullValue,                          // enable_transcription false
				) + generateTfExportByName(
					exportResource1,
					exportTestDir,
					trueValue,
					[]string{
						strconv.Quote("genesyscloud_user::" + userEmail1),
						strconv.Quote("genesyscloud_routing_queue::" + queueName),
					},
					"",
					falseValue,
					falseValue,
				),
				Check: resource.ComposeTestCheckFunc(
					resource.TestCheckResourceAttr("genesyscloud_tf_export."+exportResource1,
						"resource_types.0", "genesyscloud_user::"+userEmail1),
					resource.TestCheckResourceAttr("genesyscloud_tf_export."+exportResource1,
						"resource_types.1", "genesyscloud_routing_queue::"+queueName),
					testUserExport(exportTestDir+"/"+defaultTfJSONFile, "genesyscloud_user", sanitizeResourceName(userEmail1), testUser1),
					testQueueExport(exportTestDir+"/"+defaultTfJSONFile, "genesyscloud_routing_queue", sanitizeResourceName(queueName), testQueue),
				),
			},
			{
				// Export all trunk base settings as well
				Config: generateBasicUserResource(
					userResource1,
					userEmail1,
					userName1,
				) + generateRoutingQueueResource(
					queueResource,
					queueName,
					queueDesc,
					nullValue,                          // MANDATORY_TIMEOUT
					fmt.Sprintf("%v", queueAcwTimeout), // acw_timeout
					nullValue,                          // ALL
					nullValue,                          // auto_answer_only true
					nullValue,                          // No calling party name
					nullValue,                          // No calling party number
					nullValue,                          // enable_manual_assignment false
					nullValue,                          // enable_transcription false
				) + generateTfExportByName(
					exportResource1,
					exportTestDir,
					trueValue,
					[]string{
						strconv.Quote("genesyscloud_user::" + userEmail1),
						strconv.Quote("genesyscloud_routing_queue::" + queueName),
						strconv.Quote("genesyscloud_telephony_providers_edges_trunkbasesettings"),
					},
					"",
					falseValue,
					falseValue,
				),
				Check: resource.ComposeTestCheckFunc(
					resource.TestCheckResourceAttr(
						"genesyscloud_tf_export."+exportResource1, "resource_types.0",
						"genesyscloud_user::"+userEmail1),
					resource.TestCheckResourceAttr(
						"genesyscloud_tf_export."+exportResource1, "resource_types.1",
						"genesyscloud_routing_queue::"+queueName),
					resource.TestCheckResourceAttr(
						"genesyscloud_tf_export."+exportResource1, "resource_types.2",
						"genesyscloud_telephony_providers_edges_trunkbasesettings"),
					testUserExport(exportTestDir+"/"+defaultTfJSONFile, "genesyscloud_user", sanitizeResourceName(userEmail1), testUser1),
					testQueueExport(exportTestDir+"/"+defaultTfJSONFile, "genesyscloud_routing_queue", sanitizeResourceName(queueName), testQueue),
					testTrunkBaseSettingsExport(exportTestDir+"/"+defaultTfJSONFile, "genesyscloud_telephony_providers_edges_trunkbasesettings"),
				),
			},
			{
				// Export all trunk base settings as well
				Config: generateBasicUserResource(
					userResource1,
					userEmail1,
					userName1,
				) + generateBasicUserResource(
					userResource2,
					userEmail2,
					userName2,
				) + generateRoutingQueueResource(
					queueResource,
					queueName,
					queueDesc,
					nullValue,                          // MANDATORY_TIMEOUT
					fmt.Sprintf("%v", queueAcwTimeout), // acw_timeout
					nullValue,                          // ALL
					nullValue,                          // auto_answer_only true
					nullValue,                          // No calling party name
					nullValue,                          // No calling party number
					nullValue,                          // enable_manual_assignment false
					nullValue,                          // enable_transcription false
				) + generateTfExportByName(
					exportResource1,
					exportTestDir,
					trueValue,
					[]string{
						strconv.Quote("genesyscloud_user::" + userEmail1),
						strconv.Quote("genesyscloud_user::" + userEmail2),
						strconv.Quote("genesyscloud_routing_queue::" + queueName),
						strconv.Quote("genesyscloud_telephony_providers_edges_trunkbasesettings"),
					},
					"",
					falseValue,
					falseValue,
				),
				Check: resource.ComposeTestCheckFunc(
					resource.TestCheckResourceAttr(
						"genesyscloud_tf_export."+exportResource1, "resource_types.0",
						"genesyscloud_user::"+userEmail1),
					resource.TestCheckResourceAttr(
						"genesyscloud_tf_export."+exportResource1, "resource_types.1",
						"genesyscloud_user::"+userEmail2),
					resource.TestCheckResourceAttr(
						"genesyscloud_tf_export."+exportResource1, "resource_types.2",
						"genesyscloud_routing_queue::"+queueName),
					resource.TestCheckResourceAttr(
						"genesyscloud_tf_export."+exportResource1, "resource_types.3",
						"genesyscloud_telephony_providers_edges_trunkbasesettings"),
					testUserExport(exportTestDir+"/"+defaultTfJSONFile, "genesyscloud_user", sanitizeResourceName(userEmail1), testUser1),
					testUserExport(exportTestDir+"/"+defaultTfJSONFile, "genesyscloud_user", sanitizeResourceName(userEmail2), testUser2),
					testQueueExport(exportTestDir+"/"+defaultTfJSONFile, "genesyscloud_routing_queue", sanitizeResourceName(queueName), testQueue),
					testTrunkBaseSettingsExport(exportTestDir+"/"+defaultTfJSONFile, "genesyscloud_telephony_providers_edges_trunkbasesettings"),
				),
			},
		},
		CheckDestroy: testVerifyExportsDestroyedFunc(exportTestDir),
	})
}

func TestAccResourceTfExportFormAsHCL(t *testing.T) {
	t.Parallel()
	var (
		exportTestDir    = "../.terraform" + uuid.NewString()
		exportedContents string
		pathToHclFile    = filepath.Join(exportTestDir, defaultTfHCLFile)
		formName         = "terraform_form_evaluations_" + uuid.NewString()
		formResourceName = formName

		// Complete evaluation form
		evaluationForm1 = evaluationFormStruct{
			name:      formName,
			published: false,
			questionGroups: []evaluationFormQuestionGroupStruct{
				{
					name:                    "Test Question Group 1",
					defaultAnswersToHighest: true,
					defaultAnswersToNA:      true,
					naEnabled:               true,
					weight:                  1,
					manualWeight:            true,
					questions: []evaluationFormQuestionStruct{
						{
							text: "Did the agent perform the opening spiel?",
							answerOptions: []answerOptionStruct{
								{
									text:  "Yes",
									value: 1,
								},
								{
									text:  "No",
									value: 0,
								},
							},
						},
						{
							text:             "Did the agent greet the customer?",
							helpText:         "Help text here",
							naEnabled:        true,
							commentsRequired: true,
							isKill:           true,
							isCritical:       true,
							visibilityCondition: visibilityConditionStruct{
								combiningOperation: "AND",
								predicates:         []string{"/form/questionGroup/0/question/0/answer/0", "/form/questionGroup/0/question/0/answer/1"},
							},
							answerOptions: []answerOptionStruct{
								{
									text:  "Yes",
									value: 1,
								},
								{
									text:  "No",
									value: 0,
								},
							},
						},
					},
				},
				{
					name:   "Test Question Group 2",
					weight: 2,
					questions: []evaluationFormQuestionStruct{
						{
							text: "Did the agent offer to sell product?",
							answerOptions: []answerOptionStruct{
								{
									text:  "Yes",
									value: 1,
								},
								{
									text:  "No",
									value: 0,
								},
							},
						},
					},
					visibilityCondition: visibilityConditionStruct{
						combiningOperation: "AND",
						predicates:         []string{"/form/questionGroup/0/question/0/answer/1"},
					},
				},
			},
		}
	)

	defer os.RemoveAll(exportTestDir)

	resource.Test(t, resource.TestCase{
		PreCheck:          func() { testAccPreCheck(t) },
		ProviderFactories: providerFactories,
		Steps: []resource.TestStep{
			{
				Config: generateEvaluationFormResource(formResourceName, &evaluationForm1),
				Check: resource.ComposeTestCheckFunc(
					validateEvaluationFormAttributes(formResourceName, evaluationForm1),
				),
			},
			{
				Config: generateEvaluationFormResource(formResourceName, &evaluationForm1) + generateTfExportByName(
					formResourceName,
					exportTestDir,
					trueValue,
					[]string{strconv.Quote("genesyscloud_quality_forms_evaluation::" + formName)},
					"",
					trueValue,
					falseValue,
				),
				Check: resource.ComposeTestCheckFunc(
					getExportedFileContents(pathToHclFile, &exportedContents),
				),
			},
		},
		CheckDestroy: testVerifyExportsDestroyedFunc(exportTestDir),
	})

	exportedContents = removeTfConfigBlock(exportedContents)

	resource.Test(t, resource.TestCase{
		PreCheck:          func() { testAccPreCheck(t) },
		ProviderFactories: providerFactories,
		Steps: []resource.TestStep{
			{
				Config: exportedContents,
				Check: resource.ComposeTestCheckFunc(
					validateEvaluationFormAttributes(formResourceName, evaluationForm1),
				),
			},
		},
		CheckDestroy: testVerifyExportsDestroyedFunc(exportTestDir),
	})
}

func TestAccResourceTfExportQueueAsHCL(t *testing.T) {
	t.Parallel()
	var (
		exportTestDir  = "../.terraform" + uuid.NewString()
		exportContents string
		pathToHclFile  = filepath.Join(exportTestDir, defaultTfHCLFile)
	)

	defer os.RemoveAll(exportTestDir)

	// routing queue attributes
	var (
		queueName      = fmt.Sprintf("Charlie_Test_Queue_%v", uuid.NewString())
		queueID        = queueName
		description    = "This is a test queue"
		autoAnswerOnly = "true"

		alertTimeoutSec = "30"
		slPercentage    = "0.7"
		slDurationMs    = "10000"

		rrOperator    = "MEETS_THRESHOLD"
		rrThreshold   = "9"
		rrWaitSeconds = "300"

		chatScriptID  = "81ddba00-9fad-11e7-9a00-3137c42c4ae9"
		emailScriptID = "153fcff5-597e-4f17-94e5-17eac456a0b2"
	)

	routingQueue := generateRoutingQueueResource(
		queueID,
		queueName,
		description,
		strconv.Quote("MANDATORY_TIMEOUT"),
		"300000",
		strconv.Quote("BEST"),
		autoAnswerOnly,
		strconv.Quote("Example Inc."),
		nullValue,
		"true",
		"true",
		generateMediaSettings("media_settings_call", alertTimeoutSec, slPercentage, slDurationMs),
		generateRoutingRules(rrOperator, rrThreshold, rrWaitSeconds),
		generateDefaultScriptIDs(chatScriptID, emailScriptID),
	)

	resource.Test(t, resource.TestCase{
		PreCheck:          func() { testAccPreCheck(t) },
		ProviderFactories: providerFactories,
		Steps: []resource.TestStep{
			{
				Config: routingQueue,
				Check: resource.ComposeTestCheckFunc(
					resource.TestCheckResourceAttr("genesyscloud_routing_queue."+queueID, "name", queueName),
					resource.TestCheckResourceAttr("genesyscloud_routing_queue."+queueID, "description", description),
					resource.TestCheckResourceAttr("genesyscloud_routing_queue."+queueID, "auto_answer_only", "true"),
					resource.TestCheckResourceAttr("genesyscloud_routing_queue."+queueID, "default_script_ids.CHAT", chatScriptID),
					resource.TestCheckResourceAttr("genesyscloud_routing_queue."+queueID, "default_script_ids.EMAIL", emailScriptID),
					validateMediaSettings(queueID, "media_settings_call", alertTimeoutSec, slPercentage, slDurationMs),
					validateRoutingRules(queueID, 0, rrOperator, rrThreshold, rrWaitSeconds),
				),
			},
			{
				Config: routingQueue + generateTfExportByName("export",
					exportTestDir,
					trueValue,
					[]string{strconv.Quote("genesyscloud_routing_queue::" + queueName)},
					"",
					trueValue,
					falseValue,
				),
				Check: resource.ComposeTestCheckFunc(
					getExportedFileContents(pathToHclFile, &exportContents),
				),
			},
		},
		CheckDestroy: testVerifyExportsDestroyedFunc(exportTestDir),
	})

	exportContents = removeTfConfigBlock(exportContents)

	resource.Test(t, resource.TestCase{
		PreCheck:          func() { testAccPreCheck(t) },
		ProviderFactories: providerFactories,
		Steps: []resource.TestStep{
			{
				Config: exportContents,
				Check: resource.ComposeTestCheckFunc(
					resource.TestCheckResourceAttr("genesyscloud_routing_queue."+queueID, "name", queueName),
					resource.TestCheckResourceAttr("genesyscloud_routing_queue."+queueID, "description", description),
					resource.TestCheckResourceAttr("genesyscloud_routing_queue."+queueID, "auto_answer_only", "true"),
					resource.TestCheckResourceAttr("genesyscloud_routing_queue."+queueID, "default_script_ids.CHAT", chatScriptID),
					resource.TestCheckResourceAttr("genesyscloud_routing_queue."+queueID, "default_script_ids.EMAIL", emailScriptID),
					validateMediaSettings(queueID, "media_settings_call", alertTimeoutSec, slPercentage, slDurationMs),
					validateRoutingRules(queueID, 0, rrOperator, rrThreshold, rrWaitSeconds),
				),
			},
		},
	})
}

func TestAccResourceTfExportLogMissingPermissions(t *testing.T) {
	var (
		exportTestDir           = "../.terraform" + uuid.NewString()
		configPath              = filepath.Join(exportTestDir, defaultTfJSONFile)
		permissionsErrorMessage = "API Error 403 - Missing view permissions."
		otherErrorMessage       = "API Error 411 - Another type of error."

		err1    = diag.Diagnostic{Summary: permissionsErrorMessage}
		err2    = diag.Diagnostic{Summary: otherErrorMessage}
		errors1 = diag.Diagnostics{err1}
		errors2 = diag.Diagnostics{err1, err2}
	)

	defer os.RemoveAll(exportTestDir)

	mockError = errors1

	// Checking that the config file is created when the error is 403 & log_permission_errors = true
	resource.Test(t, resource.TestCase{
		PreCheck:          func() { testAccPreCheck(t) },
		ProviderFactories: providerFactories,
		Steps: []resource.TestStep{
			{
				Config: generateTfExportByName("test-export",
					exportTestDir,
					falseValue,
					[]string{strconv.Quote("genesyscloud_quality_forms_evaluation")},
					"",
					falseValue,
					trueValue),
				Check: resource.ComposeTestCheckFunc(
					validateFileCreated(configPath),
				),
			},
		},
		CheckDestroy: testVerifyExportsDestroyedFunc(exportTestDir),
	})

	// Check that the export fails when a non-403 error exists
	mockError = errors2

	resource.Test(t, resource.TestCase{
		PreCheck:          func() { testAccPreCheck(t) },
		ProviderFactories: providerFactories,
		Steps: []resource.TestStep{
			{
				Config: generateTfExportByName("test-export",
					exportTestDir,
					falseValue,
					[]string{strconv.Quote("genesyscloud_quality_forms_evaluation")},
					"",
					falseValue,
					trueValue),
				ExpectError: regexp.MustCompile(otherErrorMessage),
			},
		},
		CheckDestroy: testVerifyExportsDestroyedFunc(exportTestDir),
	})

	// Check that info about attr exists in error summary when 403 is found & log_permission_errors = false
	resource.Test(t, resource.TestCase{
		PreCheck:          func() { testAccPreCheck(t) },
		ProviderFactories: providerFactories,
		Steps: []resource.TestStep{
			{
				Config: generateTfExportByName("test-export",
					exportTestDir,
					falseValue,
					[]string{strconv.Quote("genesyscloud_quality_forms_evaluation")},
					"",
					falseValue,
					falseValue),
				ExpectError: regexp.MustCompile(logAttrInfo),
			},
		},
		CheckDestroy: testVerifyExportsDestroyedFunc(exportTestDir),
	})

	// Clean up
	mockError = nil
}

func removeTfConfigBlock(export string) string {
	return strings.Replace(export, terraformHCLBlock, "", -1)
}

func testUserExport(filePath, resourceType, resourceName string, expectedUser *UserExport) resource.TestCheckFunc {
	return func(state *terraform.State) error {
		raw, err := getResourceDefinition(filePath, resourceType)
		if err != nil {
			return err
		}

		if raw[resourceName] == nil {
			return fmt.Errorf("expected a resource name for the resource type %s", resourceType)
		}

		var r *json.RawMessage
		if err := json.Unmarshal(*raw[resourceName], &r); err != nil {
			return err
		}

		exportedUser := &UserExport{}
		if err := json.Unmarshal(*r, exportedUser); err != nil {
			return err
		}

		if *exportedUser != *expectedUser {
			return fmt.Errorf("objects are not equal. Expected: %v. Got: %v", *expectedUser, *exportedUser)
		}

		return nil
	}
}

func testQueueExport(filePath, resourceType, resourceName string, expectedQueue *QueueExport) resource.TestCheckFunc {
	return func(state *terraform.State) error {
		raw, err := getResourceDefinition(filePath, resourceType)
		if err != nil {
			return err
		}

		var r *json.RawMessage
		if err := json.Unmarshal(*raw[resourceName], &r); err != nil {
			return err
		}

		exportedQueue := &QueueExport{}
		if err := json.Unmarshal(*r, exportedQueue); err != nil {
			return err
		}

		if *exportedQueue != *expectedQueue {
			return fmt.Errorf("objects are not equal. Expected: %v. Got: %v", *expectedQueue, *exportedQueue)
		}

		return nil
	}
}

func testTrunkBaseSettingsExport(filePath, resourceType string) resource.TestCheckFunc {
	return func(state *terraform.State) error {
		raw, err := getResourceDefinition(filePath, resourceType)
		if err != nil {
			return err
		}

		if len(raw) == 0 {
			return fmt.Errorf("expected several %v to be exported", resourceType)
		}

		return nil
	}
}

func getResourceDefinition(filePath, resourceType string) (map[string]*json.RawMessage, error) {
	tfExport, err := ioutil.ReadFile(filePath)
	if err != nil {
		return nil, err
	}

	var tfExportRaw map[string]*json.RawMessage
	if err := json.Unmarshal(tfExport, &tfExportRaw); err != nil {
		return nil, err
	}

	var resourceRaw map[string]*json.RawMessage
	if err := json.Unmarshal(*tfExportRaw["resource"], &resourceRaw); err != nil {
		return nil, err
	}

	if resourceRaw[resourceType] == nil {
		return nil, fmt.Errorf("%s not found in the config file", resourceType)
	}

	var r map[string]*json.RawMessage
	if err := json.Unmarshal(*resourceRaw[resourceType], &r); err != nil {
		return nil, err
	}

	return r, nil
}

// Create a directed graph of exported resources to their references. Report any potential graph cycles in this test.
// Reference cycles can sometimes be broken by exporting a separate resource to update membership after the member
// and container resources are created/updated (see genesyscloud_user_roles).
func TestForExportCycles(t *testing.T) {

	// Assumes exporting all resource types
	exporters := getResourceExporters(nil)

	graph := simple.NewDirectedGraph()

	var resNames []string
	for resName := range exporters {
		graph.AddNode(simple.Node(len(resNames)))
		resNames = append(resNames, resName)
	}

	for i, resName := range resNames {
		currNode := simple.Node(i)
		for attrName, refSettings := range exporters[resName].RefAttrs {
			if refSettings.RefType == resName {
				// Resources that can reference themselves are ignored
				// Cycles caused by self-refs are likely a misconfiguration
				// (e.g. two users that are each other's manager)
				continue
			}
			if exporters[resName].isAttributeExcluded(attrName) {
				// This reference attribute will be excluded from the export
				continue
			}
			graph.SetEdge(simple.Edge{F: currNode, T: simple.Node(resNodeIndex(refSettings.RefType, resNames))})
		}
	}

	cycles := topo.DirectedCyclesIn(graph)
	if len(cycles) > 0 {
		cycleResources := make([][]string, 0)
		for _, cycle := range cycles {
			cycleTemp := make([]string, len(cycle))
			for j, cycleNode := range cycle {
				if resNames != nil {
					cycleTemp[j] = resNames[cycleNode.ID()]
				}
			}
			if !isIgnoredReferenceCycle(cycleTemp) {
				cycleResources = append(cycleResources, cycleTemp)
			}
		}

		if len(cycleResources) > 0 {
			t.Fatalf("Found the following potential reference cycles:\n %s", cycleResources)
		}
	}
}

func isIgnoredReferenceCycle(cycle []string) bool {
	// Some cycles cannot be broken with a schema change and must be dealt with in the config
	// These cycles can be ignored by this test
	ignoredCycles := [][]string{
		// Email routes contain a ref to an inbound queue ID, and queues contain a ref to an outbound email route
		{"genesyscloud_routing_queue", "genesyscloud_routing_email_route", "genesyscloud_routing_queue"},
		{"genesyscloud_routing_email_route", "genesyscloud_routing_queue", "genesyscloud_routing_email_route"},
	}

	for _, ignored := range ignoredCycles {
		if strArrayEquals(ignored, cycle) {
			return true
		}
	}
	return false
}

func resNodeIndex(resName string, resNames []string) int64 {
	for i, name := range resNames {
		if resName == name {
			return int64(i)
		}
	}
	return -1
}

func generateTfExportResource(
	resourceID string,
	directory string,
	includeState string,
	excludedAttributes string) string {
	return fmt.Sprintf(`resource "genesyscloud_tf_export" "%s" {
		directory = "%s"
		include_state_file = %s
		resource_types = [
			"genesyscloud_architect_datatable",
			"genesyscloud_architect_datatable_row",
			"genesyscloud_flow",
			"genesyscloud_flow_milestone",	
			"genesyscloud_flow_outcome",	
			"genesyscloud_architect_ivr",
			"genesyscloud_architect_schedules",
			"genesyscloud_architect_schedulegroups",
			"genesyscloud_architect_user_prompt",
			"genesyscloud_auth_division",
			"genesyscloud_auth_role",
			"genesyscloud_group",
			"genesyscloud_group_roles",
			"genesyscloud_idp_adfs",
			"genesyscloud_idp_generic",
			"genesyscloud_idp_gsuite",
			"genesyscloud_idp_okta",
			"genesyscloud_idp_onelogin",
			"genesyscloud_idp_ping",
			"genesyscloud_idp_salesforce",
			"genesyscloud_integration",
			"genesyscloud_integration_action",
			"genesyscloud_integration_credential",
			"genesyscloud_location",
			"genesyscloud_oauth_client",
<<<<<<< HEAD
			"genesyscloud_outbound_settings",
=======
			"genesyscloud_responsemanagement_library",
>>>>>>> 9d7a54bd
			"genesyscloud_routing_email_domain",
			"genesyscloud_routing_email_route",
			"genesyscloud_routing_language",
			"genesyscloud_routing_queue",
			"genesyscloud_routing_settings",
			"genesyscloud_routing_skill",
			"genesyscloud_routing_utilization",
			"genesyscloud_routing_wrapupcode",
			"genesyscloud_telephony_providers_edges_did_pool",
			"genesyscloud_telephony_providers_edges_edge_group",
			"genesyscloud_telephony_providers_edges_phone",
			"genesyscloud_telephony_providers_edges_site",
			"genesyscloud_telephony_providers_edges_phonebasesettings",
			"genesyscloud_telephony_providers_edges_trunkbasesettings",
			"genesyscloud_telephony_providers_edges_trunk",
			"genesyscloud_user_roles",
			"genesyscloud_webdeployments_configuration",
			"genesyscloud_webdeployments_deployment"
		]
		exclude_attributes = [%s]
	}
	`, resourceID, directory, includeState, excludedAttributes)
}

func generateTfExportByName(
	resourceID string,
	directory string,
	includeState string,
	items []string,
	excludedAttributes string,
	exportAsHCL string,
	logErrors string) string {
	return fmt.Sprintf(`resource "genesyscloud_tf_export" "%s" {
		directory = "%s"
		include_state_file = %s
		resource_types = [%s]
		exclude_attributes = [%s]
		export_as_hcl = %s
		log_permission_errors = %s
	}
	`, resourceID, directory, includeState, strings.Join(items, ","), excludedAttributes, exportAsHCL, logErrors)
}

func getExportedFileContents(filename string, result *string) resource.TestCheckFunc {
	return func(state *terraform.State) error {
		d, err := ioutil.ReadFile(filename)
		if err != nil {
			return fmt.Errorf("error reading file: %v\n", err)
		}
		*result = string(d)
		return nil
	}
}

func validateFileCreated(filename string) resource.TestCheckFunc {
	return func(state *terraform.State) error {
		_, err := os.Stat(filename)
		if err != nil {
			return fmt.Errorf("Failed to find file %s", filename)
		}
		return nil
	}
}

func testVerifyExportsDestroyedFunc(exportTestDir string) resource.TestCheckFunc {
	return func(state *terraform.State) error {
		// Check config file deleted
		jsonConfigPath := filepath.Join(exportTestDir, defaultTfJSONFile)
		_, err := os.Stat(jsonConfigPath)
		if !os.IsNotExist(err) {
			return fmt.Errorf("Failed to delete JSON config file %s", jsonConfigPath)
		}

		// Check state file deleted
		statePath := filepath.Join(exportTestDir, defaultTfStateFile)
		_, err = os.Stat(statePath)
		if !os.IsNotExist(err) {
			return fmt.Errorf("Failed to delete state file %s", statePath)
		}
		return nil
	}
}

func validateEvaluationFormAttributes(resourceName string, form evaluationFormStruct) resource.TestCheckFunc {
	return resource.ComposeTestCheckFunc(
		resource.TestCheckResourceAttr("genesyscloud_quality_forms_evaluation."+resourceName, "name", resourceName),
		resource.TestCheckResourceAttr("genesyscloud_quality_forms_evaluation."+resourceName, "published", falseValue),
		resource.TestCheckResourceAttr("genesyscloud_quality_forms_evaluation."+resourceName, "question_groups.0.name", form.questionGroups[0].name),
		resource.TestCheckResourceAttr("genesyscloud_quality_forms_evaluation."+resourceName, "question_groups.0.weight", fmt.Sprintf("%v", form.questionGroups[0].weight)),
		resource.TestCheckResourceAttr("genesyscloud_quality_forms_evaluation."+resourceName, "question_groups.0.questions.1.text", form.questionGroups[0].questions[1].text),
		resource.TestCheckResourceAttr("genesyscloud_quality_forms_evaluation."+resourceName, "question_groups.1.questions.0.answer_options.0.text", form.questionGroups[1].questions[0].answerOptions[0].text),
		resource.TestCheckResourceAttr("genesyscloud_quality_forms_evaluation."+resourceName, "question_groups.1.questions.0.answer_options.1.value", fmt.Sprintf("%v", form.questionGroups[1].questions[0].answerOptions[1].value)),
		resource.TestCheckResourceAttr("genesyscloud_quality_forms_evaluation."+resourceName, "question_groups.0.questions.1.visibility_condition.0.combining_operation", form.questionGroups[0].questions[1].visibilityCondition.combiningOperation),
		resource.TestCheckResourceAttr("genesyscloud_quality_forms_evaluation."+resourceName, "question_groups.0.questions.1.visibility_condition.0.predicates.0", form.questionGroups[0].questions[1].visibilityCondition.predicates[0]),
		resource.TestCheckResourceAttr("genesyscloud_quality_forms_evaluation."+resourceName, "question_groups.0.questions.1.visibility_condition.0.predicates.1", form.questionGroups[0].questions[1].visibilityCondition.predicates[1]),
	)
}

func validateConfigFile(path string) resource.TestCheckFunc {
	return func(state *terraform.State) error {
		jsonFile, err := os.Open(path)
		if err != nil {
			return err
		}
		defer jsonFile.Close()

		byteValue, _ := ioutil.ReadAll(jsonFile)

		var result map[string]interface{}
		err = json.Unmarshal([]byte(byteValue), &result)
		if err != nil {
			return err
		}

		if _, ok := result["resource"]; !ok {
			return fmt.Errorf("Config file missing resource attribute.")
		}

		if _, ok := result["terraform"]; !ok {
			return fmt.Errorf("Config file missing terraform attribute.")
		}
		return nil
	}
}<|MERGE_RESOLUTION|>--- conflicted
+++ resolved
@@ -827,11 +827,8 @@
 			"genesyscloud_integration_credential",
 			"genesyscloud_location",
 			"genesyscloud_oauth_client",
-<<<<<<< HEAD
 			"genesyscloud_outbound_settings",
-=======
 			"genesyscloud_responsemanagement_library",
->>>>>>> 9d7a54bd
 			"genesyscloud_routing_email_domain",
 			"genesyscloud_routing_email_route",
 			"genesyscloud_routing_language",
