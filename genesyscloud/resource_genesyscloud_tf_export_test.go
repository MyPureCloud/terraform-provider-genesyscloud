package genesyscloud

import (
	"encoding/json"
	"fmt"
	"io/ioutil"
	"os"
	"path/filepath"
	"strconv"
	"testing"

	"github.com/hashicorp/terraform-plugin-sdk/v2/helper/resource"
	"github.com/hashicorp/terraform-plugin-sdk/v2/terraform"
	"gonum.org/v1/gonum/graph/simple"
	"gonum.org/v1/gonum/graph/topo"
)

const exportTestDir = "../.terraform"

func TestAccResourceTfExport(t *testing.T) {
	var (
		exportResource1 = "test-export1"
		configPath      = filepath.Join(exportTestDir, defaultTfJSONFile)
		statePath       = filepath.Join(exportTestDir, defaultTfStateFile)
	)

	resource.Test(t, resource.TestCase{
		PreCheck:          func() { testAccPreCheck(t) },
		ProviderFactories: providerFactories,
		Steps: []resource.TestStep{
			{
				// Run export without state file
				Config: generateTfExportResource(
					exportResource1,
					exportTestDir,
					falseValue,
					"",
				),
				Check: resource.ComposeTestCheckFunc(
					validateFileCreated(configPath),
					validateConfigFile(configPath),
				),
			},
			{
				// Run export with state file and excluded attribute
				Config: generateTfExportResource(
					exportResource1,
					exportTestDir,
					trueValue,
					strconv.Quote("genesyscloud_auth_role.permission_policies.conditions"),
				),
				Check: resource.ComposeTestCheckFunc(
					validateFileCreated(configPath),
					validateConfigFile(configPath),
					validateFileCreated(statePath),
				),
			},
		},
		CheckDestroy: testVerifyExportsDestroyed,
	})
}

// Create a directed graph of exported resources to their references. Report any potential graph cycles in this test.
// Reference cycles can sometimes be broken by exporting a separate resource to update membership after the member
// and container resources are created/updated (see genesyscloud_user_roles).
func TestForExportCycles(t *testing.T) {

	// Assumes exporting all resource types
	exporters := getResourceExporters(nil)

	graph := simple.NewDirectedGraph()

	var resNames []string
	for resName := range exporters {
		graph.AddNode(simple.Node(len(resNames)))
		resNames = append(resNames, resName)
	}

	for i, resName := range resNames {
		currNode := simple.Node(i)
		for attrName, refSettings := range exporters[resName].RefAttrs {
			if refSettings.RefType == resName {
				// Resources that can reference themselves are ignored
				// Cycles caused by self-refs are likely a misconfiguration
				// (e.g. two users that are each other's manager)
				continue
			}
			if exporters[resName].isAttributeExcluded(attrName) {
				// This reference attribute will be excluded from the export
				continue
			}
			graph.SetEdge(simple.Edge{F: currNode, T: simple.Node(resNodeIndex(refSettings.RefType, resNames))})
		}
	}

	cycles := topo.DirectedCyclesIn(graph)
	if len(cycles) > 0 {
		cycleResources := make([][]string, len(cycles))
		for i, cycle := range cycles {
			cycleResources[i] = make([]string, len(cycle))
			for j, cycleNode := range cycle {
				cycleResources[i][j] = resNames[cycleNode.ID()]
			}
		}
		t.Fatalf("Found the following potential reference cycles:\n %s", cycleResources)
	}
}

func resNodeIndex(resName string, resNames []string) int64 {
	for i, name := range resNames {
		if resName == name {
			return int64(i)
		}
	}
	return -1
}

func generateTfExportResource(
	resourceID string,
	directory string,
	includeState string,
	excludedAttributes string) string {
	return fmt.Sprintf(`resource "genesyscloud_tf_export" "%s" {
		directory = "%s"
        include_state_file = %s
		resource_types = [
			"genesyscloud_auth_role",
			"genesyscloud_auth_division",
			"genesyscloud_group",
			"genesyscloud_group_roles",
			"genesyscloud_idp_adfs",
			"genesyscloud_idp_generic",
			"genesyscloud_idp_gsuite",
			"genesyscloud_idp_okta",
			"genesyscloud_idp_onelogin",
			"genesyscloud_idp_ping",
			"genesyscloud_idp_salesforce",
			"genesyscloud_location",
			"genesyscloud_routing_language",
			"genesyscloud_routing_queue",
			"genesyscloud_routing_skill",
<<<<<<< HEAD
			"genesyscloud_routing_utilization"
=======
			"genesyscloud_routing_wrapupcode"
>>>>>>> 91c97e07
		]
		exclude_attributes = [%s]
    }
	`, resourceID, directory, includeState, excludedAttributes)
}

func validateFileCreated(filename string) resource.TestCheckFunc {
	return func(state *terraform.State) error {
		_, err := os.Stat(filename)
		if err != nil {
			return fmt.Errorf("Failed to find file %s", filename)
		}
		return nil
	}
}

func testVerifyExportsDestroyed(state *terraform.State) error {
	// Check config file deleted
	jsonConfigPath := filepath.Join(exportTestDir, defaultTfJSONFile)
	_, err := os.Stat(jsonConfigPath)
	if !os.IsNotExist(err) {
		return fmt.Errorf("Failed to delete JSON config file %s", jsonConfigPath)
	}

	// Check state file deleted
	statePath := filepath.Join(exportTestDir, defaultTfStateFile)
	_, err = os.Stat(statePath)
	if !os.IsNotExist(err) {
		return fmt.Errorf("Failed to delete state file %s", statePath)
	}
	return nil
}

func validateConfigFile(path string) resource.TestCheckFunc {
	return func(state *terraform.State) error {
		jsonFile, err := os.Open(path)
		if err != nil {
			return err
		}
		defer jsonFile.Close()

		byteValue, _ := ioutil.ReadAll(jsonFile)

		var result map[string]interface{}
		err = json.Unmarshal([]byte(byteValue), &result)
		if err != nil {
			return err
		}

		if _, ok := result["resource"]; !ok {
			return fmt.Errorf("Config file missing resource attribute.")
		}

		if _, ok := result["terraform"]; !ok {
			return fmt.Errorf("Config file missing terraform attribute.")
		}
		return nil
	}
}<|MERGE_RESOLUTION|>--- conflicted
+++ resolved
@@ -139,11 +139,8 @@
 			"genesyscloud_routing_language",
 			"genesyscloud_routing_queue",
 			"genesyscloud_routing_skill",
-<<<<<<< HEAD
-			"genesyscloud_routing_utilization"
-=======
+			"genesyscloud_routing_utilization",
 			"genesyscloud_routing_wrapupcode"
->>>>>>> 91c97e07
 		]
 		exclude_attributes = [%s]
     }
