--- conflicted
+++ resolved
@@ -161,11 +161,8 @@
 			"genesyscloud_idp_ping",
 			"genesyscloud_idp_salesforce",
 			"genesyscloud_integration",
-<<<<<<< HEAD
 			"genesyscloud_integration_action",
-=======
 			"genesyscloud_integration_credential",
->>>>>>> c08ac124
 			"genesyscloud_location",
 			"genesyscloud_routing_email_domain",
 			"genesyscloud_routing_email_route",
