package genesyscloud

import (
	"fmt"
	"testing"

	"github.com/google/uuid"
	"github.com/hashicorp/terraform-plugin-sdk/v2/helper/resource"
	"github.com/hashicorp/terraform-plugin-sdk/v2/terraform"
	"github.com/mypurecloud/platform-client-sdk-go/v92/platformclientv2"
)

func TestAccResourceRoutingLanguageBasic(t *testing.T) {
	var (
		langResource1 = "test-lang1"
		langName1     = "Terraform Lang" + uuid.NewString()
	)

	resource.Test(t, resource.TestCase{
		PreCheck:          func() { testAccPreCheck(t) },
		ProviderFactories: providerFactories,
		Steps: []resource.TestStep{
			{
				// Create
				Config: generateRoutingLanguageResource(
					langResource1,
					langName1,
				),
				Check: resource.ComposeTestCheckFunc(
					resource.TestCheckResourceAttr("genesyscloud_routing_language."+langResource1, "name", langName1),
				),
			},
			{
				// Import/Read
				ResourceName:      "genesyscloud_routing_language." + langResource1,
				ImportState:       true,
				ImportStateVerify: true,
			},
		},
		CheckDestroy: testVerifyLanguagesDestroyed,
	})
}

func generateRoutingLanguageResource(
	resourceID string,
	name string) string {
	return fmt.Sprintf(`resource "genesyscloud_routing_language" "%s" {
		name = "%s"
	}
	`, resourceID, name)
}

func testVerifyLanguagesDestroyed(state *terraform.State) error {
	routingApi := platformclientv2.NewRoutingApi()
	for _, rs := range state.RootModule().Resources {
		if rs.Type != "genesyscloud_routing_language" {
			continue
		}

<<<<<<< HEAD
		lang, resp, err := languagesAPI.GetLanguage(rs.Primary.ID)
=======
		lang, resp, err := routingApi.GetRoutingLanguage(rs.Primary.ID)
>>>>>>> 0460cb67
		if lang != nil {
			if lang.State != nil && *lang.State == "deleted" {
				// Language deleted
				continue
			}
			return fmt.Errorf("Language (%s) still exists", rs.Primary.ID)
		} else if isStatus404(resp) {
			// Language not found as expected
			continue
		} else {
			// Unexpected error
			return fmt.Errorf("Unexpected error: %s", err)
		}
	}
	// Success. All languages destroyed
	return nil
}<|MERGE_RESOLUTION|>--- conflicted
+++ resolved
@@ -57,11 +57,7 @@
 			continue
 		}
 
-<<<<<<< HEAD
-		lang, resp, err := languagesAPI.GetLanguage(rs.Primary.ID)
-=======
 		lang, resp, err := routingApi.GetRoutingLanguage(rs.Primary.ID)
->>>>>>> 0460cb67
 		if lang != nil {
 			if lang.State != nil && *lang.State == "deleted" {
 				// Language deleted
