package genesyscloud

import (
	"terraform-provider-genesyscloud/genesyscloud/journey_action_map"
	"terraform-provider-genesyscloud/genesyscloud/provider"
	"terraform-provider-genesyscloud/genesyscloud/util"
	"testing"

	"terraform-provider-genesyscloud/genesyscloud/util/testrunner"

	"github.com/hashicorp/terraform-plugin-sdk/v2/helper/resource"
)

func TestAccDataSourceJourneyActionTemplate(t *testing.T) {
	runDataJourneyActionTemplateTestCase(t, "find_by_name")
}

func runDataJourneyActionTemplateTestCase(t *testing.T, testCaseName string) {
	const resourceType = "genesyscloud_journey_action_template"
	testObjectName := testrunner.TestObjectIdPrefix + testCaseName
<<<<<<< HEAD
	testObjectFullName := resourceName + "." + testObjectName
	journey_action_map.SetupJourneyActionMap(t, testCaseName, sdkConfig)
=======
	testObjectFullName := resourceType + "." + testObjectName
	setupJourneyActionMap(t, testCaseName)
>>>>>>> 86b78500

	resource.Test(t, resource.TestCase{
		PreCheck:          func() { util.TestAccPreCheck(t) },
		ProviderFactories: provider.GetProviderFactories(providerResources, providerDataSources),
		Steps: testrunner.GenerateDataSourceTestSteps(resourceType, testCaseName, []resource.TestCheckFunc{
			resource.ComposeTestCheckFunc(
				resource.TestCheckResourceAttrPair("data."+testObjectFullName, "id", testObjectFullName, "id"),
				resource.TestCheckResourceAttr(testObjectFullName, "name", testObjectName),
			),
		}),
	})
}<|MERGE_RESOLUTION|>--- conflicted
+++ resolved
@@ -18,13 +18,8 @@
 func runDataJourneyActionTemplateTestCase(t *testing.T, testCaseName string) {
 	const resourceType = "genesyscloud_journey_action_template"
 	testObjectName := testrunner.TestObjectIdPrefix + testCaseName
-<<<<<<< HEAD
 	testObjectFullName := resourceName + "." + testObjectName
 	journey_action_map.SetupJourneyActionMap(t, testCaseName, sdkConfig)
-=======
-	testObjectFullName := resourceType + "." + testObjectName
-	setupJourneyActionMap(t, testCaseName)
->>>>>>> 86b78500
 
 	resource.Test(t, resource.TestCase{
 		PreCheck:          func() { util.TestAccPreCheck(t) },
