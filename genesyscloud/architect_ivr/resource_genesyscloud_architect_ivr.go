--- conflicted
+++ resolved
@@ -52,11 +52,8 @@
 	log.Printf("Creating IVR config %s", *ivrBody.Name)
 	ivrConfig, resp, err := ap.createArchitectIvr(ctx, *ivrBody)
 	if err != nil {
-<<<<<<< HEAD
-		return diag.Errorf("Failed to create IVR config %s: %s %v", *ivrBody.Name, err, resp)
-=======
 		return util.BuildAPIDiagnosticError(resourceName, fmt.Sprintf("Failed to create IVR config %s", *ivrBody.Name), resp)
->>>>>>> 0f32e768
+
 	}
 
 	d.SetId(*ivrConfig.Id)
@@ -149,11 +146,8 @@
 
 	log.Printf("Deleting IVR config %s", name)
 	if resp, err := ap.deleteArchitectIvr(ctx, d.Id()); err != nil {
-<<<<<<< HEAD
-		return diag.Errorf("Failed to delete IVR config %s: %s %v", name, err, resp)
-=======
 		return util.BuildAPIDiagnosticError(resourceName, fmt.Sprintf("Failed to delete IVR config %s.", name), resp)
->>>>>>> 0f32e768
+
 	}
 
 	return util.WithRetries(ctx, 30*time.Second, func() *retry.RetryError {
