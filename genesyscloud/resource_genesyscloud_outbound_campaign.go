package genesyscloud

import (
	"context"
	"fmt"
	"log"
	"time"

	"terraform-provider-genesyscloud/genesyscloud/consistency_checker"

	"github.com/hashicorp/terraform-plugin-sdk/v2/diag"
	"github.com/hashicorp/terraform-plugin-sdk/v2/helper/resource"
	"github.com/hashicorp/terraform-plugin-sdk/v2/helper/schema"
	"github.com/hashicorp/terraform-plugin-sdk/v2/helper/validation"
	"github.com/mypurecloud/platform-client-sdk-go/v99/platformclientv2"
)

var (
	outboundcampaignphonecolumnResource = &schema.Resource{
		Schema: map[string]*schema.Schema{
			`column_name`: {
				Description: `The name of the phone column.`,
				Required:    true,
				Type:        schema.TypeString,
			},
		},
	}
)

func resourceOutboundCampaign() *schema.Resource {
	return &schema.Resource{
		Description: `Genesys Cloud outbound campaign`,

		CreateContext: CreateWithPooledClient(createOutboundCampaign),
		ReadContext:   ReadWithPooledClient(readOutboundCampaign),
		UpdateContext: UpdateWithPooledClient(updateOutboundCampaign),
		DeleteContext: DeleteWithPooledClient(deleteOutboundCampaign),
		Importer: &schema.ResourceImporter{
			StateContext: schema.ImportStatePassthroughContext,
		},
		SchemaVersion: 1,
		Schema: map[string]*schema.Schema{
			`name`: {
				Description: `The name of the Campaign.`,
				Required:    true,
				Type:        schema.TypeString,
			},
			`contact_list_id`: {
				Description: `The ContactList for this Campaign to dial.`,
				Required:    true,
				Type:        schema.TypeString,
			},
			`queue_id`: {
				Description: `The Queue for this Campaign to route calls to. Required for all dialing modes except agentless.`,
				Optional:    true,
				Type:        schema.TypeString,
			},
			`dialing_mode`: {
				Description:  `The strategy this Campaign will use for dialing.`,
				Required:     true,
				Type:         schema.TypeString,
				ValidateFunc: validation.StringInSlice([]string{`agentless`, `preview`, `power`, `predictive`, `progressive`, `external`}, false),
			},
			`script_id`: {
				Description: `The Script to be displayed to agents that are handling outbound calls. Required for all dialing modes except agentless.`,
				Optional:    true,
				Type:        schema.TypeString,
			},
			`edge_group_id`: {
				Description: `The EdgeGroup that will place the calls. Required for all dialing modes except preview.`,
				Optional:    true,
				Type:        schema.TypeString,
			},
			`site_id`: {
				Description: `The identifier of the site to be used for dialing; can be set in place of an edge group.`,
				Optional:    true,
				Type:        schema.TypeString,
			},
			`campaign_status`: {
				Description:  `The current status of the Campaign. A Campaign may be turned 'on' or 'off' (default). If this value is changed alongside other changes to the resource, a subsequent update will occur immediately afterwards to set the campaign status. This is due to behavioral requirements in the Genesys Cloud API.`,
				Optional:     true,
				Type:         schema.TypeString,
				Computed:     true,
				ValidateFunc: validation.StringInSlice([]string{`on`, `off`}, false),
				DiffSuppressFunc: func(k, old, new string, d *schema.ResourceData) bool {
					return (old == `complete` && new == `off`) || (old == `invalid` && new == `off`) || (old == `stopping` && new == `off` || old == `complete` && new == `on`)
				},
			},
			`phone_columns`: {
				Description: `The ContactPhoneNumberColumns on the ContactList that this Campaign should dial.`,
				Required:    true,
				Type:        schema.TypeList,
				Elem:        outboundcampaignphonecolumnResource,
			},
			`abandon_rate`: {
				Description: `The targeted abandon rate percentage. Required for progressive, power, and predictive campaigns.`,
				Optional:    true,
				Type:        schema.TypeFloat,
			},
			`dnc_list_ids`: {
				Description: `DncLists for this Campaign to check before placing a call.`,
				Optional:    true,
				Type:        schema.TypeList,
				Elem:        &schema.Schema{Type: schema.TypeString},
			},
			`callable_time_set_id`: {
				Description: `The callable time set for this campaign to check before placing a call.`,
				Optional:    true,
				Type:        schema.TypeString,
			},
			`call_analysis_response_set_id`: {
				Description: `The call analysis response set to handle call analysis results from the edge. Required for all dialing modes except preview.`,
				Optional:    true,
				Type:        schema.TypeString,
			},
			`caller_name`: {
				Description: `The caller id name to be displayed on the outbound call.`,
				Required:    true,
				Type:        schema.TypeString,
			},
			`caller_address`: {
				Description: `The caller id phone number to be displayed on the outbound call.`,
				Required:    true,
				Type:        schema.TypeString,
			},
			`outbound_line_count`: {
				Description: `The number of outbound lines to be concurrently dialed. Only applicable to non-preview campaigns; only required for agentless.`,
				Optional:    true,
				Type:        schema.TypeInt,
			},
			`rule_set_ids`: {
				Description: `Rule sets to be applied while this campaign is dialing.`,
				Optional:    true,
				Type:        schema.TypeList,
				Elem:        &schema.Schema{Type: schema.TypeString},
			},
			`skip_preview_disabled`: {
				Description: `Whether or not agents can skip previews without placing a call. Only applicable for preview campaigns.`,
				Optional:    true,
				Type:        schema.TypeBool,
			},
			`preview_time_out_seconds`: {
				Description: `The number of seconds before a call will be automatically placed on a preview. A value of 0 indicates no automatic placement of calls. Only applicable to preview campaigns.`,
				Optional:    true,
				Type:        schema.TypeInt,
			},
			`always_running`: {
				Description: `Indicates (when true) that the campaign will remain on after contacts are depleted, allowing additional contacts to be appended/added to the contact list and processed by the still-running campaign. The campaign can still be turned off manually.`,
				Optional:    true,
				Type:        schema.TypeBool,
			},
			`contact_sorts`: {
				Description: `The order in which to sort contacts for dialing, based on up to four columns.`,
				Optional:    true,
				Type:        schema.TypeList,
				Elem:        outboundmessagingcampaigncontactsortResource,
			},
			`no_answer_timeout`: {
				Description: `How long to wait before dispositioning a call as 'no-answer'. Default 30 seconds. Only applicable to non-preview campaigns.`,
				Optional:    true,
				Computed:    true,
				Type:        schema.TypeInt,
			},
			`call_analysis_language`: {
				Description: `The language the edge will use to analyze the call.`,
				Optional:    true,
				Type:        schema.TypeString,
			},
			`priority`: {
				Description: `The priority of this campaign relative to other campaigns that are running on the same queue. 5 is the highest priority, 1 the lowest.`,
				Optional:    true,
				Computed:    true,
				Type:        schema.TypeInt,
			},
			`contact_list_filter_ids`: {
				Description: `Filter to apply to the contact list before dialing. Currently a campaign can only have one filter applied.`,
				Optional:    true,
				Type:        schema.TypeList,
				Elem:        &schema.Schema{Type: schema.TypeString},
			},
			`division_id`: {
				Description: `The division this campaign belongs to.`,
				Optional:    true,
				Computed:    true,
				Type:        schema.TypeString,
			},
			`dynamic_contact_queueing_settings`: {
				Description: `Settings for dynamic queueing of contacts.`,
				Type:        schema.TypeList,
				MaxItems:    1,
				Optional:    true,
				Computed:    true,
				Elem: &schema.Resource{
					Schema: map[string]*schema.Schema{
						"sort": {
							Description: "Whether to sort contacts dynamically.",
							Type:        schema.TypeBool,
							Required:    true,
							ForceNew:    true,
						},
					},
				},
			},
		},
	}
}

func getAllOutboundCampaign(_ context.Context, clientConfig *platformclientv2.Configuration) (ResourceIDMetaMap, diag.Diagnostics) {
	resources := make(ResourceIDMetaMap)
	outboundApi := platformclientv2.NewOutboundApiWithConfig(clientConfig)

	for pageNum := 1; ; pageNum++ {
		const pageSize = 100
		sdkcampaignentitylisting, _, getErr := outboundApi.GetOutboundCampaigns(pageSize, pageNum, "", "", []string{}, "", "", "", "", "", []string{}, "", "")
		if getErr != nil {
			return nil, diag.Errorf("Error requesting page of Outbound Campaign: %s", getErr)
		}

		if sdkcampaignentitylisting.Entities == nil || len(*sdkcampaignentitylisting.Entities) == 0 {
			break
		}

		for _, entity := range *sdkcampaignentitylisting.Entities {
			if *entity.CampaignStatus != "off" && *entity.CampaignStatus != "on" {
				*entity.CampaignStatus = "off"
			}
			resources[*entity.Id] = &ResourceMeta{Name: *entity.Name}
		}
	}

	return resources, nil
}

func outboundCampaignExporter() *ResourceExporter {
	return &ResourceExporter{
		GetResourcesFunc: GetAllWithPooledClient(getAllOutboundCampaign),
		AllowZeroValues:  []string{`preview_time_out_seconds`},
		RefAttrs: map[string]*RefAttrSettings{
			`contact_list_id`: {
				RefType: "genesyscloud_outbound_contact_list",
			},
			`queue_id`: {
				RefType: "genesyscloud_routing_queue",
			},
			`edge_group_id`: {
				RefType: "genesyscloud_telephony_providers_edges_edge_group",
			},
			`site_id`: {
				RefType: "genesyscloud_telephony_providers_edges_site",
			},
			`dnc_list_ids`: {
				RefType: "genesyscloud_outbound_dnclist",
			},
			`call_analysis_response_set_id`: {
				RefType: "genesyscloud_outbound_callanalysisresponseset",
			},
			`contact_list_filter_ids`: {
				RefType: "genesyscloud_outbound_contactlistfilter",
			},
			`division_id`: {
				RefType: "genesyscloud_auth_division",
			},
			`rule_set_ids`: {
				RefType: "genesyscloud_outbound_ruleset",
			},
			`callable_time_set_id`: {
				RefType: "genesyscloud_outbound_callabletimeset",
			},
			`script_id`: {
				RefType: "genesyscloud_script",
			},
		},
	}
}

func createOutboundCampaign(ctx context.Context, d *schema.ResourceData, meta interface{}) diag.Diagnostics {
	name := d.Get("name").(string)
	dialingMode := d.Get("dialing_mode").(string)
	campaignStatus := d.Get("campaign_status").(string)
	abandonRate := d.Get("abandon_rate").(float64)
	callerName := d.Get("caller_name").(string)
	callerAddress := d.Get("caller_address").(string)
	outboundLineCount := d.Get("outbound_line_count").(int)
	skipPreviewDisabled := d.Get("skip_preview_disabled").(bool)
	previewTimeOutSeconds := d.Get("preview_time_out_seconds").(int)
	alwaysRunning := d.Get("always_running").(bool)
	noAnswerTimeout := d.Get("no_answer_timeout").(int)
	callAnalysisLanguage := d.Get("call_analysis_language").(string)
	priority := d.Get("priority").(int)

	sdkConfig := meta.(*ProviderMeta).ClientConfig
	outboundApi := platformclientv2.NewOutboundApiWithConfig(sdkConfig)

	sdkcampaign := platformclientv2.Campaign{
		ContactList:                    buildSdkDomainEntityRef(d, "contact_list_id"),
		Queue:                          buildSdkDomainEntityRef(d, "queue_id"),
		Script:                         buildSdkDomainEntityRef(d, "script_id"),
		EdgeGroup:                      buildSdkDomainEntityRef(d, "edge_group_id"),
		Site:                           buildSdkDomainEntityRef(d, "site_id"),
		PhoneColumns:                   buildSdkoutboundcampaignPhonecolumnSlice(d.Get("phone_columns").([]interface{})),
		DncLists:                       buildSdkDomainEntityRefArr(d, "dnc_list_ids"),
		CallableTimeSet:                buildSdkDomainEntityRef(d, "callable_time_set_id"),
		CallAnalysisResponseSet:        buildSdkDomainEntityRef(d, "call_analysis_response_set_id"),
		RuleSets:                       buildSdkDomainEntityRefArr(d, "rule_set_ids"),
		SkipPreviewDisabled:            &skipPreviewDisabled,
		AlwaysRunning:                  &alwaysRunning,
		ContactSorts:                   buildSdkoutboundcampaignContactsortSlice(d.Get("contact_sorts").([]interface{})),
		ContactListFilters:             buildSdkDomainEntityRefArr(d, "contact_list_filter_ids"),
		Division:                       buildSdkDomainEntityRef(d, "division_id"),
		DynamicContactQueueingSettings: buildSdkDynamicContactQueueingSettings(d.Get("dynamic_contact_queueing_settings").([]interface{})),
	}

	if name != "" {
		sdkcampaign.Name = &name
	}
	if dialingMode != "" {
		sdkcampaign.DialingMode = &dialingMode
	}
	if abandonRate != 0 {
		sdkcampaign.AbandonRate = &abandonRate
	}
	if callerName != "" {
		sdkcampaign.CallerName = &callerName
	}
	if callerAddress != "" {
		sdkcampaign.CallerAddress = &callerAddress
	}
	if outboundLineCount != 0 {
		sdkcampaign.OutboundLineCount = &outboundLineCount
	}
	if previewTimeOutSeconds != 0 {
		sdkcampaign.PreviewTimeOutSeconds = &previewTimeOutSeconds
	}
	if noAnswerTimeout != 0 {
		sdkcampaign.NoAnswerTimeout = &noAnswerTimeout
	}
	if callAnalysisLanguage != "" {
		sdkcampaign.CallAnalysisLanguage = &callAnalysisLanguage
	}
	if priority != 0 {
		sdkcampaign.Priority = &priority
	}

	// All campaigns have to be created in an "off" state to start out with
	defaultCampaignStatus := "off"
	sdkcampaign.CampaignStatus = &defaultCampaignStatus

	log.Printf("Creating Outbound Campaign %s", name)
	outboundCampaign, _, err := outboundApi.PostOutboundCampaigns(sdkcampaign)
	if err != nil {
		return diag.Errorf("Failed to create Outbound Campaign %s: %s", name, err)
	}

	d.SetId(*outboundCampaign.Id)

	// Campaigns can be enabled after creation
	if campaignStatus != "" && campaignStatus == "on" {
		d.Set("campaign_status", campaignStatus)
		diag := updateOutboundCampaignStatus(d, outboundApi, *outboundCampaign)
		if diag != nil {
			return diag
		}
	}

	log.Printf("Created Outbound Campaign %s %s", name, *outboundCampaign.Id)

	return readOutboundCampaign(ctx, d, meta)
}

func updateOutboundCampaignStatus(d *schema.ResourceData, outboundApi *platformclientv2.OutboundApi, campaign platformclientv2.Campaign) diag.Diagnostics {
	newCampaignStatus := d.Get("campaign_status").(string)
	if newCampaignStatus != "" &&
		// Campaign status can only go from ON -> OFF or OFF, COMPLETE, INVALID, ETC -> ON
		((*campaign.CampaignStatus == "on" && newCampaignStatus == "off") ||
			(*campaign.CampaignStatus != "on" && newCampaignStatus == "on")) {
		campaign.CampaignStatus = &newCampaignStatus
		log.Printf("Updating Outbound Campaign %s status to %s", *campaign.Name, newCampaignStatus)
		diagErr := RetryWhen(IsVersionMismatch, func() (*platformclientv2.APIResponse, diag.Diagnostics) {
			// Get current Outbound Campaign version
			outboundCampaign, resp, getErr := outboundApi.GetOutboundCampaign(d.Id())
			if getErr != nil {
				return resp, diag.Errorf("Failed to read Outbound Campaign %s: %s", d.Id(), getErr)
			}
			campaign.Version = outboundCampaign.Version
			_, _, updateErr := outboundApi.PutOutboundCampaign(d.Id(), campaign)
			if updateErr != nil {
				return resp, diag.Errorf("Failed to update Outbound Campaign %s: %s", *campaign.Name, updateErr)
			}
			return nil, nil
		})
		if diagErr != nil {
			return diagErr
		}
	}
	return nil
}

func updateOutboundCampaign(ctx context.Context, d *schema.ResourceData, meta interface{}) diag.Diagnostics {
	name := d.Get("name").(string)
	dialingMode := d.Get("dialing_mode").(string)
	abandonRate := d.Get("abandon_rate").(float64)
	callerName := d.Get("caller_name").(string)
	callerAddress := d.Get("caller_address").(string)
	outboundLineCount := d.Get("outbound_line_count").(int)
	skipPreviewDisabled := d.Get("skip_preview_disabled").(bool)
	previewTimeOutSeconds := d.Get("preview_time_out_seconds").(int)
	alwaysRunning := d.Get("always_running").(bool)
	noAnswerTimeout := d.Get("no_answer_timeout").(int)
	callAnalysisLanguage := d.Get("call_analysis_language").(string)
	priority := d.Get("priority").(int)

	sdkConfig := meta.(*ProviderMeta).ClientConfig
	outboundApi := platformclientv2.NewOutboundApiWithConfig(sdkConfig)

	sdkcampaign := platformclientv2.Campaign{
		ContactList:                    buildSdkDomainEntityRef(d, "contact_list_id"),
		Queue:                          buildSdkDomainEntityRef(d, "queue_id"),
		Script:                         buildSdkDomainEntityRef(d, "script_id"),
		EdgeGroup:                      buildSdkDomainEntityRef(d, "edge_group_id"),
		Site:                           buildSdkDomainEntityRef(d, "site_id"),
		PhoneColumns:                   buildSdkoutboundcampaignPhonecolumnSlice(d.Get("phone_columns").([]interface{})),
		DncLists:                       buildSdkDomainEntityRefArr(d, "dnc_list_ids"),
		CallableTimeSet:                buildSdkDomainEntityRef(d, "callable_time_set_id"),
		CallAnalysisResponseSet:        buildSdkDomainEntityRef(d, "call_analysis_response_set_id"),
		RuleSets:                       buildSdkDomainEntityRefArr(d, "rule_set_ids"),
		SkipPreviewDisabled:            &skipPreviewDisabled,
		AlwaysRunning:                  &alwaysRunning,
		ContactSorts:                   buildSdkoutboundcampaignContactsortSlice(d.Get("contact_sorts").([]interface{})),
		ContactListFilters:             buildSdkDomainEntityRefArr(d, "contact_list_filter_ids"),
		Division:                       buildSdkDomainEntityRef(d, "division_id"),
		DynamicContactQueueingSettings: buildSdkDynamicContactQueueingSettings(d.Get("dynamic_contact_queueing_settings").([]interface{})),
	}

	if name != "" {
		sdkcampaign.Name = &name
	}
	if dialingMode != "" {
		sdkcampaign.DialingMode = &dialingMode
	}
	if abandonRate != 0 {
		sdkcampaign.AbandonRate = &abandonRate
	}
	if callerName != "" {
		sdkcampaign.CallerName = &callerName
	}
	if callerAddress != "" {
		sdkcampaign.CallerAddress = &callerAddress
	}
	if outboundLineCount != 0 {
		sdkcampaign.OutboundLineCount = &outboundLineCount
	}
	if previewTimeOutSeconds != 0 {
		sdkcampaign.PreviewTimeOutSeconds = &previewTimeOutSeconds
	}
	if noAnswerTimeout != 0 {
		sdkcampaign.NoAnswerTimeout = &noAnswerTimeout
	}
	if callAnalysisLanguage != "" {
		sdkcampaign.CallAnalysisLanguage = &callAnalysisLanguage
	}
	if priority != 0 {
		sdkcampaign.Priority = &priority
	}

	log.Printf("Updating Outbound Campaign %s", name)
	diagErr := RetryWhen(IsVersionMismatch, func() (*platformclientv2.APIResponse, diag.Diagnostics) {
		// Get current Outbound Campaign version
		outboundCampaign, resp, getErr := outboundApi.GetOutboundCampaign(d.Id())
		if getErr != nil {
			return resp, diag.Errorf("Failed to read Outbound Campaign %s: %s", d.Id(), getErr)
		}
		sdkcampaign.Version = outboundCampaign.Version

		// Campaign Status has to stay the same, and can only be updated independent of any other operations
		sdkcampaign.CampaignStatus = outboundCampaign.CampaignStatus

		_, _, updateErr := outboundApi.PutOutboundCampaign(d.Id(), sdkcampaign)
		if updateErr != nil {
			return resp, diag.Errorf("Failed to update Outbound Campaign %s: %s", name, updateErr)
		}
		return nil, nil
	})
	if diagErr != nil {
		return diagErr
	}

	// Check if Campaign Status needs updated
	diagErr = updateOutboundCampaignStatus(d, outboundApi, sdkcampaign)
	if diagErr != nil {
		return diagErr
	}

	log.Printf("Updated Outbound Campaign %s", name)
	return readOutboundCampaign(ctx, d, meta)
}

func readOutboundCampaign(ctx context.Context, d *schema.ResourceData, meta interface{}) diag.Diagnostics {
	sdkConfig := meta.(*ProviderMeta).ClientConfig
	outboundApi := platformclientv2.NewOutboundApiWithConfig(sdkConfig)

	log.Printf("Reading Outbound Campaign %s", d.Id())

	return WithRetriesForRead(ctx, d, func() *resource.RetryError {
		sdkcampaign, resp, getErr := outboundApi.GetOutboundCampaign(d.Id())
		if getErr != nil {
			if IsStatus404(resp) {
				return resource.RetryableError(fmt.Errorf("Failed to read Outbound Campaign %s: %s", d.Id(), getErr))
			}
			return resource.NonRetryableError(fmt.Errorf("Failed to read Outbound Campaign %s: %s", d.Id(), getErr))
		}
		if *sdkcampaign.CampaignStatus == "stopping" {
			return resource.RetryableError(fmt.Errorf("Outbound Campaign still stopping %s", d.Id()))
		}

		cc := consistency_checker.NewConsistencyCheck(ctx, d, meta, resourceOutboundCampaign())

		if sdkcampaign.Name != nil {
			d.Set("name", *sdkcampaign.Name)
		}
		if sdkcampaign.ContactList != nil && sdkcampaign.ContactList.Id != nil {
			d.Set("contact_list_id", *sdkcampaign.ContactList.Id)
		}
		if sdkcampaign.Queue != nil && sdkcampaign.Queue.Id != nil {
			d.Set("queue_id", *sdkcampaign.Queue.Id)
		}
		if sdkcampaign.DialingMode != nil {
			d.Set("dialing_mode", *sdkcampaign.DialingMode)
		}
		if sdkcampaign.Script != nil && sdkcampaign.Script.Id != nil {
			d.Set("script_id", *sdkcampaign.Script.Id)
		}
		if sdkcampaign.EdgeGroup != nil && sdkcampaign.EdgeGroup.Id != nil {
			d.Set("edge_group_id", *sdkcampaign.EdgeGroup.Id)
		}
		if sdkcampaign.Site != nil && sdkcampaign.Site.Id != nil {
			d.Set("site_id", *sdkcampaign.Site.Id)
		}
		if sdkcampaign.CampaignStatus != nil {
			d.Set("campaign_status", *sdkcampaign.CampaignStatus)
		}
		if sdkcampaign.PhoneColumns != nil {
			d.Set("phone_columns", flattenSdkoutboundcampaignPhonecolumnSlice(*sdkcampaign.PhoneColumns))
		}
		if sdkcampaign.AbandonRate != nil {
			d.Set("abandon_rate", *sdkcampaign.AbandonRate)
		}
		if sdkcampaign.DncLists != nil {
			d.Set("dnc_list_ids", sdkDomainEntityRefArrToList(*sdkcampaign.DncLists))
		}
		if sdkcampaign.CallableTimeSet != nil && sdkcampaign.CallableTimeSet.Id != nil {
			d.Set("callable_time_set_id", *sdkcampaign.CallableTimeSet.Id)
		}
		if sdkcampaign.CallAnalysisResponseSet != nil && sdkcampaign.CallAnalysisResponseSet.Id != nil {
			d.Set("call_analysis_response_set_id", *sdkcampaign.CallAnalysisResponseSet.Id)
		}
		if sdkcampaign.CallerName != nil {
			d.Set("caller_name", *sdkcampaign.CallerName)
		}
		if sdkcampaign.CallerAddress != nil {
			d.Set("caller_address", *sdkcampaign.CallerAddress)
		}
		if sdkcampaign.OutboundLineCount != nil {
			d.Set("outbound_line_count", *sdkcampaign.OutboundLineCount)
		}
		if sdkcampaign.RuleSets != nil {
			d.Set("rule_set_ids", sdkDomainEntityRefArrToList(*sdkcampaign.RuleSets))
		}
		if sdkcampaign.SkipPreviewDisabled != nil {
			d.Set("skip_preview_disabled", *sdkcampaign.SkipPreviewDisabled)
		}
		if sdkcampaign.PreviewTimeOutSeconds != nil {
			d.Set("preview_time_out_seconds", *sdkcampaign.PreviewTimeOutSeconds)
		}
		if sdkcampaign.AlwaysRunning != nil {
			d.Set("always_running", *sdkcampaign.AlwaysRunning)
		}
		if sdkcampaign.ContactSorts != nil {
			d.Set("contact_sorts", flattenSdkoutboundcampaignContactsortSlice(*sdkcampaign.ContactSorts))
		}
		if sdkcampaign.NoAnswerTimeout != nil {
			d.Set("no_answer_timeout", *sdkcampaign.NoAnswerTimeout)
		}
		if sdkcampaign.CallAnalysisLanguage != nil {
			d.Set("call_analysis_language", *sdkcampaign.CallAnalysisLanguage)
		}
		if sdkcampaign.Priority != nil {
			d.Set("priority", *sdkcampaign.Priority)
		}
		if sdkcampaign.ContactListFilters != nil {
			d.Set("contact_list_filter_ids", sdkDomainEntityRefArrToList(*sdkcampaign.ContactListFilters))
		}
		if sdkcampaign.Division != nil && sdkcampaign.Division.Id != nil {
			d.Set("division_id", *sdkcampaign.Division.Id)
		}
		if sdkcampaign.DynamicContactQueueingSettings != nil {
			d.Set("dynamic_contact_queueing_settings", flattenSdkDynamicContactQueueingSettings(*sdkcampaign.DynamicContactQueueingSettings))
		}

		log.Printf("Read Outbound Campaign %s %s", d.Id(), *sdkcampaign.Name)
		return cc.CheckState()
	})
}

func deleteOutboundCampaign(ctx context.Context, d *schema.ResourceData, meta interface{}) diag.Diagnostics {
	sdkConfig := meta.(*ProviderMeta).ClientConfig
	outboundApi := platformclientv2.NewOutboundApiWithConfig(sdkConfig)

<<<<<<< HEAD
	diagErr := RetryWhen(IsStatus400, func() (*platformclientv2.APIResponse, diag.Diagnostics) {
=======
	campaignStatus := d.Get("campaign_status").(string)

	// Campaigns have to be turned off before they can be deleted
	if campaignStatus != "off" {
		diagErr := retryWhen(isStatus400, func() (*platformclientv2.APIResponse, diag.Diagnostics) {
			log.Printf("Turning off Outbound Campaign before deletion")
			d.Set("campaign_status", "off")
			outboundCampaign, resp, getErr := outboundApi.GetOutboundCampaign(d.Id())
			if getErr != nil {
				return resp, diag.Errorf("Failed to read Outbound Campaign %s: %s", d.Id(), getErr)
			}
			// Handles updating the campaign based on what is set in ResourceData.campaign_status
			diagErr := updateOutboundCampaignStatus(d, outboundApi, *outboundCampaign)
			if diagErr != nil {
				return resp, diagErr
			}
			return resp, nil
		})
		if diagErr != nil {
			return diagErr
		}
	}
	diagErr := retryWhen(isStatus400, func() (*platformclientv2.APIResponse, diag.Diagnostics) {
>>>>>>> 38a3204c
		log.Printf("Deleting Outbound Campaign")
		_, resp, err := outboundApi.DeleteOutboundCampaign(d.Id())
		if err != nil {
			return resp, diag.Errorf("Failed to delete Outbound Campaign: %s", err)
		}
		return resp, nil
	})
	if diagErr != nil {
		return diagErr
	}

	return WithRetries(ctx, 30*time.Second, func() *resource.RetryError {
		_, resp, err := outboundApi.GetOutboundCampaign(d.Id())
		if err != nil {
			if IsStatus404(resp) {
				// Outbound Campaign deleted
				log.Printf("Deleted Outbound Campaign %s", d.Id())
				return nil
			}
			return resource.NonRetryableError(fmt.Errorf("Error deleting Outbound Campaign %s: %s", d.Id(), err))
		}

		return resource.RetryableError(fmt.Errorf("Outbound Campaign %s still exists", d.Id()))
	})
}

func buildSdkoutboundcampaignPhonecolumnSlice(phonecolumnList []interface{}) *[]platformclientv2.Phonecolumn {
	if phonecolumnList == nil || len(phonecolumnList) == 0 {
		return nil
	}
	sdkPhonecolumnSlice := make([]platformclientv2.Phonecolumn, 0)
	for _, configphonecolumn := range phonecolumnList {
		var sdkPhonecolumn platformclientv2.Phonecolumn
		phonecolumnMap := configphonecolumn.(map[string]interface{})
		if columnName := phonecolumnMap["column_name"].(string); columnName != "" {
			sdkPhonecolumn.ColumnName = &columnName
		}

		sdkPhonecolumnSlice = append(sdkPhonecolumnSlice, sdkPhonecolumn)
	}
	return &sdkPhonecolumnSlice
}

func buildSdkDynamicContactQueueingSettings(settings []interface{}) *platformclientv2.Dynamiccontactqueueingsettings {
	if settings == nil || len(settings) < 1 {
		return nil
	}
	var sdkDcqSettings platformclientv2.Dynamiccontactqueueingsettings
	dcqSetting, ok := settings[0].(map[string]interface{})
	if !ok {
		return nil
	}
	if sort, ok := dcqSetting["sort"].(bool); ok {
		sdkDcqSettings.Sort = &sort
	}
	return &sdkDcqSettings
}

func flattenSdkDynamicContactQueueingSettings(settings platformclientv2.Dynamiccontactqueueingsettings) []interface{} {
	settingsMap := make(map[string]interface{}, 0)
	settingsMap["sort"] = *settings.Sort
	return []interface{}{settingsMap}
}

func buildSdkoutboundcampaignContactsortSlice(contactSortList []interface{}) *[]platformclientv2.Contactsort {
	if contactSortList == nil || len(contactSortList) == 0 {
		return nil
	}
	sdkContactsortSlice := make([]platformclientv2.Contactsort, 0)
	for _, configcontactsort := range contactSortList {
		var sdkContactsort platformclientv2.Contactsort
		contactsortMap := configcontactsort.(map[string]interface{})
		if fieldName := contactsortMap["field_name"].(string); fieldName != "" {
			sdkContactsort.FieldName = &fieldName
		}
		if direction := contactsortMap["direction"].(string); direction != "" {
			sdkContactsort.Direction = &direction
		}
		sdkContactsort.Numeric = platformclientv2.Bool(contactsortMap["numeric"].(bool))
		sdkContactsortSlice = append(sdkContactsortSlice, sdkContactsort)
	}
	return &sdkContactsortSlice
}

func flattenSdkoutboundcampaignPhonecolumnSlice(phonecolumns []platformclientv2.Phonecolumn) []interface{} {
	if len(phonecolumns) == 0 {
		return nil
	}

	phonecolumnList := make([]interface{}, 0)
	for _, phonecolumn := range phonecolumns {
		phonecolumnMap := make(map[string]interface{})

		if phonecolumn.ColumnName != nil {
			phonecolumnMap["column_name"] = *phonecolumn.ColumnName
		}

		phonecolumnList = append(phonecolumnList, phonecolumnMap)
	}

	return phonecolumnList
}

func flattenSdkoutboundcampaignContactsortSlice(contactSorts []platformclientv2.Contactsort) []interface{} {
	if len(contactSorts) == 0 {
		return nil
	}

	contactSortList := make([]interface{}, 0)
	for _, contactSort := range contactSorts {
		contactSortMap := make(map[string]interface{})

		if contactSort.FieldName != nil {
			contactSortMap["field_name"] = *contactSort.FieldName
		}
		if contactSort.Direction != nil {
			contactSortMap["direction"] = *contactSort.Direction
		}
		if contactSort.Numeric != nil {
			contactSortMap["numeric"] = *contactSort.Numeric
		}

		contactSortList = append(contactSortList, contactSortMap)
	}

	return contactSortList
}<|MERGE_RESOLUTION|>--- conflicted
+++ resolved
@@ -605,14 +605,11 @@
 	sdkConfig := meta.(*ProviderMeta).ClientConfig
 	outboundApi := platformclientv2.NewOutboundApiWithConfig(sdkConfig)
 
-<<<<<<< HEAD
-	diagErr := RetryWhen(IsStatus400, func() (*platformclientv2.APIResponse, diag.Diagnostics) {
-=======
 	campaignStatus := d.Get("campaign_status").(string)
 
 	// Campaigns have to be turned off before they can be deleted
 	if campaignStatus != "off" {
-		diagErr := retryWhen(isStatus400, func() (*platformclientv2.APIResponse, diag.Diagnostics) {
+		diagErr := RetryWhen(IsStatus400, func() (*platformclientv2.APIResponse, diag.Diagnostics) {
 			log.Printf("Turning off Outbound Campaign before deletion")
 			d.Set("campaign_status", "off")
 			outboundCampaign, resp, getErr := outboundApi.GetOutboundCampaign(d.Id())
@@ -630,8 +627,7 @@
 			return diagErr
 		}
 	}
-	diagErr := retryWhen(isStatus400, func() (*platformclientv2.APIResponse, diag.Diagnostics) {
->>>>>>> 38a3204c
+	diagErr := RetryWhen(IsStatus400, func() (*platformclientv2.APIResponse, diag.Diagnostics) {
 		log.Printf("Deleting Outbound Campaign")
 		_, resp, err := outboundApi.DeleteOutboundCampaign(d.Id())
 		if err != nil {
