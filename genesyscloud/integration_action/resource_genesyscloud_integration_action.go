package integration_action

import (
	"context"
	"fmt"
	"log"
	"strings"
	"time"

	"github.com/hashicorp/terraform-plugin-sdk/v2/helper/retry"
	"github.com/mypurecloud/terraform-provider-genesyscloud/genesyscloud/provider"
	"github.com/mypurecloud/terraform-provider-genesyscloud/genesyscloud/util"

	"github.com/mypurecloud/terraform-provider-genesyscloud/genesyscloud/util/resourcedata"

	resourceExporter "github.com/mypurecloud/terraform-provider-genesyscloud/genesyscloud/resource_exporter"

	"github.com/hashicorp/terraform-plugin-sdk/v2/diag"
	"github.com/hashicorp/terraform-plugin-sdk/v2/helper/schema"
	"github.com/mypurecloud/platform-client-sdk-go/v165/platformclientv2"
)

/*
The resource_genesyscloud_integration_action.go contains all of the methods that perform the core logic for a resource.
In general a resource should have a approximately 5 methods in it:

1.  A getAll.... function that the CX as Code exporter will use during the process of exporting Genesys Cloud.
2.  A create.... function that the resource will use to create a Genesys Cloud object (e.g. genesycloud_integration_action)
3.  A read.... function that looks up a single resource.
4.  An update... function that updates a single resource.
5.  A delete.... function that deletes a single resource.

Two things to note:

 1. All code in these methods should be focused on getting data in and out of Terraform.  All code that is used for interacting
    with a Genesys API should be encapsulated into a proxy class contained within the package.

 2. In general, to keep this file somewhat manageable, if you find yourself with a number of helper functions move them to a

utils function in the package.  This will keep the code manageable and easy to work through.
*/

// getAllIntegrationActions retrieves all integration actions via Terraform in the Genesys Cloud and is used for the exporter
func getAllIntegrationActions(ctx context.Context, clientConfig *platformclientv2.Configuration) (resourceExporter.ResourceIDMetaMap, diag.Diagnostics) {
	resources := make(resourceExporter.ResourceIDMetaMap)
	iap := getIntegrationActionsProxy(clientConfig)

	actions, resp, err := iap.getAllIntegrationActions(ctx)
	if err != nil {
		return nil, util.BuildAPIDiagnosticError(ResourceType, fmt.Sprintf("Failed to get integration actions %s", err), resp)
	}

	for _, action := range *actions {
		// Don't include "static" actions
		if strings.HasPrefix(*action.Id, "static") {
			continue
		}
		blockHash, err := util.QuickHashFields(action.Category)
		if err != nil {
			return nil, diag.Errorf("error hashing integration action %s: %s", *action.Name, err)
		}
		resources[*action.Id] = &resourceExporter.ResourceMeta{BlockLabel: *action.Name, BlockHash: blockHash}
	}
	return resources, nil
}

// createIntegrationAction is used by the integration actions resource to create Genesyscloud integration action
func createIntegrationAction(ctx context.Context, d *schema.ResourceData, meta interface{}) diag.Diagnostics {
	name := d.Get("name").(string)
	category := d.Get("category").(string)
	integrationId := d.Get("integration_id").(string)
	secure := d.Get("secure").(bool)
	sdkConfig := meta.(*provider.ProviderMeta).ClientConfig
	iap := getIntegrationActionsProxy(sdkConfig)

	if containsFunctionDataAction(category) {
		return createFunctionDataActionDraft(ctx, d, meta, iap)
	}

	log.Printf("Creating integration action %s", name)

	actionContract, diagErr := BuildSdkActionContract(d)
	if diagErr != nil {
		return diagErr
	}

	diagErr = util.RetryWhen(util.IsStatus400, func() (*platformclientv2.APIResponse, diag.Diagnostics) {
		action, resp, err := iap.createIntegrationAction(ctx, &IntegrationAction{
			Name:          &name,
			Category:      &category,
			IntegrationId: &integrationId,
			Secure:        &secure,
			Contract:      actionContract,
			Config:        BuildSdkActionConfig(d),
		})
		if err != nil {
			return resp, util.BuildAPIDiagnosticError(ResourceType, fmt.Sprintf("Failed to create integration action %s error: %s", name, err), resp)
		}
		d.SetId(*action.Id)

		log.Printf("Created integration action %s %s", name, *action.Id)
		return resp, nil
	})
	if diagErr != nil {
		return diagErr
	}

	return readIntegrationAction(ctx, d, meta)
}

func containsFunctionDataAction(s string) bool {
	normalized := strings.ToLower(s)
	normalized = strings.ReplaceAll(normalized, "_", " ")
	return strings.Contains(normalized, "function data action")
}

func updateFunctionDataActionDraft(ctx context.Context, d *schema.ResourceData, meta interface{}, iap *integrationActionsProxy) diag.Diagnostics {
	id := d.Id()

	integrationId := d.Get("integration_id").(string)
	name := d.Get("name").(string)
	category := d.Get("category").(string)
	secure := d.Get("secure").(bool)

	version := 1
	zipid := ""

	// Get file_path from function_config
	var filePath string
	if functionConfig := d.Get("function_config"); functionConfig != nil {
		if configList := functionConfig.([]interface{}); len(configList) > 0 {
			if configMap := configList[0].(map[string]interface{}); configMap != nil {
				if filePathVal, exists := configMap["file_path"]; exists {
					filePath = filePathVal.(string)
				}
			}
		}
	}

	log.Printf("Updating integration action Function%s", name)

	actionContract, diagErr := BuildSdkActionContract(d)
	if diagErr != nil {
		return diagErr
	}

	diagErr = util.RetryWhen(util.IsStatus400, func() (*platformclientv2.APIResponse, diag.Diagnostics) {
		action, resp, err := iap.createIntegrationActionDraft(ctx, &IntegrationAction{
			Name:          &name,
			Category:      &category,
			Id:            &id,
			IntegrationId: &integrationId,
			Secure:        &secure,
			Contract:      actionContract,
			Config:        BuildSdkActionConfig(d),
		})
		if err != nil {
			return resp, util.BuildAPIDiagnosticError(ResourceType, fmt.Sprintf("Failed to create integration action %s error: %s", name, err), resp)
		}
		d.SetId(*action.Id)
		id = *action.Id
		log.Printf("Created integration action %s %s", name, *action.Id)
		return resp, nil
	})
	if diagErr != nil {
		return diagErr
	}

	diagErr = util.RetryWhen(util.IsStatus400, func() (*platformclientv2.APIResponse, diag.Diagnostics) {
		resp, err := iap.uploadIntegrationActionDraftFunction(ctx, id, filePath)
		if err != nil {
			return resp, util.BuildAPIDiagnosticError(ResourceType, fmt.Sprintf("Failed to create integration action %s error: %s", name, err), resp)
		}
		log.Printf("Uploaded function zip for integration action %s %s", name, id)
		return resp, nil
	}, 501)
	if diagErr != nil {
		return diagErr
	}

	// get function for zip id
	diagErr = util.WithRetriesForRead(ctx, d, func() *retry.RetryError {
		functionData, _, err := iap.getIntegrationActionDraftFunction(ctx, id)
		if err != nil {
			return retry.NonRetryableError(fmt.Errorf("Failed to get function for integration action %s error: %s", name, err))
		}

		//zipid
		zipid, err = extractZipIdFromFunctionData(functionData)

		// use zipid in function settings
		if err != nil {
			return retry.NonRetryableError(fmt.Errorf("Failed to get zipId for integration action %s error: %s", name, err))
		}

		// Check if zipId is empty and retry if it is
		if zipid == "" {
			log.Printf("DEBUG: zipId is empty, retrying...")
			time.Sleep(2 * time.Second)
			return retry.RetryableError(fmt.Errorf("zipId is empty, retrying"))
		}

		log.Printf("DEBUG: Got zipId: %s", zipid)
		return nil
	})
	if diagErr != nil {
		return diagErr
	}
	// update draft with function settings
	diagErr = util.RetryWhen(util.IsStatus400, func() (*platformclientv2.APIResponse, diag.Diagnostics) {
		// Get function config from resource data
		functionConfig := BuildSdkFunctionConfig(d, zipid)
		if functionConfig != nil && functionConfig.Function != nil {
			_, resp, err := iap.updateIntegrationActionDraftWithFunction(ctx, id, functionConfig.Function)
			if err != nil {
				return resp, util.BuildAPIDiagnosticError(ResourceType, fmt.Sprintf("Failed to update integration action %s error: %s", name, err), resp)
			}
			// Note: Functionconfig doesn't have Version field, so we can't update version here
			return resp, nil
		}
		return nil, diag.Errorf("No function configuration found")
	})
	if diagErr != nil {
		return diagErr
	}

	// get latest version
	diagErr = util.RetryWhen(util.IsVersionMismatch, func() (*platformclientv2.APIResponse, diag.Diagnostics) {
		// Get the latest action version to send with PATCH
		action, resp, err := iap.getIntegrationActionDraftById(ctx, d.Id())
		if err != nil {
			return resp, util.BuildAPIDiagnosticError(ResourceType, fmt.Sprintf("Failed to read integration action %s error: %s", d.Id(), err), resp)
		}

		version = *action.Version
		log.Printf("DEBUG: Got version from draft: %d", version)
		return resp, nil
	})

	log.Printf("DEBUG: Publishing action as publish=true")
	diagErr = util.RetryWhen(util.IsStatus400, func() (*platformclientv2.APIResponse, diag.Diagnostics) {
		log.Printf("DEBUG: Updating Published draft with version: %d", version)
		resp, err := iap.publishIntegrationActionDraft(ctx, id, version+1)
		if err != nil {
			return nil, util.BuildAPIDiagnosticError(ResourceType, fmt.Sprintf("Failed to publish integration action %s error: %s", name, err), resp)
		}
		return resp, nil
	})
	if diagErr != nil {
		return diagErr
	}

	return readIntegrationActionFunction(ctx, d, meta)
}

func createFunctionDataActionDraft(ctx context.Context, d *schema.ResourceData, meta interface{}, iap *integrationActionsProxy) diag.Diagnostics {
	category := d.Get("category").(string)
	id := ""
	version := 1
	zipid := ""
	name := d.Get("name").(string)
	integrationId := d.Get("integration_id").(string)
	secure := d.Get("secure").(bool)

	// Get file_path from function_config
	var filePath string
	if functionConfig := d.Get("function_config"); functionConfig != nil {
		if configList := functionConfig.([]interface{}); len(configList) > 0 {
			if configMap := configList[0].(map[string]interface{}); configMap != nil {
				if filePathVal, exists := configMap["file_path"]; exists {
					filePath = filePathVal.(string)
					log.Printf("DEBUG: file_path extracted from function_config: %s", filePath)
				}
			}
		}
	}

	if filePath == "" {
		log.Printf("DEBUG: file_path is empty, skipping function upload")
		return diag.Errorf("file_path is required in function_config for function data actions")
	}

	actionContract, diagErr := BuildSdkActionContract(d)
	if diagErr != nil {
		return diagErr
	}

	diagErr = util.RetryWhen(util.IsStatus400, func() (*platformclientv2.APIResponse, diag.Diagnostics) {
		action, resp, err := iap.createIntegrationActionDraft(ctx, &IntegrationAction{
			Name:          &name,
			Category:      &category,
			IntegrationId: &integrationId,
			Secure:        &secure,
			Contract:      actionContract,
			Config:        BuildSdkActionConfig(d),
		})
		if err != nil {
			return resp, util.BuildAPIDiagnosticError(ResourceType, fmt.Sprintf("Failed to create integration action %s error: %s", name, err), resp)
		}
		d.SetId(*action.Id)
		id = *action.Id
		log.Printf("Created integration action %s %s", name, *action.Id)
		return resp, nil
	})
	if diagErr != nil {
		return diagErr
	}
	// upload function zip
	diagErr = util.RetryWhen(util.IsStatus400, func() (*platformclientv2.APIResponse, diag.Diagnostics) {
		resp, err := iap.uploadIntegrationActionDraftFunction(ctx, id, filePath)
		if err != nil {
			return resp, util.BuildAPIDiagnosticError(ResourceType, fmt.Sprintf("Failed to create integration action %s error: %s", name, err), resp)
		}
		log.Printf("Uploaded function zip for integration action %s %s", name, id)
		return resp, nil
	}, 501, 500)
	if diagErr != nil {
		return diagErr
	}

	// get function for zip id
	diagErr = util.WithRetriesForRead(ctx, d, func() *retry.RetryError {
		functionData, _, err := iap.getIntegrationActionDraftFunction(ctx, id)
		if err != nil {
			return retry.NonRetryableError(fmt.Errorf("Failed to get function for integration action %s error: %s", name, err))
		}

		//zipid
		zipid, err = extractZipIdFromFunctionData(functionData)

		// use zipid in function settings
		if err != nil {
			return retry.NonRetryableError(fmt.Errorf("Failed to get zipId for integration action %s error: %s", name, err))
		}

		// Check if zipId is empty and retry if it is
		if zipid == "" {
			log.Printf("DEBUG: zipId is empty, retrying...")
			time.Sleep(2 * time.Second)
			return retry.RetryableError(fmt.Errorf("zipId is empty, retrying"))
		}

		log.Printf("DEBUG: Got zipId: %s", zipid)
		return nil
	})
	if diagErr != nil {
		return diagErr
	}

	// update draft with function settings
	diagErr = util.RetryWhen(util.IsStatus400, func() (*platformclientv2.APIResponse, diag.Diagnostics) {
		// Get function config from resource data
		functionConfig := BuildSdkFunctionConfig(d, zipid)
		log.Printf("DEBUG: Built function config with zipId: %s", zipid)
		if functionConfig != nil && functionConfig.Function != nil {
			log.Printf("DEBUG: functionConfig.Function: %+v", functionConfig.Function)
			_, resp, err := iap.updateIntegrationActionDraftWithFunction(ctx, id, functionConfig.Function)
			if err != nil {
				return resp, util.BuildAPIDiagnosticError(ResourceType, fmt.Sprintf("Failed to update integration action %s error: %s", name, err), resp)
			}
			return resp, nil
		}
		return nil, diag.Errorf("No function configuration found")
	})
	if diagErr != nil {
		return diagErr
	}

	// get latest version
	diagErr = util.RetryWhen(util.IsVersionMismatch, func() (*platformclientv2.APIResponse, diag.Diagnostics) {
		// Get the latest action version to send with PATCH
		action, resp, err := iap.getIntegrationActionDraftById(ctx, d.Id())
		if err != nil {
			return resp, util.BuildAPIDiagnosticError(ResourceType, fmt.Sprintf("Failed to read integration action %s error: %s", d.Id(), err), resp)
		}

		version = *action.Version
		log.Printf("DEBUG: Got version from draft: %d", version)
		return resp, nil
	})

	if diagErr != nil {
		return diagErr
	}

	log.Printf("DEBUG: Publishing action as publish=true")
	diagErr = util.RetryWhen(util.IsStatus400, func() (*platformclientv2.APIResponse, diag.Diagnostics) {
		log.Printf("DEBUG: Publishing draft with version: %d", version)
		resp, err := iap.publishIntegrationActionDraft(ctx, id, version)
		if err != nil {
			return nil, util.BuildAPIDiagnosticError(ResourceType, fmt.Sprintf("Failed to publish integration action %s error: %s", name, err), resp)
		}
		log.Printf("DEBUG: resp is not null and err is null...")
		return resp, nil
	})
	if diagErr != nil {
		return diagErr
	}

	return readIntegrationAction(ctx, d, meta)
}

// extractZipIdFromFunctionData extracts the zipId from the function data response
func extractZipIdFromFunctionData(functionData *platformclientv2.Functionconfig) (string, error) {
	if functionData == nil {
		return "", fmt.Errorf("function data is nil")
	}

	// Check if function has zipId
	if functionData.Function != nil && functionData.Function.ZipId != nil {
		return *functionData.Function.ZipId, nil
	}

	// Fallback to zip.id if function.zipId is not available
	if functionData.Zip != nil && functionData.Zip.Id != nil {
		return *functionData.Zip.Id, nil
	}

	return "", fmt.Errorf("zipId not found in function data")
}

// readIntegrationActionFunction is used by the integration action resource to read an action from genesys cloud.
func readIntegrationActionFunction(ctx context.Context, d *schema.ResourceData, meta interface{}) diag.Diagnostics {
	sdkConfig := meta.(*provider.ProviderMeta).ClientConfig
	iap := getIntegrationActionsProxy(sdkConfig)

	log.Printf("Reading integration action function %s", d.Id())

	return util.WithRetriesForRead(ctx, d, func() *retry.RetryError {
		var action *platformclientv2.Action
		var resp *platformclientv2.APIResponse
		var err error

		log.Printf("DEBUG: Reading published version of integration action %s", d.Id())
		action, resp, err = iap.integrationsApi.GetIntegrationsAction(d.Id(), "", true, true)

		if err != nil {
			if util.IsStatus404(resp) {
				return retry.RetryableError(util.BuildWithRetriesApiDiagnosticError(ResourceType, fmt.Sprintf("failed to read integration action %s | error: %s", d.Id(), err), resp))
			}
			return retry.NonRetryableError(util.BuildWithRetriesApiDiagnosticError(ResourceType, fmt.Sprintf("failed to read integration action %s | error: %s", d.Id(), err), resp))
		}

		// Retrieve config request/response templates
		reqTemp, resp, err := iap.getIntegrationActionTemplate(ctx, d.Id(), reqTemplateFileName)
		if err != nil {
			if util.IsStatus404(resp) {
				d.SetId("")
				return nil
			}
			return retry.NonRetryableError(util.BuildWithRetriesApiDiagnosticError(ResourceType, fmt.Sprintf("failed to read request template for integration action %s | error: %s", d.Id(), err), resp))
		}

		successTemp, resp, err := iap.getIntegrationActionTemplate(ctx, d.Id(), successTemplateFileName)
		if err != nil {
			if util.IsStatus404(resp) {
				d.SetId("")
				return nil
			}
			return retry.NonRetryableError(util.BuildWithRetriesApiDiagnosticError(ResourceType, fmt.Sprintf("failed to read success template for integration action %s | error: %s", d.Id(), err), resp))
		}

		resourcedata.SetNillableValue(d, "name", action.Name)
		resourcedata.SetNillableValue(d, "category", action.Category)
		resourcedata.SetNillableValue(d, "integration_id", action.IntegrationId)
		resourcedata.SetNillableValue(d, "secure", action.Secure)
		resourcedata.SetNillableValue(d, "config_timeout_seconds", action.Config.TimeoutSeconds)

		if action.Contract != nil && action.Contract.Input != nil && action.Contract.Input.InputSchema != nil {
			input, err := flattenActionContract(*action.Contract.Input.InputSchema)
			if err != nil {
				return retry.NonRetryableError(fmt.Errorf("%v", err))
			}
			_ = d.Set("contract_input", input)
		} else {
			_ = d.Set("contract_input", nil)
		}

		if action.Contract != nil && action.Contract.Output != nil && action.Contract.Output.SuccessSchema != nil {
			output, err := flattenActionContract(*action.Contract.Output.SuccessSchema)
			if err != nil {
				return retry.NonRetryableError(fmt.Errorf("%v", err))
			}
			_ = d.Set("contract_output", output)
		} else {
			_ = d.Set("contract_output", nil)
		}

		if action.Config != nil && action.Config.Request != nil {
			action.Config.Request.RequestTemplate = reqTemp
			_ = d.Set("config_request", FlattenActionConfigRequest(*action.Config.Request))
		} else {
			_ = d.Set("config_request", nil)
		}

		if action.Config != nil && action.Config.Response != nil {
			action.Config.Response.SuccessTemplate = successTemp
			_ = d.Set("config_response", FlattenActionConfigResponse(*action.Config.Response))
		} else {
			_ = d.Set("config_response", nil)
		}

		var functionData *platformclientv2.Functionconfig

		log.Printf("DEBUG: Reading published function for integration action %s", d.Id())
		functionData, resp, err = iap.getIntegrationActionFunction(ctx, d.Id())
		if err != nil {
			log.Printf("DEBUG: Could not read published function, skipping function data")
			if util.IsStatus404(resp) {
				return retry.RetryableError(util.BuildWithRetriesApiDiagnosticError(ResourceType, fmt.Sprintf("failed to read integration action %s | error: %s", d.Id(), err), resp))
			}
			return retry.NonRetryableError(util.BuildWithRetriesApiDiagnosticError(ResourceType, fmt.Sprintf("failed to read integration action %s | error: %s", d.Id(), err), resp))

		}

		if functionData != nil {
			action.Config.Request.RequestTemplate = reqTemp
			_ = d.Set("function_config", FlattenFunctionConfigRequest(*functionData))
		} else {
			_ = d.Set("function_config", nil)
		}

		log.Printf("Read integration action %s %s", d.Id(), *action.Name)
		return nil
	})
}

// readIntegrationAction is used by the integration action resource to read an action from genesys cloud.
func readIntegrationAction(ctx context.Context, d *schema.ResourceData, meta interface{}) diag.Diagnostics {
	sdkConfig := meta.(*provider.ProviderMeta).ClientConfig
	iap := getIntegrationActionsProxy(sdkConfig)
	//cc := consistency_checker.NewConsistencyCheck(ctx, d, meta, ResourceIntegrationAction(), constants.ConsistencyChecks(), ResourceType)

	log.Printf("Reading integration action %s", d.Id())

	return util.WithRetriesForRead(ctx, d, func() *retry.RetryError {
		action, resp, err := iap.getIntegrationActionById(ctx, d.Id())
		if err != nil {
			if util.IsStatus404(resp) {
				return retry.RetryableError(util.BuildWithRetriesApiDiagnosticError(ResourceType, fmt.Sprintf("failed to read integration action %s | error: %s", d.Id(), err), resp))
			}
			return retry.NonRetryableError(util.BuildWithRetriesApiDiagnosticError(ResourceType, fmt.Sprintf("failed to read integration action %s | error: %s", d.Id(), err), resp))
		}

		// Retrieve config request/response templates
		reqTemp, resp, err := iap.getIntegrationActionTemplate(ctx, d.Id(), reqTemplateFileName)
		if err != nil {
			if util.IsStatus404(resp) {
				d.SetId("")
				return nil
			}
			return retry.NonRetryableError(util.BuildWithRetriesApiDiagnosticError(ResourceType, fmt.Sprintf("failed to read request template for integration action %s | error: %s", d.Id(), err), resp))
		}

		successTemp, resp, err := iap.getIntegrationActionTemplate(ctx, d.Id(), successTemplateFileName)
		if err != nil {
			if util.IsStatus404(resp) {
				d.SetId("")
				return nil
			}
			return retry.NonRetryableError(util.BuildWithRetriesApiDiagnosticError(ResourceType, fmt.Sprintf("failed to read success template for integration action %s | error: %s", d.Id(), err), resp))
		}

		resourcedata.SetNillableValue(d, "name", action.Name)
		resourcedata.SetNillableValue(d, "category", action.Category)
		resourcedata.SetNillableValue(d, "integration_id", action.IntegrationId)
		resourcedata.SetNillableValue(d, "secure", action.Secure)
		resourcedata.SetNillableValue(d, "config_timeout_seconds", action.Config.TimeoutSeconds)

		if action.Contract != nil && action.Contract.Input != nil && action.Contract.Input.InputSchema != nil {
			input, err := flattenActionContract(*action.Contract.Input.InputSchema)
			if err != nil {
				return retry.NonRetryableError(fmt.Errorf("%v", err))
			}
			_ = d.Set("contract_input", input)
		} else {
			_ = d.Set("contract_input", nil)
		}

		if action.Contract != nil && action.Contract.Output != nil && action.Contract.Output.SuccessSchema != nil {
			output, err := flattenActionContract(*action.Contract.Output.SuccessSchema)
			if err != nil {
				return retry.NonRetryableError(fmt.Errorf("%v", err))
			}
			_ = d.Set("contract_output", output)
		} else {
			_ = d.Set("contract_output", nil)
		}

		if action.Config != nil && action.Config.Request != nil {
			action.Config.Request.RequestTemplate = reqTemp
			_ = d.Set("config_request", FlattenActionConfigRequest(*action.Config.Request))
		} else {
			_ = d.Set("config_request", nil)
		}

		if action.Config != nil && action.Config.Response != nil {
			action.Config.Response.SuccessTemplate = successTemp
			_ = d.Set("config_response", FlattenActionConfigResponse(*action.Config.Response))
		} else {
			_ = d.Set("config_response", nil)
		}

		if containsFunctionDataAction(*action.Category) {
			var functionData *platformclientv2.Functionconfig

			log.Printf("DEBUG: Reading published function for integration action %s", d.Id())
			functionData, resp, err = iap.getIntegrationActionFunction(ctx, d.Id())
			if err != nil {
				log.Printf("DEBUG: Could not read published function, skipping function data")
				if util.IsStatus404(resp) {
					return retry.RetryableError(util.BuildWithRetriesApiDiagnosticError(ResourceType, fmt.Sprintf("failed to read integration action %s | error: %s", d.Id(), err), resp))
				}
				return retry.NonRetryableError(util.BuildWithRetriesApiDiagnosticError(ResourceType, fmt.Sprintf("failed to read integration action %s | error: %s", d.Id(), err), resp))

			}

			if functionData != nil {
				action.Config.Request.RequestTemplate = reqTemp
				_ = d.Set("function_config", FlattenFunctionConfigRequest(*functionData))
			} else {
				_ = d.Set("function_config", nil)
			}
		}

		log.Printf("Read integration action %s %s", d.Id(), *action.Name)

		return nil
	})
}

// updateIntegrationAction is used by the integration action resource to update an action in Genesys Cloud
func updateIntegrationAction(ctx context.Context, d *schema.ResourceData, meta interface{}) diag.Diagnostics {
	sdkConfig := meta.(*provider.ProviderMeta).ClientConfig
	iap := getIntegrationActionsProxy(sdkConfig)
	name := d.Get("name").(string)
	category := d.Get("category").(string)
	id := d.Id()
<<<<<<< HEAD
=======

	log.Printf("Updating integration action %s", name)
>>>>>>> cc034f7b

	diagErr := util.RetryWhen(util.IsVersionMismatch, func() (*platformclientv2.APIResponse, diag.Diagnostics) {
		// Get the latest action version to send with PATCH
		action, resp, err := iap.getIntegrationActionById(ctx, id)
		if err != nil {
			return resp, util.BuildAPIDiagnosticError(ResourceType, fmt.Sprintf("Failed to read integration action %s error: %s", d.Id(), err), resp)
		}

		_, resp, err = iap.updateIntegrationAction(ctx, d.Id(), &platformclientv2.Updateactioninput{
			Name:     &name,
			Category: &category,
			Version:  action.Version,
			Config:   BuildSdkActionConfig(d),
		})
		if err != nil {
			return resp, util.BuildAPIDiagnosticError(ResourceType, fmt.Sprintf("Failed to update integration action %s error: %s", name, err), resp)
		}
		return resp, nil
	})
	if diagErr != nil {
		return diagErr
	}

	if containsFunctionDataAction(category) {
		return updateFunctionDataActionDraft(ctx, d, meta, iap)
	}

	log.Printf("Updated integration action %s", name)
	return readIntegrationAction(ctx, d, meta)
}

// deleteIntegrationAction is used by the integration action resource to delete an action from Genesys cloud.
func deleteIntegrationAction(ctx context.Context, d *schema.ResourceData, meta interface{}) diag.Diagnostics {
	name := d.Get("name").(string)

	sdkConfig := meta.(*provider.ProviderMeta).ClientConfig
	iap := getIntegrationActionsProxy(sdkConfig)

	log.Printf("Deleting integration action %s", name)
	resp, err := iap.deleteIntegrationAction(ctx, d.Id())
	if err != nil {
		if util.IsStatus404(resp) {
			// Parent integration was probably deleted which caused the action to be deleted
			log.Printf("Integration action already deleted %s", d.Id())
			return nil
		}
		return util.BuildAPIDiagnosticError(ResourceType, fmt.Sprintf("Failed to delete Integration action %s error: %s", d.Id(), err), resp)
	}

	return util.WithRetries(ctx, 30*time.Second, func() *retry.RetryError {
		_, resp, err := iap.getIntegrationActionById(ctx, d.Id())
		if err != nil {
			if util.IsStatus404(resp) {
				// Integration action deleted
				log.Printf("Deleted Integration action %s", d.Id())
				return nil
			}
			return retry.NonRetryableError(util.BuildWithRetriesApiDiagnosticError(ResourceType, fmt.Sprintf("error deleting integration action %s | error: %s", d.Id(), err), resp))
		}
		return retry.RetryableError(util.BuildWithRetriesApiDiagnosticError(ResourceType, fmt.Sprintf("integration action %s still exists", d.Id()), resp))
	})
}<|MERGE_RESOLUTION|>--- conflicted
+++ resolved
@@ -636,11 +636,9 @@
 	name := d.Get("name").(string)
 	category := d.Get("category").(string)
 	id := d.Id()
-<<<<<<< HEAD
-=======
 
 	log.Printf("Updating integration action %s", name)
->>>>>>> cc034f7b
+
 
 	diagErr := util.RetryWhen(util.IsVersionMismatch, func() (*platformclientv2.APIResponse, diag.Diagnostics) {
 		// Get the latest action version to send with PATCH
