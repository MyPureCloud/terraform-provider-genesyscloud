package integration_action

import (
	"context"
	"fmt"
	"log"
	"strings"
	"terraform-provider-genesyscloud/genesyscloud/provider"
	"terraform-provider-genesyscloud/genesyscloud/util"
	"terraform-provider-genesyscloud/genesyscloud/util/constants"
	"time"

	"github.com/hashicorp/terraform-plugin-sdk/v2/helper/retry"

	"terraform-provider-genesyscloud/genesyscloud/consistency_checker"
	"terraform-provider-genesyscloud/genesyscloud/util/resourcedata"

	resourceExporter "terraform-provider-genesyscloud/genesyscloud/resource_exporter"

	"github.com/hashicorp/terraform-plugin-sdk/v2/diag"
	"github.com/hashicorp/terraform-plugin-sdk/v2/helper/schema"
	"github.com/mypurecloud/platform-client-sdk-go/v154/platformclientv2"
)

/*
The resource_genesyscloud_integration_action.go contains all of the methods that perform the core logic for a resource.
In general a resource should have a approximately 5 methods in it:

1.  A getAll.... function that the CX as Code exporter will use during the process of exporting Genesys Cloud.
2.  A create.... function that the resource will use to create a Genesys Cloud object (e.g. genesycloud_integration_action)
3.  A read.... function that looks up a single resource.
4.  An update... function that updates a single resource.
5.  A delete.... function that deletes a single resource.

Two things to note:

 1. All code in these methods should be focused on getting data in and out of Terraform.  All code that is used for interacting
    with a Genesys API should be encapsulated into a proxy class contained within the package.

 2. In general, to keep this file somewhat manageable, if you find yourself with a number of helper functions move them to a

utils function in the package.  This will keep the code manageable and easy to work through.
*/

// getAllIntegrationActions retrieves all of the integration action via Terraform in the Genesys Cloud and is used for the exporter
func getAllIntegrationActions(ctx context.Context, clientConfig *platformclientv2.Configuration) (resourceExporter.ResourceIDMetaMap, diag.Diagnostics) {
	resources := make(resourceExporter.ResourceIDMetaMap)
	iap := getIntegrationActionsProxy(clientConfig)

	actions, resp, err := iap.getAllIntegrationActions(ctx)
	if err != nil {
		return nil, util.BuildAPIDiagnosticError(ResourceType, fmt.Sprintf("Failed to get integration actions %s", err), resp)
	}

	for _, action := range *actions {
		// Don't include "static" actions
		if strings.HasPrefix(*action.Id, "static") {
			continue
		}
<<<<<<< HEAD
		resources[*action.Id] = &resourceExporter.ResourceMeta{BlockLabel: *action.Name + "_" + *action.Id}
=======
		blockHash, err := util.QuickHashFields(action.Category)
		if err != nil {
			return nil, diag.Errorf("error hashing integration action %s: %s", *action.Name, err)
		}
		resources[*action.Id] = &resourceExporter.ResourceMeta{BlockLabel: *action.Name, BlockHash: blockHash}
>>>>>>> f16b4988
	}
	return resources, nil
}

// createIntegrationAction is used by the integration actions resource to create Genesyscloud integration action
func createIntegrationAction(ctx context.Context, d *schema.ResourceData, meta interface{}) diag.Diagnostics {
	name := d.Get("name").(string)
	category := d.Get("category").(string)
	integrationId := d.Get("integration_id").(string)
	secure := d.Get("secure").(bool)

	sdkConfig := meta.(*provider.ProviderMeta).ClientConfig
	iap := getIntegrationActionsProxy(sdkConfig)

	log.Printf("Creating integration action %s", name)

	actionContract, diagErr := BuildSdkActionContract(d)
	if diagErr != nil {
		return diagErr
	}

	diagErr = util.RetryWhen(util.IsStatus400, func() (*platformclientv2.APIResponse, diag.Diagnostics) {
		action, resp, err := iap.createIntegrationAction(ctx, &IntegrationAction{
			Name:          &name,
			Category:      &category,
			IntegrationId: &integrationId,
			Secure:        &secure,
			Contract:      actionContract,
			Config:        BuildSdkActionConfig(d),
		})
		if err != nil {
			return resp, util.BuildAPIDiagnosticError(ResourceType, fmt.Sprintf("Failed to create integration action %s error: %s", name, err), resp)
		}
		d.SetId(*action.Id)

		log.Printf("Created integration action %s %s", name, *action.Id)
		return resp, nil
	})
	if diagErr != nil {
		return diagErr
	}

	return readIntegrationAction(ctx, d, meta)
}

// readIntegrationAction is used by the integration action resource to read an action from genesys cloud.
func readIntegrationAction(ctx context.Context, d *schema.ResourceData, meta interface{}) diag.Diagnostics {
	sdkConfig := meta.(*provider.ProviderMeta).ClientConfig
	iap := getIntegrationActionsProxy(sdkConfig)
	cc := consistency_checker.NewConsistencyCheck(ctx, d, meta, ResourceIntegrationAction(), constants.ConsistencyChecks(), ResourceType)

	log.Printf("Reading integration action %s", d.Id())

	return util.WithRetriesForRead(ctx, d, func() *retry.RetryError {
		action, resp, err := iap.getIntegrationActionById(ctx, d.Id())
		if err != nil {
			if util.IsStatus404(resp) {
				return retry.RetryableError(util.BuildWithRetriesApiDiagnosticError(ResourceType, fmt.Sprintf("failed to read integration action %s | error: %s", d.Id(), err), resp))
			}
			return retry.NonRetryableError(util.BuildWithRetriesApiDiagnosticError(ResourceType, fmt.Sprintf("failed to read integration action %s | error: %s", d.Id(), err), resp))
		}

		// Retrieve config request/response templates
		reqTemp, resp, err := iap.getIntegrationActionTemplate(ctx, d.Id(), reqTemplateFileName)
		if err != nil {
			if util.IsStatus404(resp) {
				d.SetId("")
				return nil
			}
			return retry.NonRetryableError(util.BuildWithRetriesApiDiagnosticError(ResourceType, fmt.Sprintf("failed to read request template for integration action %s | error: %s", d.Id(), err), resp))
		}

		successTemp, resp, err := iap.getIntegrationActionTemplate(ctx, d.Id(), successTemplateFileName)
		if err != nil {
			if util.IsStatus404(resp) {
				d.SetId("")
				return nil
			}
			return retry.NonRetryableError(util.BuildWithRetriesApiDiagnosticError(ResourceType, fmt.Sprintf("failed to read success template for integration action %s | error: %s", d.Id(), err), resp))
		}

		resourcedata.SetNillableValue(d, "name", action.Name)
		resourcedata.SetNillableValue(d, "category", action.Category)
		resourcedata.SetNillableValue(d, "integration_id", action.IntegrationId)
		resourcedata.SetNillableValue(d, "secure", action.Secure)
		resourcedata.SetNillableValue(d, "config_timeout_seconds", action.Config.TimeoutSeconds)

		if action.Contract != nil && action.Contract.Input != nil && action.Contract.Input.InputSchema != nil {
			input, err := flattenActionContract(*action.Contract.Input.InputSchema)
			if err != nil {
				return retry.NonRetryableError(fmt.Errorf("%v", err))
			}
			d.Set("contract_input", input)
		} else {
			d.Set("contract_input", nil)
		}

		if action.Contract != nil && action.Contract.Output != nil && action.Contract.Output.SuccessSchema != nil {
			output, err := flattenActionContract(*action.Contract.Output.SuccessSchema)
			if err != nil {
				return retry.NonRetryableError(fmt.Errorf("%v", err))
			}
			d.Set("contract_output", output)
		} else {
			d.Set("contract_output", nil)
		}

		if action.Config != nil && action.Config.Request != nil {
			action.Config.Request.RequestTemplate = reqTemp
			d.Set("config_request", FlattenActionConfigRequest(*action.Config.Request))
		} else {
			d.Set("config_request", nil)
		}

		if action.Config != nil && action.Config.Response != nil {
			action.Config.Response.SuccessTemplate = successTemp
			d.Set("config_response", FlattenActionConfigResponse(*action.Config.Response))
		} else {
			d.Set("config_response", nil)
		}

		log.Printf("Read integration action %s %s", d.Id(), *action.Name)
		return cc.CheckState(d)
	})
}

// updateIntegrationAction is used by the integration action resource to update an action in Genesys Cloud
func updateIntegrationAction(ctx context.Context, d *schema.ResourceData, meta interface{}) diag.Diagnostics {
	sdkConfig := meta.(*provider.ProviderMeta).ClientConfig
	iap := getIntegrationActionsProxy(sdkConfig)

	name := d.Get("name").(string)
	category := d.Get("category").(string)

	log.Printf("Updating integration action %s", name)

	diagErr := util.RetryWhen(util.IsVersionMismatch, func() (*platformclientv2.APIResponse, diag.Diagnostics) {
		// Get the latest action version to send with PATCH
		action, resp, err := iap.getIntegrationActionById(ctx, d.Id())
		if err != nil {
			return resp, util.BuildAPIDiagnosticError(ResourceType, fmt.Sprintf("Failed to read integration action %s error: %s", d.Id(), err), resp)
		}

		_, resp, err = iap.updateIntegrationAction(ctx, d.Id(), &platformclientv2.Updateactioninput{
			Name:     &name,
			Category: &category,
			Version:  action.Version,
			Config:   BuildSdkActionConfig(d),
		})
		if err != nil {
			return resp, util.BuildAPIDiagnosticError(ResourceType, fmt.Sprintf("Failed to update integration action %s error: %s", name, err), resp)
		}
		return resp, nil
	})
	if diagErr != nil {
		return diagErr
	}

	log.Printf("Updated integration action %s", name)
	return readIntegrationAction(ctx, d, meta)
}

// deleteIntegrationAction is used by the integration action resource to delete an action from Genesys cloud.
func deleteIntegrationAction(ctx context.Context, d *schema.ResourceData, meta interface{}) diag.Diagnostics {
	name := d.Get("name").(string)

	sdkConfig := meta.(*provider.ProviderMeta).ClientConfig
	iap := getIntegrationActionsProxy(sdkConfig)

	log.Printf("Deleting integration action %s", name)
	resp, err := iap.deleteIntegrationAction(ctx, d.Id())
	if err != nil {
		if util.IsStatus404(resp) {
			// Parent integration was probably deleted which caused the action to be deleted
			log.Printf("Integration action already deleted %s", d.Id())
			return nil
		}
		return util.BuildAPIDiagnosticError(ResourceType, fmt.Sprintf("Failed to delete Integration action %s error: %s", d.Id(), err), resp)
	}

	return util.WithRetries(ctx, 30*time.Second, func() *retry.RetryError {
		_, resp, err := iap.getIntegrationActionById(ctx, d.Id())
		if err != nil {
			if util.IsStatus404(resp) {
				// Integration action deleted
				log.Printf("Deleted Integration action %s", d.Id())
				return nil
			}
			return retry.NonRetryableError(util.BuildWithRetriesApiDiagnosticError(ResourceType, fmt.Sprintf("error deleting integration action %s | error: %s", d.Id(), err), resp))
		}
		return retry.RetryableError(util.BuildWithRetriesApiDiagnosticError(ResourceType, fmt.Sprintf("integration action %s still exists", d.Id()), resp))
	})
}<|MERGE_RESOLUTION|>--- conflicted
+++ resolved
@@ -57,15 +57,11 @@
 		if strings.HasPrefix(*action.Id, "static") {
 			continue
 		}
-<<<<<<< HEAD
-		resources[*action.Id] = &resourceExporter.ResourceMeta{BlockLabel: *action.Name + "_" + *action.Id}
-=======
-		blockHash, err := util.QuickHashFields(action.Category)
+		blockHash, err := util.QuickHashFields(action.Id)
 		if err != nil {
 			return nil, diag.Errorf("error hashing integration action %s: %s", *action.Name, err)
 		}
 		resources[*action.Id] = &resourceExporter.ResourceMeta{BlockLabel: *action.Name, BlockHash: blockHash}
->>>>>>> f16b4988
 	}
 	return resources, nil
 }
