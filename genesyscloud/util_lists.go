--- conflicted
+++ resolved
@@ -79,9 +79,6 @@
 	return nil
 }
 
-<<<<<<< HEAD
-func flattenList[T interface{}](resourceList *[]T, elementFlattener func(resource *T) map[string]interface{}) *[]map[string]interface{} {
-=======
 func buildSdkStringListFromInterfaceArray(d *schema.ResourceData, attrName string) *[]string {
 	var stringArray []string
 	if val, ok := d.GetOk(attrName); ok {
@@ -92,37 +89,7 @@
 	return &stringArray
 }
 
-func buildSdkStringListFromMapEntry(d map[string]interface{}, attrName string) *[]string {
-	child := d[attrName]
-	if child != nil {
-		return setToStringList(child.(*schema.Set))
-	}
-	return nil
-}
-
-func buildSdkGenericListFirstElement[T interface{}](d *schema.ResourceData, attrName string, elementBuilder func(map[string]interface{}) *T) *T {
-	child := d.Get(attrName).(*schema.Set).List()
-	if len(child) > 0 {
-		return elementBuilder(child[0].(map[string]interface{}))
-	}
-	return elementBuilder(nil)
-}
-
-func buildSdkGenericList[T interface{}](d map[string]interface{}, attrName string, elementBuilder func(map[string]interface{}) *T) *[]T {
-	child := d[attrName]
-	if child != nil {
-		list := child.(*schema.Set).List()
-		sdkList := make([]T, len(list))
-		for i, element := range list {
-			sdkList[i] = *elementBuilder(element.(map[string]interface{}))
-		}
-		return &sdkList
-	}
-	return nil
-}
-
-func flattenGenericList[T interface{}](resourceList *[]T, elementFlattener func(resource *T) map[string]interface{}) []map[string]interface{} {
->>>>>>> 49bbb945
+func flattenList[T interface{}](resourceList *[]T, elementFlattener func(resource *T) map[string]interface{}) *[]map[string]interface{} {
 	if resourceList == nil {
 		return nil
 	}
