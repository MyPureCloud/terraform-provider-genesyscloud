package genesyscloud

import (
	"context"
	"fmt"
	"log"
	"time"

	"terraform-provider-genesyscloud/genesyscloud/consistency_checker"

	"github.com/hashicorp/terraform-plugin-sdk/v2/diag"
	"github.com/hashicorp/terraform-plugin-sdk/v2/helper/resource"
	"github.com/hashicorp/terraform-plugin-sdk/v2/helper/schema"
	"github.com/hashicorp/terraform-plugin-sdk/v2/helper/validation"
	"github.com/mypurecloud/platform-client-sdk-go/v99/platformclientv2"
)

var (
	outboundCampaignRuleEntityCampaignRuleId = &schema.Schema{
		Description: `The list of campaigns for a CampaignRule to monitor. Required if the CampaignRule has any conditions that run on a campaign. Changing the outboundCampaignRuleEntityCampaignRuleId attribute will cause the outbound_campaignrule object to be dropped and recreated with a new ID.`,
		Optional:    true,
		ForceNew:    true,
		Type:        schema.TypeList,
		Elem:        &schema.Schema{Type: schema.TypeString},
	}

	outboundCampaignRuleEntitySequenceRuleId = &schema.Schema{
		Description: `The list of sequences for a CampaignRule to monitor. Required if the CampaignRule has any conditions that run on a sequence. Changing the outboundCampaignRuleEntitySequenceRuleId attribute will cause the outbound_campaignrule object to be dropped and recreated with a new ID.`,
		Optional:    true,
		ForceNew:    true,
		Type:        schema.TypeList,
		Elem:        &schema.Schema{Type: schema.TypeString},
	}

	outboundCampaignRuleEntities = &schema.Resource{
		Schema: map[string]*schema.Schema{
			`campaign_ids`: outboundCampaignRuleEntityCampaignRuleId,
			`sequence_ids`: outboundCampaignRuleEntitySequenceRuleId,
		},
	}

	outboundCampaignRuleActionEntities = &schema.Resource{
		Schema: map[string]*schema.Schema{
			`campaign_ids`: outboundCampaignRuleEntityCampaignRuleId,
			`sequence_ids`: outboundCampaignRuleEntitySequenceRuleId,
			`use_triggering_entity`: {
				Description: `If true, the CampaignRuleAction will apply to the same entity that triggered the CampaignRuleCondition.`,
				Optional:    true,
				Type:        schema.TypeBool,
				Default:     false,
			},
		},
	}

	campaignRuleParameters = &schema.Resource{
		Schema: map[string]*schema.Schema{
			`operator`: {
				Description:  `The operator for comparison. Required for a CampaignRuleCondition.`,
				Optional:     true,
				Type:         schema.TypeString,
				ValidateFunc: validation.StringInSlice([]string{"equals", "greaterThan", "greaterThanEqualTo", "lessThan", "lessThanEqualTo"}, true),
			},
			`value`: {
				Description: `The value for comparison. Required for a CampaignRuleCondition.`,
				Optional:    true,
				Type:        schema.TypeString,
			},
			`priority`: {
				Description:  `The priority to set a campaign to (1 | 2 | 3 | 4 | 5). Required for the 'setCampaignPriority' action.`,
				Optional:     true,
				Type:         schema.TypeString,
				ValidateFunc: validation.StringInSlice([]string{"1", "2", "3", "4", "5"}, true),
			},
			`dialing_mode`: {
				Description:  `The dialing mode to set a campaign to. Required for the 'setCampaignDialingMode' action (agentless | preview | power | predictive | progressive | external).`,
				Optional:     true,
				Type:         schema.TypeString,
				ValidateFunc: validation.StringInSlice([]string{"agentless", "preview", "power", "predictive", "progressive", "external"}, true),
			},
		},
	}

	outboundCampaignRuleCondition = &schema.Resource{
		Schema: map[string]*schema.Schema{
			`id`: {
				Description: `The ID of the CampaignRuleCondition.`,
				Optional:    true,
				Type:        schema.TypeString,
			},
			`parameters`: {
				Description: `The parameters for the CampaignRuleCondition.`,
				Required:    true,
				Type:        schema.TypeSet,
				Elem:        campaignRuleParameters,
			},
			`condition_type`: {
				Description:  `The type of condition to evaluate (campaignProgress | campaignAgents).`,
				Required:     true,
				Type:         schema.TypeString,
				ValidateFunc: validation.StringInSlice([]string{"campaignProgress", "campaignAgents"}, true),
			},
		},
	}

	outboundCampaignRuleAction = &schema.Resource{
		Schema: map[string]*schema.Schema{
			`id`: {
				Description: `The ID of the CampaignRuleAction.`,
				Optional:    true,
				Type:        schema.TypeString,
			},
			`parameters`: {
				Description: `The parameters for the CampaignRuleAction. Required for certain actionTypes.`,
				Optional:    true,
				Type:        schema.TypeSet,
				Elem:        campaignRuleParameters,
			},
			`action_type`: {
				Description: `The action to take on the campaignRuleActionEntities
(turnOnCampaign | turnOffCampaign | turnOnSequence | turnOffSequence | setCampaignPriority | recycleCampaign | setCampaignDialingMode).`,
				Required:     true,
				Type:         schema.TypeString,
				ValidateFunc: validation.StringInSlice([]string{"turnOnCampaign", "turnOffCampaign", "turnOnSequence", "turnOffSequence", "setCampaignPriority", "recycleCampaign", "setCampaignDialingMode"}, true),
			},
			`campaign_rule_action_entities`: {
				Description: `The list of entities that this action will apply to.`,
				Required:    true,
				Type:        schema.TypeSet,
				Elem:        outboundCampaignRuleActionEntities,
			},
		},
	}
)

func getAllCampaignRules(_ context.Context, clientConfig *platformclientv2.Configuration) (ResourceIDMetaMap, diag.Diagnostics) {
	resources := make(ResourceIDMetaMap)
	outboundAPI := platformclientv2.NewOutboundApiWithConfig(clientConfig)

	for pageNum := 1; ; pageNum++ {
		const pageSize = 100
		campaignRuleConfigs, _, getErr := outboundAPI.GetOutboundCampaignrules(pageSize, pageNum, true, "", "", "", "")
		if getErr != nil {
			return nil, diag.Errorf("Failed to get page of campaign rule configs: %v", getErr)
		}

		if campaignRuleConfigs.Entities == nil || len(*campaignRuleConfigs.Entities) == 0 {
			break
		}

		for _, campaignRuleConfig := range *campaignRuleConfigs.Entities {
			resources[*campaignRuleConfig.Id] = &ResourceMeta{Name: *campaignRuleConfig.Name}
		}
	}

	return resources, nil
}

func outboundCampaignRuleExporter() *ResourceExporter {
	return &ResourceExporter{
		GetResourcesFunc: GetAllWithPooledClient(getAllCampaignRules),
		RefAttrs: map[string]*RefAttrSettings{
			`campaign_rule_actions.campaign_rule_action_entities.campaign_ids`: {
				RefType: "genesyscloud_outbound_campaign",
			},
			`campaign_rule_actions.campaign_rule_action_entities.sequence_ids`: {
				RefType: "genesyscloud_outbound_sequence",
			},
			`campaign_rule_entities.campaign_ids`: {
				RefType: "genesyscloud_outbound_campaign",
			},
			`campaign_rule_entities.sequence_ids`: {
				RefType: "genesyscloud_outbound_sequence",
			},
		},
	}
}

func resourceOutboundCampaignRule() *schema.Resource {
	return &schema.Resource{
		Description: `Genesys Cloud outbound campaign rule`,

		CreateContext: CreateWithPooledClient(createOutboundCampaignRule),
		ReadContext:   ReadWithPooledClient(readOutboundCampaignRule),
		UpdateContext: UpdateWithPooledClient(updateOutboundCampaignRule),
		DeleteContext: DeleteWithPooledClient(deleteOutboundCampaignRule),
		Importer: &schema.ResourceImporter{
			StateContext: schema.ImportStatePassthroughContext,
		},
		SchemaVersion: 1,
		Schema: map[string]*schema.Schema{
			`name`: {
				Description: `The name of the campaign rule.`,
				Required:    true,
				Type:        schema.TypeString,
			},
			`campaign_rule_entities`: {
				Description: `The list of entities that this campaign rule monitors.`,
				Required:    true,
				MaxItems:    1,
				Type:        schema.TypeSet,
				Elem:        outboundCampaignRuleEntities,
			},
			`campaign_rule_conditions`: {
				Description: `The list of conditions that are evaluated on the entities.`,
				Required:    true,
				MinItems:    1,
				Type:        schema.TypeList,
				Elem:        outboundCampaignRuleCondition,
			},
			`campaign_rule_actions`: {
				Description: `The list of actions that are executed if the conditions are satisfied.`,
				Required:    true,
				Type:        schema.TypeList,
				Elem:        outboundCampaignRuleAction,
			},
			`match_any_conditions`: {
				Description: `Whether actions are executed if any condition is met, or only when all conditions are met.`,
				Optional:    true,
				Default:     false,
				Type:        schema.TypeBool,
			},
			`enabled`: {
				Description: `Whether or not this campaign rule is currently enabled. Required on updates.`,
				Optional:    true,
				Default:     false,
				Type:        schema.TypeBool,
			},
		},
	}
}

func createOutboundCampaignRule(ctx context.Context, d *schema.ResourceData, meta interface{}) diag.Diagnostics {
	name := d.Get("name").(string)
	matchAnyConditions := d.Get("match_any_conditions").(bool)
	enabled := d.Get("enabled").(bool)

	sdkConfig := meta.(*ProviderMeta).ClientConfig
	outboundApi := platformclientv2.NewOutboundApiWithConfig(sdkConfig)

	campaignRuleEntities := d.Get("campaign_rule_entities").(*schema.Set)
	campaignRuleConditions := d.Get("campaign_rule_conditions").([]interface{})
	campaignRuleActions := d.Get("campaign_rule_actions").([]interface{})

	sdkCampaignRule := platformclientv2.Campaignrule{
		CampaignRuleEntities:   buildOutboundCampaignRuleEntities(campaignRuleEntities),
		CampaignRuleConditions: buildOutboundCampaignRuleConditionSlice(campaignRuleConditions),
		CampaignRuleActions:    buildOutboundCampaignRuleActionSlice(campaignRuleActions),
		MatchAnyConditions:     &matchAnyConditions,
		Enabled:                &enabled,
	}

	if name != "" {
		sdkCampaignRule.Name = &name
	}

	log.Printf("Creating Outbound Campaign Rule %s", name)
	outboundCampaignRule, _, err := outboundApi.PostOutboundCampaignrules(sdkCampaignRule)
	if err != nil {
		return diag.Errorf("Failed to create Outbound Campaign Rule %s: %s", name, err)
	}

	d.SetId(*outboundCampaignRule.Id)

	log.Printf("Created Outbound Campaign Rule %s %s", name, *outboundCampaignRule.Id)
	return readOutboundCampaignRule(ctx, d, meta)
}

func updateOutboundCampaignRule(ctx context.Context, d *schema.ResourceData, meta interface{}) diag.Diagnostics {
	name := d.Get("name").(string)
	matchAnyConditions := d.Get("match_any_conditions").(bool)

	// Required on updates
	enabled := d.Get("enabled").(bool)

	sdkConfig := meta.(*ProviderMeta).ClientConfig
	outboundApi := platformclientv2.NewOutboundApiWithConfig(sdkConfig)

	sdkCampaignRule := platformclientv2.Campaignrule{
		CampaignRuleEntities:   buildOutboundCampaignRuleEntities(d.Get("campaign_rule_entities").(*schema.Set)),
		CampaignRuleConditions: buildOutboundCampaignRuleConditionSlice(d.Get("campaign_rule_conditions").([]interface{})),
		CampaignRuleActions:    buildOutboundCampaignRuleActionSlice(d.Get("campaign_rule_actions").([]interface{})),
		MatchAnyConditions:     &matchAnyConditions,
		Enabled:                &enabled,
	}

	if name != "" {
		sdkCampaignRule.Name = &name
	}

	log.Printf("Updating Outbound Campaign Rule %s", name)
	diagErr := RetryWhen(IsVersionMismatch, func() (*platformclientv2.APIResponse, diag.Diagnostics) {
		// Get current Outbound Campaign Rule version
		outboundCampaignRule, resp, getErr := outboundApi.GetOutboundCampaignrule(d.Id())
		if getErr != nil {
			return resp, diag.Errorf("Failed to read Outbound Campaign Rule %s: %s", d.Id(), getErr)
		}
		sdkCampaignRule.Version = outboundCampaignRule.Version
		outboundCampaignRule, _, updateErr := outboundApi.PutOutboundCampaignrule(d.Id(), sdkCampaignRule)
		if updateErr != nil {
			return resp, diag.Errorf("Failed to update Outbound Campaign Rule %s: %s", name, updateErr)
		}
		return nil, nil
	})
	if diagErr != nil {
		return diagErr
	}

	log.Printf("Updated Outbound Campaign Rule %s", name)
	return readOutboundCampaignRule(ctx, d, meta)
}

func readOutboundCampaignRule(ctx context.Context, d *schema.ResourceData, meta interface{}) diag.Diagnostics {
	sdkConfig := meta.(*ProviderMeta).ClientConfig
	outboundApi := platformclientv2.NewOutboundApiWithConfig(sdkConfig)

	log.Printf("Reading Outbound Campaign Rule %s", d.Id())

	return WithRetriesForRead(ctx, d, func() *resource.RetryError {
		sdkCampaignRule, resp, getErr := outboundApi.GetOutboundCampaignrule(d.Id())
		if getErr != nil {
			if IsStatus404(resp) {
				return resource.RetryableError(fmt.Errorf("failed to read Outbound Campaign Rule %s: %s", d.Id(), getErr))
			}
			return resource.NonRetryableError(fmt.Errorf("failed to read Outbound Campaign Rule %s: %s", d.Id(), getErr))
		}

		cc := consistency_checker.NewConsistencyCheck(ctx, d, meta, resourceOutboundCampaignRule())

		if sdkCampaignRule.Name != nil {
			d.Set("name", *sdkCampaignRule.Name)
		}
		if sdkCampaignRule.CampaignRuleEntities != nil {
			d.Set("campaign_rule_entities", flattenOutboundCampaignRuleEntities(sdkCampaignRule.CampaignRuleEntities))
		}
		if sdkCampaignRule.CampaignRuleConditions != nil {
			d.Set("campaign_rule_conditions", flattenOutboundCampaignRuleConditionSlice(*sdkCampaignRule.CampaignRuleConditions))
		}
		if sdkCampaignRule.CampaignRuleActions != nil {
			d.Set("campaign_rule_actions", flattenOutboundCampaignRuleActionSlice(sdkCampaignRule.CampaignRuleActions))
		}
		if sdkCampaignRule.MatchAnyConditions != nil {
			d.Set("match_any_conditions", *sdkCampaignRule.MatchAnyConditions)
		}
		if sdkCampaignRule.Enabled != nil {
			d.Set("enabled", *sdkCampaignRule.Enabled)
		}

		log.Printf("Read Outbound Campaign Rule %s %s", d.Id(), *sdkCampaignRule.Name)
		return cc.CheckState()
	})
}

func deleteOutboundCampaignRule(ctx context.Context, d *schema.ResourceData, meta interface{}) diag.Diagnostics {
	sdkConfig := meta.(*ProviderMeta).ClientConfig
	outboundApi := platformclientv2.NewOutboundApiWithConfig(sdkConfig)

<<<<<<< HEAD
	diagErr := RetryWhen(IsStatus400, func() (*platformclientv2.APIResponse, diag.Diagnostics) {
=======
	ruleEnabled := d.Get("enabled").(bool)
	if ruleEnabled {
		// Have to disable rule before we can delete
		log.Printf("Disabling Outbound Campaign Rule")
		d.Set("enabled", false)
		diagErr := updateOutboundCampaignRule(ctx, d, meta)
		if diagErr != nil {
			return diagErr
		}
	}

	diagErr := retryWhen(isStatus400, func() (*platformclientv2.APIResponse, diag.Diagnostics) {
>>>>>>> 38a3204c
		log.Printf("Deleting Outbound Campaign Rule")
		resp, err := outboundApi.DeleteOutboundCampaignrule(d.Id())
		if err != nil {
			return resp, diag.Errorf("Failed to delete Outbound Campaign Rule: %s", err)
		}
		return resp, nil
	})
	if diagErr != nil {
		return diagErr
	}

	return WithRetries(ctx, 30*time.Second, func() *resource.RetryError {
		_, resp, err := outboundApi.GetOutboundCampaignrule(d.Id())
		if err != nil {
			if IsStatus404(resp) {
				// Outbound Campaign Rule deleted
				log.Printf("Deleted Outbound Campaign Rule %s", d.Id())
				return nil
			}
			return resource.NonRetryableError(fmt.Errorf("error deleting Outbound Campaign Rule %s: %s", d.Id(), err))
		}

		return resource.RetryableError(fmt.Errorf("Outbound Campaign Rule %s still exists", d.Id()))
	})
}

func buildOutboundCampaignRuleEntities(entities *schema.Set) *platformclientv2.Campaignruleentities {
	if entities == nil {
		return nil
	}
	var campaignRuleEntities platformclientv2.Campaignruleentities

	campaignRuleEntitiesList := entities.List()

	if len(campaignRuleEntitiesList) <= 0 {
		return &campaignRuleEntities
	}

	campaignRuleEntitiesMap := campaignRuleEntitiesList[0].(map[string]interface{})
	if campaigns := campaignRuleEntitiesMap["campaign_ids"].([]interface{}); campaigns != nil {
		campaignRuleEntities.Campaigns = buildSdkDomainEntityRefArrFromArr(campaigns)
	}
	if sequences := campaignRuleEntitiesMap["sequence_ids"].([]interface{}); sequences != nil {
		campaignRuleEntities.Sequences = buildSdkDomainEntityRefArrFromArr(sequences)
	}

	return &campaignRuleEntities
}

func buildOutboundCampaignRuleConditionSlice(campaignRuleConditions []interface{}) *[]platformclientv2.Campaignrulecondition {
	var campaignRuleConditionRefs []platformclientv2.Campaignrulecondition

	for _, c := range campaignRuleConditions {
		sdkCondition := platformclientv2.Campaignrulecondition{}
		currentCondition := c.(map[string]interface{})
		id := currentCondition["id"].(string)
		conditionType := currentCondition["condition_type"].(string)

		sdkCondition.Parameters = buildOutboundCampaignRuleParameters(currentCondition["parameters"].(*schema.Set))

		if id != "" {
			sdkCondition.Id = &id
		}

		if conditionType != "" {
			sdkCondition.ConditionType = &conditionType
		}

		campaignRuleConditionRefs = append(campaignRuleConditionRefs, sdkCondition)
	}

	return &campaignRuleConditionRefs
}

func buildOutboundCampaignRuleActionSlice(campaignRuleActions []interface{}) *[]platformclientv2.Campaignruleaction {
	var sdkCampaignRuleActions []platformclientv2.Campaignruleaction

	for _, c := range campaignRuleActions {
		var sdkCampaignRuleAction platformclientv2.Campaignruleaction
		currentAction := c.(map[string]interface{})

		id := currentAction["id"].(string)
		actionType := currentAction["action_type"].(string)

		sdkCampaignRuleAction.Id = &id
		sdkCampaignRuleAction.ActionType = &actionType

		sdkCampaignRuleAction.Parameters = buildOutboundCampaignRuleParameters(currentAction["parameters"].(*schema.Set))

		sdkCampaignRuleAction.CampaignRuleActionEntities = buildOutboundCampaignRuleActionEntities(currentAction["campaign_rule_action_entities"].(*schema.Set))

		sdkCampaignRuleActions = append(sdkCampaignRuleActions, sdkCampaignRuleAction)
	}

	return &sdkCampaignRuleActions
}

func buildOutboundCampaignRuleParameters(set *schema.Set) *platformclientv2.Campaignruleparameters {
	var sdkCampaignRuleParameters platformclientv2.Campaignruleparameters

	paramsList := set.List()

	if len(paramsList) <= 0 {
		return &sdkCampaignRuleParameters
	}

	paramsMap := paramsList[0].(map[string]interface{})

	operator := paramsMap["operator"].(string)
	paramValue := paramsMap["value"].(string)
	priority := paramsMap["priority"].(string)
	dialingMode := paramsMap["dialing_mode"].(string)

	if paramValue != "" {
		sdkCampaignRuleParameters.Value = &paramValue
	}

	if priority != "" {
		sdkCampaignRuleParameters.Priority = &priority
	}

	if dialingMode != "" {
		sdkCampaignRuleParameters.DialingMode = &dialingMode
	}

	if operator != "" {
		sdkCampaignRuleParameters.Operator = &operator
	}

	return &sdkCampaignRuleParameters
}

func buildOutboundCampaignRuleActionEntities(set *schema.Set) *platformclientv2.Campaignruleactionentities {
	var (
		sdkCampaignRuleActionEntities platformclientv2.Campaignruleactionentities
		entities                      = set.List()
	)

	if len(entities) <= 0 {
		return &sdkCampaignRuleActionEntities
	}

	entitiesMap := entities[0].(map[string]interface{})
	useTriggeringEntity := entitiesMap["use_triggering_entity"].(bool)

	sdkCampaignRuleActionEntities.UseTriggeringEntity = &useTriggeringEntity

	if campaignIds := entitiesMap["campaign_ids"].([]interface{}); campaignIds != nil {
		sdkCampaignRuleActionEntities.Campaigns = buildSdkDomainEntityRefArrFromArr(campaignIds)
	}

	if sequenceIds := entitiesMap["sequence_ids"].([]interface{}); sequenceIds != nil {
		sdkCampaignRuleActionEntities.Sequences = buildSdkDomainEntityRefArrFromArr(sequenceIds)
	}

	return &sdkCampaignRuleActionEntities
}

func flattenOutboundCampaignRuleEntities(campaignRuleEntities *platformclientv2.Campaignruleentities) *schema.Set {
	var (
		campaignRuleEntitiesSet = schema.NewSet(schema.HashResource(outboundCampaignRuleEntities), []interface{}{})
		campaignRuleEntitiesMap = make(map[string]interface{})

		// had to change from []string to []interface{}
		campaigns []interface{}
		sequences []interface{}
	)

	if campaignRuleEntities == nil {
		return nil
	}

	if campaignRuleEntities.Campaigns != nil {
		for _, v := range *campaignRuleEntities.Campaigns {
			campaigns = append(campaigns, *v.Id)
		}
	}

	if campaignRuleEntities.Sequences != nil {
		for _, v := range *campaignRuleEntities.Sequences {
			sequences = append(sequences, *v.Id)
		}
	}

	campaignRuleEntitiesMap["campaign_ids"] = campaigns
	campaignRuleEntitiesMap["sequence_ids"] = sequences

	campaignRuleEntitiesSet.Add(campaignRuleEntitiesMap)
	return campaignRuleEntitiesSet
}

func flattenOutboundCampaignRuleConditionSlice(campaignRuleConditions []platformclientv2.Campaignrulecondition) []interface{} {
	if campaignRuleConditions == nil {
		return nil
	}

	var ruleConditionList []interface{}

	for _, currentSdkCondition := range campaignRuleConditions {
		campaignRuleConditionsMap := make(map[string]interface{})

		if currentSdkCondition.ConditionType != nil {
			campaignRuleConditionsMap["condition_type"] = *currentSdkCondition.ConditionType
		}

		if currentSdkCondition.Parameters != nil {
			campaignRuleConditionsMap["parameters"] = flattenRuleParameters(*currentSdkCondition.Parameters)
		}

		ruleConditionList = append(ruleConditionList, campaignRuleConditionsMap)
	}
	return ruleConditionList
}

func flattenOutboundCampaignRuleActionSlice(campaignRuleActions *[]platformclientv2.Campaignruleaction) []interface{} {
	if campaignRuleActions == nil {
		return nil
	}

	var ruleActionsList []interface{}

	for _, currentAction := range *campaignRuleActions {
		actionMap := make(map[string]interface{})

		if currentAction.Id != nil {
			actionMap["id"] = *currentAction.Id
		}

		if currentAction.ActionType != nil {
			actionMap["action_type"] = *currentAction.ActionType
		}

		if currentAction.Parameters != nil {
			actionMap["parameters"] = flattenRuleParameters(*currentAction.Parameters)
		}

		if currentAction.CampaignRuleActionEntities != nil {
			actionMap["campaign_rule_action_entities"] = flattenCampaignRuleActionEntities(currentAction.CampaignRuleActionEntities)
		}

		ruleActionsList = append(ruleActionsList, actionMap)
	}

	return ruleActionsList
}

func flattenCampaignRuleActionEntities(sdkActionEntity *platformclientv2.Campaignruleactionentities) *schema.Set {
	var (
		campaigns   []interface{}
		sequences   []interface{}
		entitiesSet = schema.NewSet(schema.HashResource(outboundCampaignRuleActionEntities), []interface{}{})
		entitiesMap = make(map[string]interface{})
	)

	if sdkActionEntity == nil {
		return nil
	}

	if sdkActionEntity.Campaigns != nil {
		for _, campaign := range *sdkActionEntity.Campaigns {
			campaigns = append(campaigns, *campaign.Id)
		}
	}

	if sdkActionEntity.Sequences != nil {
		for _, sequence := range *sdkActionEntity.Sequences {
			sequences = append(sequences, *sequence.Id)
		}
	}

	entitiesMap["campaign_ids"] = campaigns
	entitiesMap["sequence_ids"] = sequences
	entitiesMap["use_triggering_entity"] = *sdkActionEntity.UseTriggeringEntity

	entitiesSet.Add(entitiesMap)
	return entitiesSet
}

func flattenRuleParameters(sdkParams platformclientv2.Campaignruleparameters) []interface{} {
	paramsMap := make(map[string]interface{})

	if sdkParams.Operator != nil {
		paramsMap["operator"] = *sdkParams.Operator
	}

	if sdkParams.Value != nil {
		paramsMap["value"] = *sdkParams.Value
	}

	if sdkParams.Priority != nil {
		paramsMap["priority"] = *sdkParams.Priority
	}

	if sdkParams.DialingMode != nil {
		paramsMap["dialing_mode"] = *sdkParams.DialingMode
	}

	return []interface{}{paramsMap}
}<|MERGE_RESOLUTION|>--- conflicted
+++ resolved
@@ -354,9 +354,6 @@
 	sdkConfig := meta.(*ProviderMeta).ClientConfig
 	outboundApi := platformclientv2.NewOutboundApiWithConfig(sdkConfig)
 
-<<<<<<< HEAD
-	diagErr := RetryWhen(IsStatus400, func() (*platformclientv2.APIResponse, diag.Diagnostics) {
-=======
 	ruleEnabled := d.Get("enabled").(bool)
 	if ruleEnabled {
 		// Have to disable rule before we can delete
@@ -368,8 +365,7 @@
 		}
 	}
 
-	diagErr := retryWhen(isStatus400, func() (*platformclientv2.APIResponse, diag.Diagnostics) {
->>>>>>> 38a3204c
+	diagErr := RetryWhen(IsStatus400, func() (*platformclientv2.APIResponse, diag.Diagnostics) {
 		log.Printf("Deleting Outbound Campaign Rule")
 		resp, err := outboundApi.DeleteOutboundCampaignrule(d.Id())
 		if err != nil {
