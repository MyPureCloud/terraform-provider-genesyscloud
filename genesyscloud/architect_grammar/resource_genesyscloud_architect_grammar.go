package architect_grammar

import (
	"context"
	"fmt"
	"log"
	"terraform-provider-genesyscloud/genesyscloud/consistency_checker"
	"terraform-provider-genesyscloud/genesyscloud/provider"
	resourceExporter "terraform-provider-genesyscloud/genesyscloud/resource_exporter"
	"terraform-provider-genesyscloud/genesyscloud/util"
	"terraform-provider-genesyscloud/genesyscloud/util/resourcedata"
	"time"

	"github.com/hashicorp/terraform-plugin-sdk/v2/diag"
	"github.com/hashicorp/terraform-plugin-sdk/v2/helper/retry"
	"github.com/hashicorp/terraform-plugin-sdk/v2/helper/schema"
	"github.com/mypurecloud/platform-client-sdk-go/v125/platformclientv2"
)

/*
The resource_genesyscloud_architect_grammar.go contains all the methods that perform the core logic for a resource.
*/

// getAllAuthArchitectGrammar retrieves all the architect grammars via Terraform in the Genesys Cloud and is used for the exporter
func getAllAuthArchitectGrammar(ctx context.Context, clientConfig *platformclientv2.Configuration) (resourceExporter.ResourceIDMetaMap, diag.Diagnostics) {
	proxy := getArchitectGrammarProxy(clientConfig)
	resources := make(resourceExporter.ResourceIDMetaMap)

	grammars, resp, err := proxy.getAllArchitectGrammar(ctx)
	if err != nil {
<<<<<<< HEAD
		return nil, util.BuildAPIDiagnosticError(resourceName, fmt.Sprintf("Failed to get grammars"), resp)
=======
		return nil, util.BuildAPIDiagnosticError(resourceName, fmt.Sprintf("Failed to retrieve all grammars: %s", err), resp)
>>>>>>> 8c06517c
	}

	for _, grammar := range *grammars {
		resources[*grammar.Id] = &resourceExporter.ResourceMeta{Name: *grammar.Name}
	}

	return resources, nil
}

// createArchitectGrammar is used by the architect_grammar_language resource to create a Genesys cloud architect grammar
func createArchitectGrammar(ctx context.Context, d *schema.ResourceData, meta interface{}) diag.Diagnostics {
	sdkConfig := meta.(*provider.ProviderMeta).ClientConfig
	proxy := getArchitectGrammarProxy(sdkConfig)

	architectGrammar := platformclientv2.Grammar{
		Name:        platformclientv2.String(d.Get("name").(string)),
		Description: platformclientv2.String(d.Get("description").(string)),
	}

	// Create grammar
	log.Printf("Creating Architect Grammar %s", *architectGrammar.Name)
	grammar, resp, err := proxy.createArchitectGrammar(ctx, &architectGrammar)
	if err != nil {
<<<<<<< HEAD
		return util.BuildAPIDiagnosticError(resourceName, fmt.Sprintf("Failed to create grammar %s", d.Id()), resp)
=======
		return util.BuildAPIDiagnosticError(resourceName, fmt.Sprintf("Failed to create grammar: %s", err), resp)
>>>>>>> 8c06517c
	}

	d.SetId(*grammar.Id)
	log.Printf("Created Architect Grammar %s", *grammar.Id)
	return readArchitectGrammar(ctx, d, meta)
}

// readArchitectGrammar is used by the architect_grammar_language resource to read an architect grammar from genesys cloud.
func readArchitectGrammar(ctx context.Context, d *schema.ResourceData, meta interface{}) diag.Diagnostics {
	sdkConfig := meta.(*provider.ProviderMeta).ClientConfig
	proxy := getArchitectGrammarProxy(sdkConfig)

	log.Printf("Reading Architect Grammar %s", d.Id())

	return util.WithRetriesForRead(ctx, d, func() *retry.RetryError {
		grammar, resp, getErr := proxy.getArchitectGrammarById(ctx, d.Id())

		if getErr != nil {
			apiDiagErr := util.BuildAPIDiagnosticError(resourceName, fmt.Sprintf("failed to read Architect Grammar %s: %s", d.Id(), getErr), resp)
			if util.IsStatus404(resp) {
				return retry.RetryableError(fmt.Errorf("%v", apiDiagErr))
			}
			return retry.NonRetryableError(fmt.Errorf("%v", apiDiagErr))
		}

		cc := consistency_checker.NewConsistencyCheck(ctx, d, meta, ResourceArchitectGrammar())

		resourcedata.SetNillableValue(d, "name", grammar.Name)
		resourcedata.SetNillableValue(d, "description", grammar.Description)

		log.Printf("Read Architect Grammar %s", d.Id())
		return cc.CheckState()
	})
}

// updateArchitectGrammar is used by the architect_grammar_language resource to update an architect grammar in Genesys Cloud
func updateArchitectGrammar(ctx context.Context, d *schema.ResourceData, meta interface{}) diag.Diagnostics {
	sdkConfig := meta.(*provider.ProviderMeta).ClientConfig
	proxy := getArchitectGrammarProxy(sdkConfig)

	architectGrammar := platformclientv2.Grammar{
		Name:        platformclientv2.String(d.Get("name").(string)),
		Description: platformclientv2.String(d.Get("description").(string)),
	}

	// Update grammar
	log.Printf("Updating Architect Grammar %s", *architectGrammar.Name)
	grammar, resp, err := proxy.updateArchitectGrammar(ctx, d.Id(), &architectGrammar)
	if err != nil {
<<<<<<< HEAD
		return util.BuildAPIDiagnosticError(resourceName, fmt.Sprintf("Failed to update grammar: %s", d.Id()), resp)
=======
		return util.BuildAPIDiagnosticError(resourceName, fmt.Sprintf("Failed to update grammar: %s", err), resp)
>>>>>>> 8c06517c
	}

	log.Printf("Updated Architect Grammar %s", *grammar.Id)
	return readArchitectGrammar(ctx, d, meta)
}

// deleteArchitectGrammar is used by the architect_grammar_language resource to delete an architect grammar from Genesys cloud.
func deleteArchitectGrammar(ctx context.Context, d *schema.ResourceData, meta interface{}) diag.Diagnostics {
	sdkConfig := meta.(*provider.ProviderMeta).ClientConfig
	proxy := getArchitectGrammarProxy(sdkConfig)

	resp, err := proxy.deleteArchitectGrammar(ctx, d.Id())
	if err != nil {
<<<<<<< HEAD
		return util.BuildAPIDiagnosticError(resourceName, fmt.Sprintf("Failed to delete grammar %s", d.Id()), resp)
=======
		return util.BuildAPIDiagnosticError(resourceName, fmt.Sprintf("Failed to delete grammar %s: %s", d.Id(), err), resp)
>>>>>>> 8c06517c
	}

	return util.WithRetries(ctx, 180*time.Second, func() *retry.RetryError {
		_, resp, err := proxy.getArchitectGrammarById(ctx, d.Id())

		if err != nil {
			if util.IsStatus404(resp) {
				log.Printf("Deleted Grammar %s", d.Id())
				return nil
			}
			apiDiagErr := util.BuildAPIDiagnosticError(resourceName, fmt.Sprintf("Error deleting grammar %s: %s", d.Id(), err), resp)
			return retry.NonRetryableError(fmt.Errorf("%v", apiDiagErr))
		}

		return retry.RetryableError(fmt.Errorf("grammar %s still exists", d.Id()))
	})
}

func GenerateGrammarResource(
	resourceId string,
	name string,
	description string,
) string {
	return fmt.Sprintf(`
		resource "genesyscloud_architect_grammar" "%s" {
			name = "%s"
			description = "%s"
		}
	`, resourceId, name, description)
}<|MERGE_RESOLUTION|>--- conflicted
+++ resolved
@@ -28,11 +28,7 @@
 
 	grammars, resp, err := proxy.getAllArchitectGrammar(ctx)
 	if err != nil {
-<<<<<<< HEAD
-		return nil, util.BuildAPIDiagnosticError(resourceName, fmt.Sprintf("Failed to get grammars"), resp)
-=======
 		return nil, util.BuildAPIDiagnosticError(resourceName, fmt.Sprintf("Failed to retrieve all grammars: %s", err), resp)
->>>>>>> 8c06517c
 	}
 
 	for _, grammar := range *grammars {
@@ -56,11 +52,7 @@
 	log.Printf("Creating Architect Grammar %s", *architectGrammar.Name)
 	grammar, resp, err := proxy.createArchitectGrammar(ctx, &architectGrammar)
 	if err != nil {
-<<<<<<< HEAD
 		return util.BuildAPIDiagnosticError(resourceName, fmt.Sprintf("Failed to create grammar %s", d.Id()), resp)
-=======
-		return util.BuildAPIDiagnosticError(resourceName, fmt.Sprintf("Failed to create grammar: %s", err), resp)
->>>>>>> 8c06517c
 	}
 
 	d.SetId(*grammar.Id)
@@ -110,11 +102,7 @@
 	log.Printf("Updating Architect Grammar %s", *architectGrammar.Name)
 	grammar, resp, err := proxy.updateArchitectGrammar(ctx, d.Id(), &architectGrammar)
 	if err != nil {
-<<<<<<< HEAD
 		return util.BuildAPIDiagnosticError(resourceName, fmt.Sprintf("Failed to update grammar: %s", d.Id()), resp)
-=======
-		return util.BuildAPIDiagnosticError(resourceName, fmt.Sprintf("Failed to update grammar: %s", err), resp)
->>>>>>> 8c06517c
 	}
 
 	log.Printf("Updated Architect Grammar %s", *grammar.Id)
@@ -128,11 +116,7 @@
 
 	resp, err := proxy.deleteArchitectGrammar(ctx, d.Id())
 	if err != nil {
-<<<<<<< HEAD
 		return util.BuildAPIDiagnosticError(resourceName, fmt.Sprintf("Failed to delete grammar %s", d.Id()), resp)
-=======
-		return util.BuildAPIDiagnosticError(resourceName, fmt.Sprintf("Failed to delete grammar %s: %s", d.Id(), err), resp)
->>>>>>> 8c06517c
 	}
 
 	return util.WithRetries(ctx, 180*time.Second, func() *retry.RetryError {
