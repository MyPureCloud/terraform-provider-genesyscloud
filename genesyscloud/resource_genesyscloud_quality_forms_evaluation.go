--- conflicted
+++ resolved
@@ -6,7 +6,6 @@
 	"log"
 	"strconv"
 	"terraform-provider-genesyscloud/genesyscloud/provider"
-	"terraform-provider-genesyscloud/genesyscloud/tfexporter_state"
 	"terraform-provider-genesyscloud/genesyscloud/util"
 	"terraform-provider-genesyscloud/genesyscloud/util/constants"
 	"time"
@@ -281,32 +280,6 @@
 		if getErr != nil {
 			if util.IsStatus404(resp) {
 				return retry.RetryableError(util.BuildWithRetriesApiDiagnosticError("genesyscloud_quality_forms_evaluation", fmt.Sprintf("Failed to read evaluation form %s | error: %s", d.Id(), getErr), resp))
-<<<<<<< HEAD
-			}
-			return retry.NonRetryableError(util.BuildWithRetriesApiDiagnosticError("genesyscloud_quality_forms_evaluation", fmt.Sprintf("Failed to read evaluation form %s | error: %s", d.Id(), getErr), resp))
-		}
-
-		// During an export, Retrieve a list of any published versions of the evaluation form
-		// If there are published versions, published will be set to true
-		if tfexporter_state.IsExporterActive() {
-			publishedVersions, resp, err := qualityAPI.GetQualityFormsEvaluationsBulkContexts([]string{*evaluationForm.ContextId})
-			if err != nil {
-				if util.IsStatus404(resp) {
-					return retry.RetryableError(util.BuildWithRetriesApiDiagnosticError("genesyscloud_quality_forms_evaluation", fmt.Sprintf("Failed to retrieve a list of the latest published evaluation form versions"), resp))
-				}
-				return retry.NonRetryableError(util.BuildWithRetriesApiDiagnosticError("genesyscloud_quality_forms_evaluation", fmt.Sprintf("Failed to retrieve a list of the latest published evaluation form versions"), resp))
-			}
-
-			if len(publishedVersions) > 0 {
-				_ = d.Set("published", true)
-			} else {
-				_ = d.Set("published", false)
-			}
-		} else {
-			_ = d.Set("published", *evaluationForm.Published)
-		}
-
-=======
 			}
 			return retry.NonRetryableError(util.BuildWithRetriesApiDiagnosticError("genesyscloud_quality_forms_evaluation", fmt.Sprintf("Failed to read evaluation form %s | error: %s", d.Id(), getErr), resp))
 		}
@@ -329,7 +302,6 @@
 			_ = d.Set("published", false)
 		}
 
->>>>>>> 34a964be
 		if evaluationForm.Name != nil {
 			d.Set("name", *evaluationForm.Name)
 		}
