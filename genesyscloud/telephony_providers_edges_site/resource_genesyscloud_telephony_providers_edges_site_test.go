package telephony_providers_edges_site

import (
	"fmt"
	"log"
	"os"
	"strconv"
	"strings"
	"terraform-provider-genesyscloud/genesyscloud/provider"
	"terraform-provider-genesyscloud/genesyscloud/util"
	featureToggles "terraform-provider-genesyscloud/genesyscloud/util/feature_toggles"
	"testing"
	"time"

	gcloud "terraform-provider-genesyscloud/genesyscloud"
	"terraform-provider-genesyscloud/genesyscloud/telephony"

	"github.com/google/uuid"
	"github.com/hashicorp/terraform-plugin-sdk/v2/helper/resource"
	"github.com/hashicorp/terraform-plugin-sdk/v2/terraform"
	"github.com/mypurecloud/platform-client-sdk-go/v130/platformclientv2"
)

func TestAccResourceSite(t *testing.T) {
	t.Parallel()

	var (
		// site
		siteRes      = "site"
		name1        = "site " + uuid.NewString()
		name2        = "site " + uuid.NewString()
		description1 = "TestAccResourceSite description 1"
		description2 = "TestAccResourceSite description 2"
		mediaModel   = "Cloud"

		// edge_auto_update_config
		timeZone = "America/New_York"
		rrule    = "FREQ=WEEKLY;BYDAY=SU"
		start1   = "2021-08-08T08:00:00.000000"
		start2   = "2021-08-15T08:00:00.000000"
		end1     = "2021-08-08T11:00:00.000000"
		end2     = "2021-08-15T11:00:00.000000"
		// location
		locationRes = "test-location1"
	)

	emergencyNumber := "+13173124741"
	if err := DeleteLocationWithNumber(emergencyNumber, sdkConfig); err != nil {
		t.Skipf("failed to delete location with number %s: %v", emergencyNumber, err)
	}

	location := gcloud.GenerateLocationResource(
		locationRes,
		"Terraform location"+uuid.NewString(),
		"HQ1",
		[]string{},
		gcloud.GenerateLocationEmergencyNum(
			emergencyNumber,
			util.NullValue, // Default number type
		), gcloud.GenerateLocationAddress(
			"7601 Interactive Way",
			"Indianapolis",
			"IN",
			"US",
			"46278",
		))

	resource.Test(t, resource.TestCase{
		PreCheck:          func() { util.TestAccPreCheck(t) },
		ProviderFactories: provider.GetProviderFactories(providerResources, providerDataSources),
		Steps: []resource.TestStep{
			{
				Config: GenerateSiteResourceWithCustomAttrs(
					siteRes,
					name1,
					description1,
					"genesyscloud_location."+locationRes+".id",
					mediaModel,
					false,
					util.AssignRegion(),
					strconv.Quote("+19205551212"),
					strconv.Quote("Wilco plumbing")) + location,
				Check: resource.ComposeTestCheckFunc(
					resource.TestCheckResourceAttr("genesyscloud_telephony_providers_edges_site."+siteRes, "name", name1),
					resource.TestCheckResourceAttr("genesyscloud_telephony_providers_edges_site."+siteRes, "description", description1),
					resource.TestCheckResourceAttr("genesyscloud_telephony_providers_edges_site."+siteRes, "media_model", mediaModel),
					resource.TestCheckResourceAttr("genesyscloud_telephony_providers_edges_site."+siteRes, "media_regions_use_latency_based", util.FalseValue),
					resource.TestCheckResourceAttrPair("genesyscloud_telephony_providers_edges_site."+siteRes, "location_id", "genesyscloud_location."+locationRes, "id"),
				),
			},
			// Update description, name and media_regions_use_latency_based
			{
				Config: GenerateSiteResourceWithCustomAttrs(
					siteRes,
					name2,
					description2,
					"genesyscloud_location."+locationRes+".id",
					mediaModel,
					true,
					util.AssignRegion(),
					strconv.Quote("+19205551212"),
					strconv.Quote("Wilco plumbing")) + location,
				Check: resource.ComposeTestCheckFunc(
					resource.TestCheckResourceAttr("genesyscloud_telephony_providers_edges_site."+siteRes, "name", name2),
					resource.TestCheckResourceAttr("genesyscloud_telephony_providers_edges_site."+siteRes, "description", description2),
					resource.TestCheckResourceAttr("genesyscloud_telephony_providers_edges_site."+siteRes, "media_model", mediaModel),
					resource.TestCheckResourceAttr("genesyscloud_telephony_providers_edges_site."+siteRes, "media_regions_use_latency_based", util.TrueValue),
					resource.TestCheckResourceAttrPair("genesyscloud_telephony_providers_edges_site."+siteRes, "location_id", "genesyscloud_location."+locationRes, "id"),
				),
			},
			// Update with EdgeAutoUpdateConfig
			{
				Config: GenerateSiteResourceWithCustomAttrs(
					siteRes,
					name2,
					description2,
					"genesyscloud_location."+locationRes+".id",
					mediaModel,
					true,
					util.AssignRegion(),
					strconv.Quote("+19205551212"),
					strconv.Quote("Wilco plumbing"),
					generateSiteEdgeAutoUpdateConfig(
						timeZone,
						rrule,
						start1,
						end1)) + location,
				Check: resource.ComposeTestCheckFunc(
					resource.TestCheckResourceAttr("genesyscloud_telephony_providers_edges_site."+siteRes, "edge_auto_update_config.0.time_zone", timeZone),
					resource.TestCheckResourceAttr("genesyscloud_telephony_providers_edges_site."+siteRes, "edge_auto_update_config.0.rrule", rrule),
					resource.TestCheckResourceAttr("genesyscloud_telephony_providers_edges_site."+siteRes, "edge_auto_update_config.0.start", start1),
					resource.TestCheckResourceAttr("genesyscloud_telephony_providers_edges_site."+siteRes, "edge_auto_update_config.0.end", end1),
				),
			},
			// Update the EdgeAutoUpdateConfig
			{
				Config: GenerateSiteResourceWithCustomAttrs(
					siteRes,
					name2,
					description2,
					"genesyscloud_location."+locationRes+".id",
					mediaModel,
					true,
					util.AssignRegion(),
					strconv.Quote("+19205551212"),
					strconv.Quote("Wilco plumbing"),
					generateSiteEdgeAutoUpdateConfig(
						timeZone,
						rrule,
						start2,
						end2)) + location,
				Check: resource.ComposeTestCheckFunc(
					resource.TestCheckResourceAttr("genesyscloud_telephony_providers_edges_site."+siteRes, "edge_auto_update_config.0.time_zone", timeZone),
					resource.TestCheckResourceAttr("genesyscloud_telephony_providers_edges_site."+siteRes, "edge_auto_update_config.0.rrule", rrule),
					resource.TestCheckResourceAttr("genesyscloud_telephony_providers_edges_site."+siteRes, "edge_auto_update_config.0.start", start2),
					resource.TestCheckResourceAttr("genesyscloud_telephony_providers_edges_site."+siteRes, "edge_auto_update_config.0.end", end2),
				),
			},
		},
		CheckDestroy: testVerifySitesDestroyed,
	})
}

func TestAccResourceSiteoutboundRoute(t *testing.T) {
	if exists := featureToggles.OutboundRoutesToggleExists(); exists {
		// Unset outbound routes feature toggle so outbound routes will be managed by the site resource for this test
		err := os.Unsetenv(featureToggles.OutboundRoutesToggleName())
		if err != nil {
			t.Skipf("%v is set and unable to unset, skipping test", featureToggles.OutboundRoutesToggleName())
		}
	}
	var (
		// site
		siteRes     = "site"
		name        = "site " + uuid.NewString()
		description = "terraform description 1"
		mediaModel  = "Cloud"

		// location
		locationRes = "test-location1"
	)

	emergencyNumber := "+13173124743"
	if err := DeleteLocationWithNumber(emergencyNumber, sdkConfig); err != nil {
		t.Skipf("failed to delete location with number %s, %v", emergencyNumber, err)
	}

	location := gcloud.GenerateLocationResource(
		locationRes,
		"Terraform location"+uuid.NewString(),
		"HQ1",
		[]string{},
		gcloud.GenerateLocationEmergencyNum(
			emergencyNumber,
			util.NullValue, // Default number type
		), gcloud.GenerateLocationAddress(
			"7601 Interactive Way",
			"Indianapolis",
			"IN",
			"US",
			"46278",
		))

	trunkBaseSettings1 := telephony.GenerateTrunkBaseSettingsResourceWithCustomAttrs(
		"trunkBaseSettings1",
		"test trunk base settings "+uuid.NewString(),
		"test description",
		"external_sip.json",
		"EXTERNAL",
		false)

	trunkBaseSettings2 := telephony.GenerateTrunkBaseSettingsResourceWithCustomAttrs(
		"trunkBaseSettings2",
		"test trunk base settings "+uuid.NewString(),
		"test description",
		"external_sip.json",
		"EXTERNAL",
		false)

	trunkBaseSettings3 := telephony.GenerateTrunkBaseSettingsResourceWithCustomAttrs(
		"trunkBaseSettings3",
		"test trunk base settings "+uuid.NewString(),
		"test description",
		"external_sip.json",
		"EXTERNAL",
		false)

	resource.Test(t, resource.TestCase{
		PreCheck:          func() { util.TestAccPreCheck(t) },
		ProviderFactories: provider.GetProviderFactories(providerResources, providerDataSources),
		Steps: []resource.TestStep{
			{
				Config: GenerateSiteResourceWithCustomAttrs(
					siteRes,
					name,
					description,
					"genesyscloud_location."+locationRes+".id",
					mediaModel,
					false,
					util.AssignRegion(),
					strconv.Quote("+19205551212"),
					strconv.Quote("Wilco plumbing"),
					generateSiteOutboundRoutesWithCustomAttrs(
						"outboundRoute name 1",
						"outboundRoute description",
						"\"International\"",
						"genesyscloud_telephony_providers_edges_trunkbasesettings.trunkBaseSettings1.id",
						"RANDOM",
						false),
					generateSiteOutboundRoutesWithCustomAttrs(
						"outboundRoute name 2",
						"outboundRoute description",
						"\"National\"",
						"genesyscloud_telephony_providers_edges_trunkbasesettings.trunkBaseSettings2.id",
						"SEQUENTIAL",
						false)+"set_as_default_site = false") + trunkBaseSettings1 + trunkBaseSettings2 + location,
				Check: resource.ComposeTestCheckFunc(
					resource.TestCheckResourceAttr("genesyscloud_telephony_providers_edges_site."+siteRes, "outbound_routes.0.name", "outboundRoute name 1"),
					resource.TestCheckResourceAttr("genesyscloud_telephony_providers_edges_site."+siteRes, "outbound_routes.0.description", "outboundRoute description"),
					resource.TestCheckResourceAttr("genesyscloud_telephony_providers_edges_site."+siteRes, "outbound_routes.0.classification_types.0", "International"),
					resource.TestCheckResourceAttr("genesyscloud_telephony_providers_edges_site."+siteRes, "outbound_routes.0.distribution", "RANDOM"),
					resource.TestCheckResourceAttrPair("genesyscloud_telephony_providers_edges_site."+siteRes, "outbound_routes.0.external_trunk_base_ids.0", "genesyscloud_telephony_providers_edges_trunkbasesettings.trunkBaseSettings1", "id"),
					resource.TestCheckResourceAttr("genesyscloud_telephony_providers_edges_site."+siteRes, "outbound_routes.0.enabled", util.FalseValue),

					resource.TestCheckResourceAttr("genesyscloud_telephony_providers_edges_site."+siteRes, "outbound_routes.1.name", "outboundRoute name 2"),
					resource.TestCheckResourceAttr("genesyscloud_telephony_providers_edges_site."+siteRes, "outbound_routes.1.description", "outboundRoute description"),
					resource.TestCheckResourceAttr("genesyscloud_telephony_providers_edges_site."+siteRes, "outbound_routes.1.classification_types.0", "National"),
					resource.TestCheckResourceAttr("genesyscloud_telephony_providers_edges_site."+siteRes, "outbound_routes.1.distribution", "SEQUENTIAL"),
					resource.TestCheckResourceAttrPair("genesyscloud_telephony_providers_edges_site."+siteRes, "outbound_routes.1.external_trunk_base_ids.0", "genesyscloud_telephony_providers_edges_trunkbasesettings.trunkBaseSettings2", "id"),
					resource.TestCheckResourceAttr("genesyscloud_telephony_providers_edges_site."+siteRes, "outbound_routes.1.enabled", util.FalseValue),
				),
			},
			// Switch around the order of outbound routes which shouldn't have any effect
			{
				Config: GenerateSiteResourceWithCustomAttrs(
					siteRes,
					name,
					description,
					"genesyscloud_location."+locationRes+".id",
					mediaModel,
					false,
					util.AssignRegion(),
					strconv.Quote("+19205551212"),
					strconv.Quote("Wilco plumbing"),
					generateSiteOutboundRoutesWithCustomAttrs(
						"outboundRoute name 2",
						"outboundRoute description",
						"\"National\"",
						"genesyscloud_telephony_providers_edges_trunkbasesettings.trunkBaseSettings2.id",
						"SEQUENTIAL",
						false),
					generateSiteOutboundRoutesWithCustomAttrs(
						"outboundRoute name 1",
						"outboundRoute description",
						"\"International\"",
						"genesyscloud_telephony_providers_edges_trunkbasesettings.trunkBaseSettings1.id",
						"RANDOM",
						false)) + trunkBaseSettings1 + trunkBaseSettings2 + location,
				Check: resource.ComposeTestCheckFunc(
					resource.TestCheckResourceAttr("genesyscloud_telephony_providers_edges_site."+siteRes, "outbound_routes.0.name", "outboundRoute name 1"),
					resource.TestCheckResourceAttr("genesyscloud_telephony_providers_edges_site."+siteRes, "outbound_routes.0.description", "outboundRoute description"),
					resource.TestCheckResourceAttr("genesyscloud_telephony_providers_edges_site."+siteRes, "outbound_routes.0.classification_types.0", "International"),
					resource.TestCheckResourceAttr("genesyscloud_telephony_providers_edges_site."+siteRes, "outbound_routes.0.distribution", "RANDOM"),
					resource.TestCheckResourceAttrPair("genesyscloud_telephony_providers_edges_site."+siteRes, "outbound_routes.0.external_trunk_base_ids.0", "genesyscloud_telephony_providers_edges_trunkbasesettings.trunkBaseSettings1", "id"),
					resource.TestCheckResourceAttr("genesyscloud_telephony_providers_edges_site."+siteRes, "outbound_routes.0.enabled", util.FalseValue),

					resource.TestCheckResourceAttr("genesyscloud_telephony_providers_edges_site."+siteRes, "outbound_routes.1.name", "outboundRoute name 2"),
					resource.TestCheckResourceAttr("genesyscloud_telephony_providers_edges_site."+siteRes, "outbound_routes.1.description", "outboundRoute description"),
					resource.TestCheckResourceAttr("genesyscloud_telephony_providers_edges_site."+siteRes, "outbound_routes.1.classification_types.0", "National"),
					resource.TestCheckResourceAttr("genesyscloud_telephony_providers_edges_site."+siteRes, "outbound_routes.1.distribution", "SEQUENTIAL"),
					resource.TestCheckResourceAttrPair("genesyscloud_telephony_providers_edges_site."+siteRes, "outbound_routes.1.external_trunk_base_ids.0", "genesyscloud_telephony_providers_edges_trunkbasesettings.trunkBaseSettings2", "id"),
					resource.TestCheckResourceAttr("genesyscloud_telephony_providers_edges_site."+siteRes, "outbound_routes.1.enabled", util.FalseValue),
				),
			},
			// Remove a route and update the description, classification types, trunk base ids, distribution and enabled value of another route
			{
				Config: GenerateSiteResourceWithCustomAttrs(
					siteRes,
					name,
					description,
					"genesyscloud_location."+locationRes+".id",
					mediaModel,
					false,
					util.AssignRegion(),
					strconv.Quote("+19205551212"),
					strconv.Quote("Wilco plumbing"),
					generateSiteOutboundRoutesWithCustomAttrs(
						"outboundRoute name 1",
						"outboundRoute description updated",
						strings.Join([]string{strconv.Quote("Network"), strconv.Quote("International")}, ","),
						strings.Join([]string{"genesyscloud_telephony_providers_edges_trunkbasesettings.trunkBaseSettings1.id", "genesyscloud_telephony_providers_edges_trunkbasesettings.trunkBaseSettings3.id"}, ","),
						"RANDOM",
						true)+"set_as_default_site = false") + trunkBaseSettings1 + trunkBaseSettings2 + trunkBaseSettings3 + location,
				Check: resource.ComposeTestCheckFunc(
					resource.TestCheckResourceAttr("genesyscloud_telephony_providers_edges_site."+siteRes, "outbound_routes.0.name", "outboundRoute name 1"),
					resource.TestCheckResourceAttr("genesyscloud_telephony_providers_edges_site."+siteRes, "outbound_routes.0.description", "outboundRoute description updated"),
					resource.TestCheckResourceAttr("genesyscloud_telephony_providers_edges_site."+siteRes, "outbound_routes.0.classification_types.0", "Network"),
					resource.TestCheckResourceAttr("genesyscloud_telephony_providers_edges_site."+siteRes, "outbound_routes.0.classification_types.1", "International"),
					resource.TestCheckResourceAttr("genesyscloud_telephony_providers_edges_site."+siteRes, "outbound_routes.0.distribution", "RANDOM"),
					resource.TestCheckResourceAttr("genesyscloud_telephony_providers_edges_site."+siteRes, "outbound_routes.0.enabled", util.TrueValue),
					resource.TestCheckResourceAttrPair("genesyscloud_telephony_providers_edges_site."+siteRes, "outbound_routes.0.external_trunk_base_ids.0", "genesyscloud_telephony_providers_edges_trunkbasesettings.trunkBaseSettings1", "id"),
					resource.TestCheckResourceAttrPair("genesyscloud_telephony_providers_edges_site."+siteRes, "outbound_routes.0.external_trunk_base_ids.1", "genesyscloud_telephony_providers_edges_trunkbasesettings.trunkBaseSettings3", "id"),
				),
			},
			{
				// Import/Read
				ResourceName:      "genesyscloud_telephony_providers_edges_site." + siteRes,
				ImportState:       true,
				ImportStateVerify: true,
			},
		},
		CheckDestroy: testVerifySitesDestroyed,
	})
}
func TestAccResourceSiteNumberPlans(t *testing.T) {
	t.Parallel()
	var (
		// site
		siteRes     = "site"
		name        = "site " + uuid.NewString()
		description = "TestAccResourceSiteNumberPlans description 1"
		mediaModel  = "Cloud"

		// location
		locationRes = "test-location1"
	)

	emergencyNumber := "+13173124742"
	if err := DeleteLocationWithNumber(emergencyNumber, sdkConfig); err != nil {
		t.Skipf("failed to delete location with number %s: %v", emergencyNumber, err)
	}

	location := gcloud.GenerateLocationResource(
		locationRes,
		"Terraform location"+uuid.NewString(),
		"HQ1",
		[]string{},
		gcloud.GenerateLocationEmergencyNum(
			emergencyNumber,
			util.NullValue, // Default number type
		), gcloud.GenerateLocationAddress(
			"7601 Interactive Way",
			"Indianapolis",
			"IN",
			"US",
			"46278",
		))

	resource.Test(t, resource.TestCase{
		PreCheck:          func() { util.TestAccPreCheck(t) },
		ProviderFactories: provider.GetProviderFactories(providerResources, providerDataSources),
		Steps: []resource.TestStep{
			{
				Config: GenerateSiteResourceWithCustomAttrs(
					siteRes,
					name,
					description,
					"genesyscloud_location."+locationRes+".id",
					mediaModel,
					false,
					util.AssignRegion(),
					strconv.Quote("+19205551212"),
					strconv.Quote("Wilco plumbing"),
					generateSiteNumberPlansWithCustomAttrs(
						"numberList name",
						"numberList classification",
						"",
						"numberList",
						"",
						generateSiteNumberPlansNumber("112", "113")),
					generateSiteNumberPlansWithCustomAttrs(
						"digitLength name",
						"digitLength classification",
						"",
						"digitLength",
						"",
						generateSiteNumberPlansDigitLength("4", "6")),
					generateSiteNumberPlansWithCustomAttrs(
						"intraCountryCode name",
						"intraCountryCode classification",
						"",
						"intraCountryCode",
						""),
					generateSiteNumberPlansWithCustomAttrs(
						"interCountryCode name",
						"interCountryCode classification",
						"",
						"interCountryCode",
						""),
					generateSiteNumberPlansWithCustomAttrs(
						"regex name",
						"regex classification",
						"^([^@\\\\:]+@)([^@ ]+)?$",
						"regex",
						"sip:$1$2")) + location,
				Check: resource.ComposeTestCheckFunc(
					resource.TestCheckResourceAttr("genesyscloud_telephony_providers_edges_site."+siteRes, "number_plans.0.name", "numberList name"),
					resource.TestCheckResourceAttr("genesyscloud_telephony_providers_edges_site."+siteRes, "number_plans.0.classification", "numberList classification"),
					resource.TestCheckResourceAttr("genesyscloud_telephony_providers_edges_site."+siteRes, "number_plans.0.match_type", "numberList"),
					resource.TestCheckResourceAttr("genesyscloud_telephony_providers_edges_site."+siteRes, "number_plans.0.numbers.0.start", "112"),
					resource.TestCheckResourceAttr("genesyscloud_telephony_providers_edges_site."+siteRes, "number_plans.0.numbers.0.end", "113"),

					resource.TestCheckResourceAttr("genesyscloud_telephony_providers_edges_site."+siteRes, "number_plans.4.name", "regex name"),
					resource.TestCheckResourceAttr("genesyscloud_telephony_providers_edges_site."+siteRes, "number_plans.4.classification", "regex classification"),
					resource.TestCheckResourceAttr("genesyscloud_telephony_providers_edges_site."+siteRes, "number_plans.4.match_type", "regex"),
					resource.TestCheckResourceAttr("genesyscloud_telephony_providers_edges_site."+siteRes, "number_plans.4.match_format", "^([^@\\:]+@)([^@ ]+)?$"),
					resource.TestCheckResourceAttr("genesyscloud_telephony_providers_edges_site."+siteRes, "number_plans.4.normalized_format", "sip:$1$2"),
				),
			},
			// Remove 2 number plans and update the properties of others
			{
				Config: GenerateSiteResourceWithCustomAttrs(
					siteRes,
					name,
					description,
					"genesyscloud_location."+locationRes+".id",
					mediaModel,
					false,
					util.AssignRegion(),
					strconv.Quote("+19205551212"),
					strconv.Quote("Wilco plumbing"),
					generateSiteNumberPlansWithCustomAttrs(
						"numberList name",
						"numberList classification",
						"",
						"numberList",
						"",
						generateSiteNumberPlansNumber("114", "115")),
					generateSiteNumberPlansWithCustomAttrs(
						"digitLength name",
						"digitLength classification",
						"",
						"digitLength",
						"",
						generateSiteNumberPlansDigitLength("6", "8")),
					generateSiteNumberPlansWithCustomAttrs(
						"regex name",
						"regex classification",
						"^([^@\\\\:]+@)([^@ ]+)?$",
						"regex",
						"sip:$2$3")) + location,
				Check: resource.ComposeTestCheckFunc(
					resource.TestCheckResourceAttr("genesyscloud_telephony_providers_edges_site."+siteRes, "number_plans.0.numbers.0.start", "114"),
					resource.TestCheckResourceAttr("genesyscloud_telephony_providers_edges_site."+siteRes, "number_plans.0.numbers.0.end", "115"),

					resource.TestCheckResourceAttr("genesyscloud_telephony_providers_edges_site."+siteRes, "number_plans.1.digit_length.0.start", "6"),
					resource.TestCheckResourceAttr("genesyscloud_telephony_providers_edges_site."+siteRes, "number_plans.1.digit_length.0.end", "8"),

					resource.TestCheckResourceAttr("genesyscloud_telephony_providers_edges_site."+siteRes, "number_plans.2.match_format", "^([^@\\:]+@)([^@ ]+)?$"),
					resource.TestCheckResourceAttr("genesyscloud_telephony_providers_edges_site."+siteRes, "number_plans.2.normalized_format", "sip:$2$3"),
				),
			},
			// Add one plan back in
			{
				Config: GenerateSiteResourceWithCustomAttrs(
					siteRes,
					name,
					description,
					"genesyscloud_location."+locationRes+".id",
					mediaModel,
					false,
					util.AssignRegion(),
					strconv.Quote("+19205551212"),
					strconv.Quote("Wilco plumbing"),
					generateSiteNumberPlansWithCustomAttrs(
						"numberList name",
						"numberList classification",
						"",
						"numberList",
						"",
						generateSiteNumberPlansNumber("114", "115")),
					generateSiteNumberPlansWithCustomAttrs(
						"digitLength name",
						"digitLength classification",
						"",
						"digitLength",
						"",
						generateSiteNumberPlansDigitLength("6", "8")),
					generateSiteNumberPlansWithCustomAttrs(
						"interCountryCode name",
						"interCountryCode classification",
						"",
						"interCountryCode",
						""),
					generateSiteNumberPlansWithCustomAttrs(
						"regex name",
						"regex classification",
						"^([^@\\\\:]+@)([^@ ]+)?$",
						"regex",
						"sip:$2$3")) + location,
				Check: resource.ComposeTestCheckFunc(
					resource.TestCheckResourceAttr("genesyscloud_telephony_providers_edges_site."+siteRes, "number_plans.0.numbers.0.start", "114"),
					resource.TestCheckResourceAttr("genesyscloud_telephony_providers_edges_site."+siteRes, "number_plans.0.numbers.0.end", "115"),

					resource.TestCheckResourceAttr("genesyscloud_telephony_providers_edges_site."+siteRes, "number_plans.1.digit_length.0.start", "6"),
					resource.TestCheckResourceAttr("genesyscloud_telephony_providers_edges_site."+siteRes, "number_plans.1.digit_length.0.end", "8"),

					resource.TestCheckResourceAttr("genesyscloud_telephony_providers_edges_site."+siteRes, "number_plans.2.name", "interCountryCode name"),
					resource.TestCheckResourceAttr("genesyscloud_telephony_providers_edges_site."+siteRes, "number_plans.2.classification", "interCountryCode classification"),

					resource.TestCheckResourceAttr("genesyscloud_telephony_providers_edges_site."+siteRes, "number_plans.3.match_format", "^([^@\\:]+@)([^@ ]+)?$"),
					resource.TestCheckResourceAttr("genesyscloud_telephony_providers_edges_site."+siteRes, "number_plans.3.normalized_format", "sip:$2$3"),
				),
			},
		},
		CheckDestroy: testVerifySitesDestroyed,
	})
}

<<<<<<< HEAD
func TestAccResourceSiteOutboundRoutes(t *testing.T) {
	if exists := featureToggles.OutboundRoutesToggleExists(); exists {
		// Unset outbound routes feature toggle so outbound routes will be managed by the site resource for this test
		err := os.Unsetenv(featureToggles.OutboundRoutesToggleName())
		if err != nil {
			t.Skipf("%v is set and unable to unset, skipping test", featureToggles.OutboundRoutesToggleName())
		}
	}

	t.Parallel()
	var (
		// site
		siteRes     = "site"
		name        = "site " + uuid.NewString()
		description = "terraform description 1"
		mediaModel  = "Cloud"

		// location
		locationRes = "test-location1"
	)

	emergencyNumber := "+13173124743"
	if err := DeleteLocationWithNumber(emergencyNumber, sdkConfig); err != nil {
		t.Skipf("failed to delete location with number %s, %v", emergencyNumber, err)
	}

	location := gcloud.GenerateLocationResource(
		locationRes,
		"Terraform location"+uuid.NewString(),
		"HQ1",
		[]string{},
		gcloud.GenerateLocationEmergencyNum(
			emergencyNumber,
			util.NullValue, // Default number type
		), gcloud.GenerateLocationAddress(
			"7601 Interactive Way",
			"Indianapolis",
			"IN",
			"US",
			"46278",
		))

	trunkBaseSettings1 := telephony.GenerateTrunkBaseSettingsResourceWithCustomAttrs(
		"trunkBaseSettings1",
		"test trunk base settings "+uuid.NewString(),
		"test description",
		"external_sip.json",
		"EXTERNAL",
		false)

	trunkBaseSettings2 := telephony.GenerateTrunkBaseSettingsResourceWithCustomAttrs(
		"trunkBaseSettings2",
		"test trunk base settings "+uuid.NewString(),
		"test description",
		"external_sip.json",
		"EXTERNAL",
		false)

	trunkBaseSettings3 := telephony.GenerateTrunkBaseSettingsResourceWithCustomAttrs(
		"trunkBaseSettings3",
		"test trunk base settings "+uuid.NewString(),
		"test description",
		"external_sip.json",
		"EXTERNAL",
		false)

	resource.Test(t, resource.TestCase{
		PreCheck:          func() { util.TestAccPreCheck(t) },
		ProviderFactories: provider.GetProviderFactories(providerResources, providerDataSources),
		Steps: []resource.TestStep{
			{
				Config: GenerateSiteResourceWithCustomAttrs(
					siteRes,
					name,
					description,
					"genesyscloud_location."+locationRes+".id",
					mediaModel,
					false,
					util.AssignRegion(),
					strconv.Quote("+19205551212"),
					strconv.Quote("Wilco plumbing"),
					generateSiteOutboundRoutesWithCustomAttrs(
						"outboundRoute name 1",
						"outboundRoute description",
						"\"International\"",
						"genesyscloud_telephony_providers_edges_trunkbasesettings.trunkBaseSettings1.id",
						"RANDOM",
						false),
					generateSiteOutboundRoutesWithCustomAttrs(
						"outboundRoute name 2",
						"outboundRoute description",
						"\"National\"",
						"genesyscloud_telephony_providers_edges_trunkbasesettings.trunkBaseSettings2.id",
						"SEQUENTIAL",
						false)+"set_as_default_site = false") + trunkBaseSettings1 + trunkBaseSettings2 + location,
				Check: resource.ComposeTestCheckFunc(
					resource.TestCheckResourceAttr("genesyscloud_telephony_providers_edges_site."+siteRes, "outbound_routes.0.name", "outboundRoute name 1"),
					resource.TestCheckResourceAttr("genesyscloud_telephony_providers_edges_site."+siteRes, "outbound_routes.0.description", "outboundRoute description"),
					resource.TestCheckResourceAttr("genesyscloud_telephony_providers_edges_site."+siteRes, "outbound_routes.0.classification_types.0", "International"),
					resource.TestCheckResourceAttr("genesyscloud_telephony_providers_edges_site."+siteRes, "outbound_routes.0.distribution", "RANDOM"),
					resource.TestCheckResourceAttrPair("genesyscloud_telephony_providers_edges_site."+siteRes, "outbound_routes.0.external_trunk_base_ids.0", "genesyscloud_telephony_providers_edges_trunkbasesettings.trunkBaseSettings1", "id"),
					resource.TestCheckResourceAttr("genesyscloud_telephony_providers_edges_site."+siteRes, "outbound_routes.0.enabled", util.FalseValue),

					resource.TestCheckResourceAttr("genesyscloud_telephony_providers_edges_site."+siteRes, "outbound_routes.1.name", "outboundRoute name 2"),
					resource.TestCheckResourceAttr("genesyscloud_telephony_providers_edges_site."+siteRes, "outbound_routes.1.description", "outboundRoute description"),
					resource.TestCheckResourceAttr("genesyscloud_telephony_providers_edges_site."+siteRes, "outbound_routes.1.classification_types.0", "National"),
					resource.TestCheckResourceAttr("genesyscloud_telephony_providers_edges_site."+siteRes, "outbound_routes.1.distribution", "SEQUENTIAL"),
					resource.TestCheckResourceAttrPair("genesyscloud_telephony_providers_edges_site."+siteRes, "outbound_routes.1.external_trunk_base_ids.0", "genesyscloud_telephony_providers_edges_trunkbasesettings.trunkBaseSettings2", "id"),
					resource.TestCheckResourceAttr("genesyscloud_telephony_providers_edges_site."+siteRes, "outbound_routes.1.enabled", util.FalseValue),
				),
			},
			// Switch around the order of outbound routes which shouldn't have any effect
			{
				Config: GenerateSiteResourceWithCustomAttrs(
					siteRes,
					name,
					description,
					"genesyscloud_location."+locationRes+".id",
					mediaModel,
					false,
					util.AssignRegion(),
					strconv.Quote("+19205551212"),
					strconv.Quote("Wilco plumbing"),
					generateSiteOutboundRoutesWithCustomAttrs(
						"outboundRoute name 2",
						"outboundRoute description",
						"\"National\"",
						"genesyscloud_telephony_providers_edges_trunkbasesettings.trunkBaseSettings2.id",
						"SEQUENTIAL",
						false),
					generateSiteOutboundRoutesWithCustomAttrs(
						"outboundRoute name 1",
						"outboundRoute description",
						"\"International\"",
						"genesyscloud_telephony_providers_edges_trunkbasesettings.trunkBaseSettings1.id",
						"RANDOM",
						false)) + trunkBaseSettings1 + trunkBaseSettings2 + location,
				Check: resource.ComposeTestCheckFunc(
					resource.TestCheckResourceAttr("genesyscloud_telephony_providers_edges_site."+siteRes, "outbound_routes.0.name", "outboundRoute name 1"),
					resource.TestCheckResourceAttr("genesyscloud_telephony_providers_edges_site."+siteRes, "outbound_routes.0.description", "outboundRoute description"),
					resource.TestCheckResourceAttr("genesyscloud_telephony_providers_edges_site."+siteRes, "outbound_routes.0.classification_types.0", "International"),
					resource.TestCheckResourceAttr("genesyscloud_telephony_providers_edges_site."+siteRes, "outbound_routes.0.distribution", "RANDOM"),
					resource.TestCheckResourceAttrPair("genesyscloud_telephony_providers_edges_site."+siteRes, "outbound_routes.0.external_trunk_base_ids.0", "genesyscloud_telephony_providers_edges_trunkbasesettings.trunkBaseSettings1", "id"),
					resource.TestCheckResourceAttr("genesyscloud_telephony_providers_edges_site."+siteRes, "outbound_routes.0.enabled", util.FalseValue),

					resource.TestCheckResourceAttr("genesyscloud_telephony_providers_edges_site."+siteRes, "outbound_routes.1.name", "outboundRoute name 2"),
					resource.TestCheckResourceAttr("genesyscloud_telephony_providers_edges_site."+siteRes, "outbound_routes.1.description", "outboundRoute description"),
					resource.TestCheckResourceAttr("genesyscloud_telephony_providers_edges_site."+siteRes, "outbound_routes.1.classification_types.0", "National"),
					resource.TestCheckResourceAttr("genesyscloud_telephony_providers_edges_site."+siteRes, "outbound_routes.1.distribution", "SEQUENTIAL"),
					resource.TestCheckResourceAttrPair("genesyscloud_telephony_providers_edges_site."+siteRes, "outbound_routes.1.external_trunk_base_ids.0", "genesyscloud_telephony_providers_edges_trunkbasesettings.trunkBaseSettings2", "id"),
					resource.TestCheckResourceAttr("genesyscloud_telephony_providers_edges_site."+siteRes, "outbound_routes.1.enabled", util.FalseValue),
				),
			},
			// Remove a route and update the description, classification types, trunk base ids, distribution and enabled value of another route
			{
				Config: GenerateSiteResourceWithCustomAttrs(
					siteRes,
					name,
					description,
					"genesyscloud_location."+locationRes+".id",
					mediaModel,
					false,
					util.AssignRegion(),
					strconv.Quote("+19205551212"),
					strconv.Quote("Wilco plumbing"),
					generateSiteOutboundRoutesWithCustomAttrs(
						"outboundRoute name 1",
						"outboundRoute description updated",
						strings.Join([]string{strconv.Quote("Network"), strconv.Quote("International")}, ","),
						strings.Join([]string{"genesyscloud_telephony_providers_edges_trunkbasesettings.trunkBaseSettings1.id", "genesyscloud_telephony_providers_edges_trunkbasesettings.trunkBaseSettings3.id"}, ","),
						"RANDOM",
						true)+"set_as_default_site = false") + trunkBaseSettings1 + trunkBaseSettings2 + trunkBaseSettings3 + location,
				Check: resource.ComposeTestCheckFunc(
					resource.TestCheckResourceAttr("genesyscloud_telephony_providers_edges_site."+siteRes, "outbound_routes.0.name", "outboundRoute name 1"),
					resource.TestCheckResourceAttr("genesyscloud_telephony_providers_edges_site."+siteRes, "outbound_routes.0.description", "outboundRoute description updated"),
					resource.TestCheckResourceAttr("genesyscloud_telephony_providers_edges_site."+siteRes, "outbound_routes.0.classification_types.0", "Network"),
					resource.TestCheckResourceAttr("genesyscloud_telephony_providers_edges_site."+siteRes, "outbound_routes.0.classification_types.1", "International"),
					resource.TestCheckResourceAttr("genesyscloud_telephony_providers_edges_site."+siteRes, "outbound_routes.0.distribution", "RANDOM"),
					resource.TestCheckResourceAttr("genesyscloud_telephony_providers_edges_site."+siteRes, "outbound_routes.0.enabled", util.TrueValue),
					resource.TestCheckResourceAttrPair("genesyscloud_telephony_providers_edges_site."+siteRes, "outbound_routes.0.external_trunk_base_ids.0", "genesyscloud_telephony_providers_edges_trunkbasesettings.trunkBaseSettings1", "id"),
					resource.TestCheckResourceAttrPair("genesyscloud_telephony_providers_edges_site."+siteRes, "outbound_routes.0.external_trunk_base_ids.1", "genesyscloud_telephony_providers_edges_trunkbasesettings.trunkBaseSettings3", "id"),
				),
			},
			{
				// Import/Read
				ResourceName:      "genesyscloud_telephony_providers_edges_site." + siteRes,
				ImportState:       true,
				ImportStateVerify: true,
			},
		},
		CheckDestroy: testVerifySitesDestroyed,
	})
}

=======
>>>>>>> 16285a85
func TestAccResourceSiteDefaultSite(t *testing.T) {
	var (
		// site
		siteRes      = "site"
		name1        = "site " + uuid.NewString()
		description1 = "TestAccResourceSite description 1"
		mediaModel   = "Cloud"

		// location
		locationRes = "test-location1"
	)

	originalSiteId, err := GetOrganizationDefaultSiteId(sdkConfig)
	if err != nil {
		t.Fatal(err)
	}

	emergencyNumber := "+13173124744"
	if err = DeleteLocationWithNumber(emergencyNumber, sdkConfig); err != nil {
		t.Skipf("failed to delete location with number %s, %v", emergencyNumber, err)
	}

	location := gcloud.GenerateLocationResource(
		locationRes,
		"Terraform location"+uuid.NewString(),
		"HQ1",
		[]string{},
		gcloud.GenerateLocationEmergencyNum(
			emergencyNumber,
			util.NullValue, // Default number type
		), gcloud.GenerateLocationAddress(
			"7601 Interactive Way",
			"Indianapolis",
			"IN",
			"US",
			"46278",
		))

	resource.Test(t, resource.TestCase{
		PreCheck:          func() { util.TestAccPreCheck(t) },
		ProviderFactories: provider.GetProviderFactories(providerResources, providerDataSources),
		Steps: []resource.TestStep{
			{
				// Store the original default site, so it can be restored later
				PreConfig: func() {
					originalSiteId, err = GetOrganizationDefaultSiteId(sdkConfig)
					if err != nil {
						t.Fatalf("error setting original default site ID %s", originalSiteId)
					}
				},
				Config: GenerateSiteResourceWithCustomAttrs(
					siteRes,
					name1,
					description1,
					"genesyscloud_location."+locationRes+".id",
					mediaModel,
					false,
					util.AssignRegion(),
					strconv.Quote("+19205551212"),
					strconv.Quote("Wilco plumbing"),
					"set_as_default_site = true") + location,
				Check: resource.ComposeTestCheckFunc(
					resource.TestCheckResourceAttr("genesyscloud_telephony_providers_edges_site."+siteRes, "name", name1),
					resource.TestCheckResourceAttr("genesyscloud_telephony_providers_edges_site."+siteRes, "description", description1),
					resource.TestCheckResourceAttr("genesyscloud_telephony_providers_edges_site."+siteRes, "media_model", mediaModel),
					resource.TestCheckResourceAttr("genesyscloud_telephony_providers_edges_site."+siteRes, "media_regions_use_latency_based", util.FalseValue),
					resource.TestCheckResourceAttrPair("genesyscloud_telephony_providers_edges_site."+siteRes, "location_id", "genesyscloud_location."+locationRes, "id"),
					testDefaultSite("genesyscloud_telephony_providers_edges_site."+siteRes),
				),
			},
			{
				// Restore the old default site before cleaning up after the test.
				PreConfig: func() {
					if err := setDefaultSite(originalSiteId); err != nil {
						t.Fatalf("cannot restore default site back to %s", originalSiteId)
					}
					time.Sleep(5 * time.Second) // Wait or test case will error trying to delete the created default site
				},
				Config: GenerateSiteResourceWithCustomAttrs(
					siteRes,
					name1,
					description1,
					"genesyscloud_location."+locationRes+".id",
					mediaModel,
					false,
					util.AssignRegion(),
					strconv.Quote("+19205551212"),
					strconv.Quote("Wilco plumbing"),
					"set_as_default_site = false") + location + gcloud.GenerateOrganizationMe(),
				Check: resource.ComposeTestCheckFunc(
					resource.TestCheckResourceAttr("data.genesyscloud_organizations_me.me", "default_site_id", originalSiteId),
				),
			},
		},
		CheckDestroy: testVerifySitesDestroyed,
	})
}

func testVerifySitesDestroyed(state *terraform.State) error {
	edgesAPI := platformclientv2.NewTelephonyProvidersEdgeApi()
	for _, rs := range state.RootModule().Resources {
		if rs.Type != "genesyscloud_telephony_providers_edges_site" {
			continue
		}

		site, resp, err := edgesAPI.GetTelephonyProvidersEdgesSite(rs.Primary.ID)
		if site != nil {
			if site.State != nil && *site.State == "deleted" {
				// site deleted
				continue
			}
			return fmt.Errorf("site (%s) still exists", rs.Primary.ID)
		} else if util.IsStatus404(resp) {
			// site not found as expected
			continue
		} else {
			// Unexpected error
			return fmt.Errorf("unexpected error: %s", err)
		}
	}
	// Success. All sites destroyed
	return nil
}

func generateSiteEdgeAutoUpdateConfig(timeZone, rrule, start, end string) string {
	return fmt.Sprintf(`edge_auto_update_config {
		time_zone = "%s"
        rrule = "%s"
        start = "%s"
        end = "%s"
	}
	`, timeZone, rrule, start, end)
}

func generateSiteNumberPlansWithCustomAttrs(
	name,
	classification,
	matchFormat,
	matchType,
	normalizedFormat string,
	otherAttrs ...string) string {
	return fmt.Sprintf(`number_plans {
		name = "%s"
		classification = "%s"
		match_format = "%s"
		match_type = "%s"
		normalized_format = "%s"
		%s
	}
	`,
		name,
		classification,
		matchFormat,
		matchType,
		normalizedFormat,
		strings.Join(otherAttrs, "\n"))
}

func generateSiteNumberPlansNumber(start, end string) string {
	return fmt.Sprintf(`numbers {
        start = "%s"
        end = "%s"
	}
	`, start, end)
}

func generateSiteNumberPlansDigitLength(start, end string) string {
	return fmt.Sprintf(`digit_length {
        start = "%s"
        end = "%s"
	}
	`, start, end)
}

func generateSiteOutboundRoutesWithCustomAttrs(
	name,
	description,
	classificationTypes,
	externalTrunkBaseIds,
	distribution string,
	enabled bool,
	otherAttrs ...string) string {
	return fmt.Sprintf(`outbound_routes {
		name = "%s"
		description = "%s"
		classification_types = [%s]
		external_trunk_base_ids = [%s]
		distribution = "%s"
		enabled = %v
		%s
	}
	`,
		name,
		description,
		classificationTypes,
		externalTrunkBaseIds,
		distribution,
		enabled,
		strings.Join(otherAttrs, "\n"))
}

// getOrganizationDefaultSite is a test utiliy function to set the default site of the org
func setDefaultSite(siteId string) error {
	sdkConfig := platformclientv2.GetDefaultConfiguration()
	organizationApi := platformclientv2.NewOrganizationApiWithConfig(sdkConfig)

	org, _, err := organizationApi.GetOrganizationsMe()
	if err != nil {
		return err
	}

	// Update org details
	*org.DefaultSiteId = siteId

	_, _, err = organizationApi.PutOrganizationsMe(*org)
	if err != nil {
		return err
	}

	log.Printf("set default site to %s", siteId)

	return nil
}

// Verify if the provided resource site is the default site
func testDefaultSite(resource string) resource.TestCheckFunc {
	return func(state *terraform.State) error {
		defaultSiteId, err := GetOrganizationDefaultSiteId(sdkConfig)
		if err != nil {
			return fmt.Errorf("failed to get default site id: %v", err)
		}

		r := state.RootModule().Resources[resource]
		if r == nil {
			return fmt.Errorf("%s not found in state", resource)
		}

		if r.Primary.ID != defaultSiteId {
			return fmt.Errorf("default site is expected to be %s. Instead got %s", r.Primary.ID, defaultSiteId)
		}

		return nil
	}
}<|MERGE_RESOLUTION|>--- conflicted
+++ resolved
@@ -547,203 +547,6 @@
 	})
 }
 
-<<<<<<< HEAD
-func TestAccResourceSiteOutboundRoutes(t *testing.T) {
-	if exists := featureToggles.OutboundRoutesToggleExists(); exists {
-		// Unset outbound routes feature toggle so outbound routes will be managed by the site resource for this test
-		err := os.Unsetenv(featureToggles.OutboundRoutesToggleName())
-		if err != nil {
-			t.Skipf("%v is set and unable to unset, skipping test", featureToggles.OutboundRoutesToggleName())
-		}
-	}
-
-	t.Parallel()
-	var (
-		// site
-		siteRes     = "site"
-		name        = "site " + uuid.NewString()
-		description = "terraform description 1"
-		mediaModel  = "Cloud"
-
-		// location
-		locationRes = "test-location1"
-	)
-
-	emergencyNumber := "+13173124743"
-	if err := DeleteLocationWithNumber(emergencyNumber, sdkConfig); err != nil {
-		t.Skipf("failed to delete location with number %s, %v", emergencyNumber, err)
-	}
-
-	location := gcloud.GenerateLocationResource(
-		locationRes,
-		"Terraform location"+uuid.NewString(),
-		"HQ1",
-		[]string{},
-		gcloud.GenerateLocationEmergencyNum(
-			emergencyNumber,
-			util.NullValue, // Default number type
-		), gcloud.GenerateLocationAddress(
-			"7601 Interactive Way",
-			"Indianapolis",
-			"IN",
-			"US",
-			"46278",
-		))
-
-	trunkBaseSettings1 := telephony.GenerateTrunkBaseSettingsResourceWithCustomAttrs(
-		"trunkBaseSettings1",
-		"test trunk base settings "+uuid.NewString(),
-		"test description",
-		"external_sip.json",
-		"EXTERNAL",
-		false)
-
-	trunkBaseSettings2 := telephony.GenerateTrunkBaseSettingsResourceWithCustomAttrs(
-		"trunkBaseSettings2",
-		"test trunk base settings "+uuid.NewString(),
-		"test description",
-		"external_sip.json",
-		"EXTERNAL",
-		false)
-
-	trunkBaseSettings3 := telephony.GenerateTrunkBaseSettingsResourceWithCustomAttrs(
-		"trunkBaseSettings3",
-		"test trunk base settings "+uuid.NewString(),
-		"test description",
-		"external_sip.json",
-		"EXTERNAL",
-		false)
-
-	resource.Test(t, resource.TestCase{
-		PreCheck:          func() { util.TestAccPreCheck(t) },
-		ProviderFactories: provider.GetProviderFactories(providerResources, providerDataSources),
-		Steps: []resource.TestStep{
-			{
-				Config: GenerateSiteResourceWithCustomAttrs(
-					siteRes,
-					name,
-					description,
-					"genesyscloud_location."+locationRes+".id",
-					mediaModel,
-					false,
-					util.AssignRegion(),
-					strconv.Quote("+19205551212"),
-					strconv.Quote("Wilco plumbing"),
-					generateSiteOutboundRoutesWithCustomAttrs(
-						"outboundRoute name 1",
-						"outboundRoute description",
-						"\"International\"",
-						"genesyscloud_telephony_providers_edges_trunkbasesettings.trunkBaseSettings1.id",
-						"RANDOM",
-						false),
-					generateSiteOutboundRoutesWithCustomAttrs(
-						"outboundRoute name 2",
-						"outboundRoute description",
-						"\"National\"",
-						"genesyscloud_telephony_providers_edges_trunkbasesettings.trunkBaseSettings2.id",
-						"SEQUENTIAL",
-						false)+"set_as_default_site = false") + trunkBaseSettings1 + trunkBaseSettings2 + location,
-				Check: resource.ComposeTestCheckFunc(
-					resource.TestCheckResourceAttr("genesyscloud_telephony_providers_edges_site."+siteRes, "outbound_routes.0.name", "outboundRoute name 1"),
-					resource.TestCheckResourceAttr("genesyscloud_telephony_providers_edges_site."+siteRes, "outbound_routes.0.description", "outboundRoute description"),
-					resource.TestCheckResourceAttr("genesyscloud_telephony_providers_edges_site."+siteRes, "outbound_routes.0.classification_types.0", "International"),
-					resource.TestCheckResourceAttr("genesyscloud_telephony_providers_edges_site."+siteRes, "outbound_routes.0.distribution", "RANDOM"),
-					resource.TestCheckResourceAttrPair("genesyscloud_telephony_providers_edges_site."+siteRes, "outbound_routes.0.external_trunk_base_ids.0", "genesyscloud_telephony_providers_edges_trunkbasesettings.trunkBaseSettings1", "id"),
-					resource.TestCheckResourceAttr("genesyscloud_telephony_providers_edges_site."+siteRes, "outbound_routes.0.enabled", util.FalseValue),
-
-					resource.TestCheckResourceAttr("genesyscloud_telephony_providers_edges_site."+siteRes, "outbound_routes.1.name", "outboundRoute name 2"),
-					resource.TestCheckResourceAttr("genesyscloud_telephony_providers_edges_site."+siteRes, "outbound_routes.1.description", "outboundRoute description"),
-					resource.TestCheckResourceAttr("genesyscloud_telephony_providers_edges_site."+siteRes, "outbound_routes.1.classification_types.0", "National"),
-					resource.TestCheckResourceAttr("genesyscloud_telephony_providers_edges_site."+siteRes, "outbound_routes.1.distribution", "SEQUENTIAL"),
-					resource.TestCheckResourceAttrPair("genesyscloud_telephony_providers_edges_site."+siteRes, "outbound_routes.1.external_trunk_base_ids.0", "genesyscloud_telephony_providers_edges_trunkbasesettings.trunkBaseSettings2", "id"),
-					resource.TestCheckResourceAttr("genesyscloud_telephony_providers_edges_site."+siteRes, "outbound_routes.1.enabled", util.FalseValue),
-				),
-			},
-			// Switch around the order of outbound routes which shouldn't have any effect
-			{
-				Config: GenerateSiteResourceWithCustomAttrs(
-					siteRes,
-					name,
-					description,
-					"genesyscloud_location."+locationRes+".id",
-					mediaModel,
-					false,
-					util.AssignRegion(),
-					strconv.Quote("+19205551212"),
-					strconv.Quote("Wilco plumbing"),
-					generateSiteOutboundRoutesWithCustomAttrs(
-						"outboundRoute name 2",
-						"outboundRoute description",
-						"\"National\"",
-						"genesyscloud_telephony_providers_edges_trunkbasesettings.trunkBaseSettings2.id",
-						"SEQUENTIAL",
-						false),
-					generateSiteOutboundRoutesWithCustomAttrs(
-						"outboundRoute name 1",
-						"outboundRoute description",
-						"\"International\"",
-						"genesyscloud_telephony_providers_edges_trunkbasesettings.trunkBaseSettings1.id",
-						"RANDOM",
-						false)) + trunkBaseSettings1 + trunkBaseSettings2 + location,
-				Check: resource.ComposeTestCheckFunc(
-					resource.TestCheckResourceAttr("genesyscloud_telephony_providers_edges_site."+siteRes, "outbound_routes.0.name", "outboundRoute name 1"),
-					resource.TestCheckResourceAttr("genesyscloud_telephony_providers_edges_site."+siteRes, "outbound_routes.0.description", "outboundRoute description"),
-					resource.TestCheckResourceAttr("genesyscloud_telephony_providers_edges_site."+siteRes, "outbound_routes.0.classification_types.0", "International"),
-					resource.TestCheckResourceAttr("genesyscloud_telephony_providers_edges_site."+siteRes, "outbound_routes.0.distribution", "RANDOM"),
-					resource.TestCheckResourceAttrPair("genesyscloud_telephony_providers_edges_site."+siteRes, "outbound_routes.0.external_trunk_base_ids.0", "genesyscloud_telephony_providers_edges_trunkbasesettings.trunkBaseSettings1", "id"),
-					resource.TestCheckResourceAttr("genesyscloud_telephony_providers_edges_site."+siteRes, "outbound_routes.0.enabled", util.FalseValue),
-
-					resource.TestCheckResourceAttr("genesyscloud_telephony_providers_edges_site."+siteRes, "outbound_routes.1.name", "outboundRoute name 2"),
-					resource.TestCheckResourceAttr("genesyscloud_telephony_providers_edges_site."+siteRes, "outbound_routes.1.description", "outboundRoute description"),
-					resource.TestCheckResourceAttr("genesyscloud_telephony_providers_edges_site."+siteRes, "outbound_routes.1.classification_types.0", "National"),
-					resource.TestCheckResourceAttr("genesyscloud_telephony_providers_edges_site."+siteRes, "outbound_routes.1.distribution", "SEQUENTIAL"),
-					resource.TestCheckResourceAttrPair("genesyscloud_telephony_providers_edges_site."+siteRes, "outbound_routes.1.external_trunk_base_ids.0", "genesyscloud_telephony_providers_edges_trunkbasesettings.trunkBaseSettings2", "id"),
-					resource.TestCheckResourceAttr("genesyscloud_telephony_providers_edges_site."+siteRes, "outbound_routes.1.enabled", util.FalseValue),
-				),
-			},
-			// Remove a route and update the description, classification types, trunk base ids, distribution and enabled value of another route
-			{
-				Config: GenerateSiteResourceWithCustomAttrs(
-					siteRes,
-					name,
-					description,
-					"genesyscloud_location."+locationRes+".id",
-					mediaModel,
-					false,
-					util.AssignRegion(),
-					strconv.Quote("+19205551212"),
-					strconv.Quote("Wilco plumbing"),
-					generateSiteOutboundRoutesWithCustomAttrs(
-						"outboundRoute name 1",
-						"outboundRoute description updated",
-						strings.Join([]string{strconv.Quote("Network"), strconv.Quote("International")}, ","),
-						strings.Join([]string{"genesyscloud_telephony_providers_edges_trunkbasesettings.trunkBaseSettings1.id", "genesyscloud_telephony_providers_edges_trunkbasesettings.trunkBaseSettings3.id"}, ","),
-						"RANDOM",
-						true)+"set_as_default_site = false") + trunkBaseSettings1 + trunkBaseSettings2 + trunkBaseSettings3 + location,
-				Check: resource.ComposeTestCheckFunc(
-					resource.TestCheckResourceAttr("genesyscloud_telephony_providers_edges_site."+siteRes, "outbound_routes.0.name", "outboundRoute name 1"),
-					resource.TestCheckResourceAttr("genesyscloud_telephony_providers_edges_site."+siteRes, "outbound_routes.0.description", "outboundRoute description updated"),
-					resource.TestCheckResourceAttr("genesyscloud_telephony_providers_edges_site."+siteRes, "outbound_routes.0.classification_types.0", "Network"),
-					resource.TestCheckResourceAttr("genesyscloud_telephony_providers_edges_site."+siteRes, "outbound_routes.0.classification_types.1", "International"),
-					resource.TestCheckResourceAttr("genesyscloud_telephony_providers_edges_site."+siteRes, "outbound_routes.0.distribution", "RANDOM"),
-					resource.TestCheckResourceAttr("genesyscloud_telephony_providers_edges_site."+siteRes, "outbound_routes.0.enabled", util.TrueValue),
-					resource.TestCheckResourceAttrPair("genesyscloud_telephony_providers_edges_site."+siteRes, "outbound_routes.0.external_trunk_base_ids.0", "genesyscloud_telephony_providers_edges_trunkbasesettings.trunkBaseSettings1", "id"),
-					resource.TestCheckResourceAttrPair("genesyscloud_telephony_providers_edges_site."+siteRes, "outbound_routes.0.external_trunk_base_ids.1", "genesyscloud_telephony_providers_edges_trunkbasesettings.trunkBaseSettings3", "id"),
-				),
-			},
-			{
-				// Import/Read
-				ResourceName:      "genesyscloud_telephony_providers_edges_site." + siteRes,
-				ImportState:       true,
-				ImportStateVerify: true,
-			},
-		},
-		CheckDestroy: testVerifySitesDestroyed,
-	})
-}
-
-=======
->>>>>>> 16285a85
 func TestAccResourceSiteDefaultSite(t *testing.T) {
 	var (
 		// site
