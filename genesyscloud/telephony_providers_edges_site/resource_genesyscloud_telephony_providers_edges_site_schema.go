package telephony_providers_edges_site

import (
	"fmt"
	"terraform-provider-genesyscloud/genesyscloud/provider"
	resourceExporter "terraform-provider-genesyscloud/genesyscloud/resource_exporter"
	registrar "terraform-provider-genesyscloud/genesyscloud/resource_register"
	"terraform-provider-genesyscloud/genesyscloud/validators"

	"github.com/hashicorp/terraform-plugin-sdk/v2/helper/schema"
	"github.com/hashicorp/terraform-plugin-sdk/v2/helper/validation"
	"github.com/mypurecloud/platform-client-sdk-go/v150/platformclientv2"
)

/*
resource_genesyscloud_telephony_providers_edges_site_schema.go should hold four types of functions within it:

1.  The registration code that registers the Datasource, Resource and Exporter for the package.
2.  The resource schema definitions for the telephony_providers_edges_site resource.
3.  The datasource schema definitions for the telephony_providers_edges_site datasource.
4.  The resource exporter configuration for the telephony_providers_edges_site exporter.
*/
const ResourceType = "genesyscloud_telephony_providers_edges_site"

// used in sdk authorization for tests
var (
	sdkConfig *platformclientv2.Configuration
	authErr   error
)

var (
	// This is outside the ResourceSite because it is used in a utility function.
	outboundRouteSchema = &schema.Resource{
		Schema: map[string]*schema.Schema{
			"name": {
				Description: "The name of the entity.",
				Type:        schema.TypeString,
				Required:    true,
			},
			"description": {
				Description: "The resource's description.",
				Type:        schema.TypeString,
				Optional:    true,
			},
			"classification_types": {
				Description: "Used to classify this outbound route.",
				Type:        schema.TypeList,
				Required:    true,
				Elem:        &schema.Schema{Type: schema.TypeString},
			},
			"enabled": {
				Description: "Enable or disable the outbound route",
				Type:        schema.TypeBool,
				Optional:    true,
				Default:     false,
			},
			"distribution": {
				Description:  "Valid values: SEQUENTIAL, RANDOM.",
				Type:         schema.TypeString,
				Optional:     true,
				Default:      "SEQUENTIAL",
				ValidateFunc: validation.StringInSlice([]string{"SEQUENTIAL", "RANDOM"}, false),
			},
			"external_trunk_base_ids": {
				Description: "Trunk base settings of trunkType \"EXTERNAL\". This base must also be set on an edge logical interface for correct routing. The order of the IDs determines the distribution if \"distribution\" is set to \"SEQUENTIAL\"",
				Type:        schema.TypeList,
				Optional:    true,
				Elem:        &schema.Schema{Type: schema.TypeString},
			},
		},
	}
)

// SetRegistrar registers all of the resources, datasources and exporters in the package
func SetRegistrar(l registrar.Registrar) {
	l.RegisterDataSource(ResourceType, DataSourceSite())
	l.RegisterResource(ResourceType, ResourceSite())
	l.RegisterExporter(ResourceType, SiteExporter())
}

// ResourceSite registers the genesyscloud_telephony_providers_edges_site resource with Terraform
func ResourceSite() *schema.Resource {
	edgeAutoUpdateConfigSchema := &schema.Resource{
		Schema: map[string]*schema.Schema{
			"time_zone": {
				Description: "The timezone of the window in which any updates to the edges assigned to the site can be applied. The minimum size of the window is 2 hours.",
				Type:        schema.TypeString,
				Required:    true,
			},
			"rrule": {
				Description:      "A reoccurring rule for updating the Edges assigned to the site. The only supported frequencies are daily and weekly. Weekly frequencies require a day list with at least oneday specified. All other configurations are not supported.",
				Type:             schema.TypeString,
				Required:         true,
				ValidateDiagFunc: validators.ValidateRrule,
			},
			"start": {
				Description: "Date time is represented as an ISO-8601 string without a timezone. For example: yyyy-MM-ddTHH:mm:ss.SSS",
				Type:        schema.TypeString,
				Required:    true,
			},
			"end": {
				Description: "Date time is represented as an ISO-8601 string without a timezone. For example: yyyy-MM-ddTHH:mm:ss.SSS",
				Type:        schema.TypeString,
				Required:    true,
			},
		},
	}

	numberPlansSchema := &schema.Resource{
		Schema: map[string]*schema.Schema{
			"name": {
				Description: "The name of the entity.",
				Type:        schema.TypeString,
				Required:    true,
			},
			"match_type": {
				Type:         schema.TypeString,
				Required:     true,
				ValidateFunc: validation.StringInSlice([]string{"digitLength", "e164NumberList", "interCountryCode", "intraCountryCode", "numberList", "regex"}, false),
			},
			"normalized_format": {
				Description: "Use regular expression capture groups to build the normalized number",
				Type:        schema.TypeString,
				Optional:    true,
			},
			"match_format": {
				Description: "Use regular expression capture groups to build the normalized number",
				Type:        schema.TypeString,
				Optional:    true,
			},
			"numbers": {
				Description: "Numbers must be 2-9 digits long. Numbers within ranges must be the same length. (e.g. 888, 888-999, 55555-77777, 800).",
				Type:        schema.TypeList,
				Optional:    true,
				Elem: &schema.Resource{
					Schema: map[string]*schema.Schema{
						"start": {
							Type:     schema.TypeString,
							Optional: true,
						},
						"end": {
							Type:     schema.TypeString,
							Optional: true,
						},
					},
				},
			},
			"digit_length": {
				Description: "Allowed values are between 1-20 digits.",
				Type:        schema.TypeList,
				Optional:    true,
				MaxItems:    1,
				Elem: &schema.Resource{
					Schema: map[string]*schema.Schema{
						"start": {
							Type:     schema.TypeString,
							Optional: true,
						},
						"end": {
							Type:     schema.TypeString,
							Optional: true,
						},
					},
				},
			},
			"classification": {
				Description: "Used to classify this number plan",
				Type:        schema.TypeString,
				Required:    true,
			},
		},
	}

	return &schema.Resource{
		Description: "Genesys Cloud Site",

		CreateContext: provider.CreateWithPooledClient(createSite),
		ReadContext:   provider.ReadWithPooledClient(readSite),
		UpdateContext: provider.UpdateWithPooledClient(updateSite),
		DeleteContext: provider.DeleteWithPooledClient(deleteSite),
		Importer: &schema.ResourceImporter{
			StateContext: schema.ImportStatePassthroughContext,
		},
		SchemaVersion: 1,
		Schema: map[string]*schema.Schema{
			"name": {
				Description: "The name of the entity.",
				Type:        schema.TypeString,
				Required:    true,
			},
			"description": {
				Description: "The resource's description.",
				Type:        schema.TypeString,
				Optional:    true,
			},
			"location_id": {
				Description: "Site location ID",
				Type:        schema.TypeString,
				Required:    true,
			},
			"media_model": {
				Description:  "Media model for the site Valid Values: Premises, Cloud. Changing the media_model attribute will cause the site object to be dropped and created with a new ID.",
				Type:         schema.TypeString,
				Required:     true,
				ValidateFunc: validation.StringInSlice([]string{"Premises", "Cloud"}, false),
				ForceNew:     true,
			},
			"media_regions_use_latency_based": {
				Description: "Latency based on media region",
				Type:        schema.TypeBool,
				Optional:    true,
				Default:     false,
			},
			"media_regions": {
				Description: "The ordered list of AWS regions through which media can stream. A full list of available media regions can be found at the GET /api/v2/telephony/mediaregions endpoint",
				Type:        schema.TypeList, //This has to be a list because it must be ordered
				Optional:    true,
				Computed:    true, //This needs to be a computed field because the sites API automatically adds the home region to whatever regions you add add.
				Elem:        &schema.Schema{Type: schema.TypeString},
			},
			"caller_id": {
				Description:      "The caller ID value for the site. The callerID must be a valid E.164 formatted phone number",
				Type:             schema.TypeString,
				Optional:         true,
				ValidateDiagFunc: validators.ValidatePhoneNumber,
			},
			"caller_name": {
				Description: "The caller name for the site",
				Type:        schema.TypeString,
				Optional:    true,
			},
			"edge_auto_update_config": {
				Description: "Recurrence rule, time zone, and start/end settings for automatic edge updates for this site",
				Type:        schema.TypeList,
				MaxItems:    1,
				Optional:    true,
				Elem:        edgeAutoUpdateConfigSchema,
			},
			"number_plans": {
				Description: "Number plans for the site. The order of the plans in the resource file determines the priority of the plans. Specifying number plans will not result in the default plans being overwritten.",
				Type:        schema.TypeList,
				Optional:    true,
				Computed:    true,
				Elem:        numberPlansSchema,
			},
			"outbound_routes": {
				Description: "Outbound Routes for the site. The default outbound route will be deleted if routes are specified",
				Type:        schema.TypeSet,
				Optional:    true,
				Computed:    true,
				ConfigMode:  schema.SchemaConfigModeAttr,
				Elem:        outboundRouteSchema,
				Deprecated:  fmt.Sprintf("The outbound routes property is deprecated in %s, please use independent outbound routes resource instead, genesyscloud_telephony_providers_edges_site_outbound_route", ResourceType),
			},
			"primary_sites": {
				Description: `Used for primary phone edge assignment on physical edges only.  List of primary sites the phones can be assigned to. If no primary_sites are defined, the site id for this site will be used as the primary site id.`,
				Optional:    true,
				Computed:    true,
				Type:        schema.TypeList,
				Elem:        &schema.Schema{Type: schema.TypeString},
			},
			"secondary_sites": {
				Description: `Used for secondary phone edge assignment on physical edges only.  List of secondary sites the phones can be assigned to.  If no primary_sites or secondary_sites are defined then the current site will defined as primary and secondary. `,
				Optional:    true,
				Computed:    true,
				Type:        schema.TypeList,
				Elem:        &schema.Schema{Type: schema.TypeString},
			},
			"set_as_default_site": {
				Description: `Set this site as the default site for the organization. Only one genesyscloud_telephony_providers_edges_site resource should be set as the default.`,
				Optional:    true,
				Default:     false,
				Type:        schema.TypeBool,
			},
			"managed": {
				Description: "Is this site managed by Genesys Cloud",
				Type:        schema.TypeBool,
				Optional:    false,
				Required:    false,
				Computed:    true,
			},
		},
		CustomizeDiff: customizeSiteDiff,
	}
}

// SiteExporter returns the resourceExporter object used to hold the genesyscloud_telephony_providers_edges_site exporter's config
func SiteExporter() *resourceExporter.ResourceExporter {
	return &resourceExporter.ResourceExporter{
		GetResourcesFunc: provider.GetAllWithPooledClient(getAllSites),
		RefAttrs: map[string]*resourceExporter.RefAttrSettings{
			"location_id": {RefType: "genesyscloud_location"},
			"outbound_routes.external_trunk_base_ids": {RefType: "genesyscloud_telephony_providers_edges_trunkbasesettings"},
			"primary_sites":   {RefType: "genesyscloud_telephony_providers_edges_site"},
			"secondary_sites": {RefType: "genesyscloud_telephony_providers_edges_site"},
		},
		CustomValidateExports: map[string][]string{
			"rrule": {"edge_auto_update_config.rrule"},
		},
<<<<<<< HEAD
		ExportAsDataFunc: shouldExportManagedSitesAsData,
=======
		CustomAttributeResolver: map[string]*resourceExporter.RefAttrCustomResolver{
			"number_plans": {ResolverFunc: siteNumberPlansExporterResolver},
		},
>>>>>>> ebc75019
	}
}

// DataSourceSite registers the genesyscloud_telephony_providers_edges_site data source
func DataSourceSite() *schema.Resource {
	return &schema.Resource{
		Description: "Data source for Genesys Cloud Sites. Select a site by name",
		ReadContext: provider.ReadWithPooledClient(dataSourceSiteRead),
		Schema: map[string]*schema.Schema{
			"name": {
				Description: "Site name.",
				Type:        schema.TypeString,
				Required:    true,
			},
		},
	}
}<|MERGE_RESOLUTION|>--- conflicted
+++ resolved
@@ -297,13 +297,10 @@
 		CustomValidateExports: map[string][]string{
 			"rrule": {"edge_auto_update_config.rrule"},
 		},
-<<<<<<< HEAD
 		ExportAsDataFunc: shouldExportManagedSitesAsData,
-=======
 		CustomAttributeResolver: map[string]*resourceExporter.RefAttrCustomResolver{
 			"number_plans": {ResolverFunc: siteNumberPlansExporterResolver},
 		},
->>>>>>> ebc75019
 	}
 }
 
