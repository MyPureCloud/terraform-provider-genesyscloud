package routing_queue

import (
	"context"
	"encoding/json"
	"fmt"
	"log"
	"net/http"
	"net/url"
	"strings"
	"terraform-provider-genesyscloud/genesyscloud/consistency_checker"
	"terraform-provider-genesyscloud/genesyscloud/provider"
	"terraform-provider-genesyscloud/genesyscloud/util"
	featureToggles "terraform-provider-genesyscloud/genesyscloud/util/feature_toggles"
	"terraform-provider-genesyscloud/genesyscloud/util/resourcedata"
	"time"

	"github.com/hashicorp/terraform-plugin-sdk/v2/helper/retry"

	resourceExporter "terraform-provider-genesyscloud/genesyscloud/resource_exporter"
	chunksProcess "terraform-provider-genesyscloud/genesyscloud/util/chunks"
	"terraform-provider-genesyscloud/genesyscloud/util/lists"

	"github.com/hashicorp/go-cty/cty"
	"github.com/hashicorp/terraform-plugin-sdk/v2/diag"
	"github.com/hashicorp/terraform-plugin-sdk/v2/helper/schema"
	"github.com/mypurecloud/platform-client-sdk-go/v125/platformclientv2"
)

var bullseyeExpansionTypeTimeout = "TIMEOUT_SECONDS"

func getAllRoutingQueues(ctx context.Context, clientConfig *platformclientv2.Configuration) (resourceExporter.ResourceIDMetaMap, diag.Diagnostics) {
	resources := make(resourceExporter.ResourceIDMetaMap)
	proxy := GetRoutingQueueProxy(clientConfig)

	// Newly created resources often aren't returned unless there's a delay
	time.Sleep(5 * time.Second)

	queues, resp, err := proxy.GetAllRoutingQueues(ctx)
	if err != nil {
		return nil, util.BuildAPIDiagnosticError(resourceName, fmt.Sprintf("failed to get routing queues"), resp)
	}

	for _, queue := range *queues {
		resources[*queue.Id] = &resourceExporter.ResourceMeta{Name: *queue.Name}
	}

	return resources, nil
}

func createQueue(ctx context.Context, d *schema.ResourceData, meta interface{}) diag.Diagnostics {
	sdkConfig := meta.(*provider.ProviderMeta).ClientConfig
	routingAPI := platformclientv2.NewRoutingApiWithConfig(sdkConfig)

	divisionID := d.Get("division_id").(string)
	scoringMethod := d.Get("scoring_method").(string)
	skillGroups := buildMemberGroupList(d, "skill_groups", "SKILLGROUP")
	groups := buildMemberGroupList(d, "groups", "GROUP")
	teams := buildMemberGroupList(d, "teams", "TEAM")
	memberGroups := append(*skillGroups, *groups...)
	memberGroups = append(memberGroups, *teams...)

	createQueue := platformclientv2.Createqueuerequest{
		Name:                         platformclientv2.String(d.Get("name").(string)),
		Description:                  platformclientv2.String(d.Get("description").(string)),
		MediaSettings:                buildSdkMediaSettings(d),
		RoutingRules:                 buildSdkRoutingRules(d),
		Bullseye:                     buildSdkBullseyeSettings(d),
		AcwSettings:                  buildSdkAcwSettings(d),
		AgentOwnedRouting:            constructAgentOwnedRouting(d),
		SkillEvaluationMethod:        platformclientv2.String(d.Get("skill_evaluation_method").(string)),
		QueueFlow:                    util.BuildSdkDomainEntityRef(d, "queue_flow_id"),
		EmailInQueueFlow:             util.BuildSdkDomainEntityRef(d, "email_in_queue_flow_id"),
		MessageInQueueFlow:           util.BuildSdkDomainEntityRef(d, "message_in_queue_flow_id"),
		WhisperPrompt:                util.BuildSdkDomainEntityRef(d, "whisper_prompt_id"),
		AutoAnswerOnly:               platformclientv2.Bool(d.Get("auto_answer_only").(bool)),
		CallingPartyName:             platformclientv2.String(d.Get("calling_party_name").(string)),
		CallingPartyNumber:           platformclientv2.String(d.Get("calling_party_number").(string)),
		DefaultScripts:               buildSdkDefaultScriptsMap(d),
		OutboundMessagingAddresses:   buildSdkQueueMessagingAddresses(d),
		OutboundEmailAddress:         buildSdkQueueEmailAddress(d),
		EnableTranscription:          platformclientv2.Bool(d.Get("enable_transcription").(bool)),
		SuppressInQueueCallRecording: platformclientv2.Bool(d.Get("suppress_in_queue_call_recording").(bool)),
		EnableManualAssignment:       platformclientv2.Bool(d.Get("enable_manual_assignment").(bool)),
		DirectRouting:                buildSdkDirectRouting(d),
		MemberGroups:                 &memberGroups,
	}

	if exists := featureToggles.CSGToggleExists(); !exists {
		conditionalGroupRouting, diagErr := buildSdkConditionalGroupRouting(d)
		if diagErr != nil {
			return diagErr
		}
		createQueue.ConditionalGroupRouting = conditionalGroupRouting
	} else {
		log.Printf("%s is set, not creating conditional_group_routing_rules attribute in routing_queue %s resource", featureToggles.CSGToggleName(), d.Id())
	}

	if divisionID != "" {
		createQueue.Division = &platformclientv2.Writabledivision{Id: &divisionID}
	}

	if scoringMethod != "" {
		createQueue.ScoringMethod = &scoringMethod
	}
	queue, resp, err := routingAPI.PostRoutingQueues(createQueue)
	if err != nil {
		log.Printf("error while trying to create queue: %s. Err %s", *createQueue.Name, err)
		return util.BuildAPIDiagnosticError(resourceName, fmt.Sprintf("Failed to create queue %s error: %s", *createQueue.Name, err), resp)
	}

	if resp.StatusCode != http.StatusOK {
		return util.BuildAPIDiagnosticError(resourceName, fmt.Sprintf("Failed to create queue %s with error: %s, status code %v", *createQueue.Name, err, resp.StatusCode), resp)
	}

	d.SetId(*queue.Id)

	diagErr := updateQueueMembers(d, sdkConfig)
	if diagErr != nil {
		return diagErr
	}

	diagErr = updateQueueWrapupCodes(d, routingAPI)
	if diagErr != nil {
		return diagErr
	}

	return readQueue(ctx, d, meta)
}

func readQueue(ctx context.Context, d *schema.ResourceData, meta interface{}) diag.Diagnostics {
	sdkConfig := meta.(*provider.ProviderMeta).ClientConfig
	proxy := GetRoutingQueueProxy(sdkConfig)

	log.Printf("Reading queue %s", d.Id())
	return util.WithRetriesForRead(ctx, d, func() *retry.RetryError {
		currentQueue, resp, getErr := proxy.getRoutingQueueById(ctx, d.Id())
		if getErr != nil {
			if util.IsStatus404(resp) {
				return retry.RetryableError(fmt.Errorf("Failed to read queue %s: %s", d.Id(), getErr))
			}
			return retry.NonRetryableError(fmt.Errorf("Failed to read queue %s: %s", d.Id(), getErr))
		}

		cc := consistency_checker.NewConsistencyCheck(ctx, d, meta, ResourceRoutingQueue())

		resourcedata.SetNillableValue(d, "name", currentQueue.Name)
		resourcedata.SetNillableValue(d, "description", currentQueue.Description)
		resourcedata.SetNillableValue(d, "skill_evaluation_method", currentQueue.SkillEvaluationMethod)

		resourcedata.SetNillableReferenceDivision(d, "division_id", currentQueue.Division)

		_ = d.Set("acw_wrapup_prompt", nil)
		_ = d.Set("acw_timeout_ms", nil)

		if currentQueue.AcwSettings != nil {
			resourcedata.SetNillableValue(d, "acw_wrapup_prompt", currentQueue.AcwSettings.WrapupPrompt)
			resourcedata.SetNillableValue(d, "acw_timeout_ms", currentQueue.AcwSettings.TimeoutMs)
		}

		_ = d.Set("media_settings_call", nil)
		_ = d.Set("media_settings_callback", nil)
		_ = d.Set("media_settings_chat", nil)
		_ = d.Set("media_settings_email", nil)
		_ = d.Set("media_settings_message", nil)
		_ = d.Set("agent_owned_routing", nil)

		if currentQueue.MediaSettings != nil {
			resourcedata.SetNillableValueWithInterfaceArrayWithFunc(d, "media_settings_call", currentQueue.MediaSettings.Call, flattenMediaSetting)
			resourcedata.SetNillableValueWithInterfaceArrayWithFunc(d, "media_settings_callback", currentQueue.MediaSettings.Callback, flattenMediaSettingCallback)
			resourcedata.SetNillableValueWithInterfaceArrayWithFunc(d, "media_settings_chat", currentQueue.MediaSettings.Chat, flattenMediaSetting)
			resourcedata.SetNillableValueWithInterfaceArrayWithFunc(d, "media_settings_email", currentQueue.MediaSettings.Email, flattenMediaSetting)
			resourcedata.SetNillableValueWithInterfaceArrayWithFunc(d, "media_settings_message", currentQueue.MediaSettings.Message, flattenMediaSetting)
		}

		if currentQueue.AgentOwnedRouting != nil {
			resourcedata.SetNillableValueWithInterfaceArrayWithFunc(d, "agent_owned_routing", currentQueue.AgentOwnedRouting, flattenAgentOwnedRouting)
		}

		resourcedata.SetNillableValueWithInterfaceArrayWithFunc(d, "routing_rules", currentQueue.RoutingRules, flattenRoutingRules)

		if currentQueue.Bullseye != nil {
			resourcedata.SetNillableValueWithInterfaceArrayWithFunc(d, "bullseye_rings", currentQueue.Bullseye.Rings, flattenBullseyeRings)
		}

		resourcedata.SetNillableReference(d, "queue_flow_id", currentQueue.QueueFlow)
		resourcedata.SetNillableReference(d, "message_in_queue_flow_id", currentQueue.MessageInQueueFlow)
		resourcedata.SetNillableReference(d, "email_in_queue_flow_id", currentQueue.EmailInQueueFlow)
		resourcedata.SetNillableReference(d, "whisper_prompt_id", currentQueue.WhisperPrompt)
		resourcedata.SetNillableValue(d, "auto_answer_only", currentQueue.AutoAnswerOnly)
		resourcedata.SetNillableValue(d, "enable_transcription", currentQueue.EnableTranscription)
		resourcedata.SetNillableValue(d, "suppress_in_queue_call_recording", currentQueue.SuppressInQueueCallRecording)
		resourcedata.SetNillableValue(d, "enable_manual_assignment", currentQueue.EnableManualAssignment)
		resourcedata.SetNillableValue(d, "calling_party_name", currentQueue.CallingPartyName)
		resourcedata.SetNillableValue(d, "calling_party_number", currentQueue.CallingPartyNumber)
		resourcedata.SetNillableValue(d, "scoring_method", currentQueue.ScoringMethod)

		if currentQueue.DefaultScripts != nil {
			_ = d.Set("default_script_ids", flattenDefaultScripts(*currentQueue.DefaultScripts))
		} else {
			_ = d.Set("default_script_ids", nil)
		}

		if currentQueue.OutboundMessagingAddresses != nil && currentQueue.OutboundMessagingAddresses.SmsAddress != nil {
			_ = d.Set("outbound_messaging_sms_address_id", *currentQueue.OutboundMessagingAddresses.SmsAddress.Id)
		} else {
			_ = d.Set("outbound_messaging_sms_address_id", nil)
		}

		if currentQueue.OutboundEmailAddress != nil && *currentQueue.OutboundEmailAddress != nil {
			outboundEmailAddress := *currentQueue.OutboundEmailAddress
			_ = d.Set("outbound_email_address", []interface{}{FlattenQueueEmailAddress(*outboundEmailAddress)})
		} else {
			_ = d.Set("outbound_email_address", nil)
		}

		resourcedata.SetNillableValueWithInterfaceArrayWithFunc(d, "direct_routing", currentQueue.DirectRouting, flattenDirectRouting)

		wrapupCodes, err := flattenQueueWrapupCodes(ctx, d.Id(), proxy)
		if err != nil {
			return retry.NonRetryableError(fmt.Errorf("%v", err))
		}
		_ = d.Set("wrapup_codes", wrapupCodes)

		members, err := flattenQueueMembers(d.Id(), "user", sdkConfig)
		if err != nil {
			return retry.NonRetryableError(fmt.Errorf("%v", err))
		}
		_ = d.Set("members", members)

		skillGroup := "SKILLGROUP"
		team := "TEAM"
		group := "GROUP"

		_ = d.Set("skill_groups", flattenQueueMemberGroupsList(currentQueue, &skillGroup))
		_ = d.Set("teams", flattenQueueMemberGroupsList(currentQueue, &team))
		_ = d.Set("groups", flattenQueueMemberGroupsList(currentQueue, &group))

		if exists := featureToggles.CSGToggleExists(); !exists {
			_ = d.Set("conditional_group_routing_rules", flattenConditionalGroupRoutingRules(currentQueue))
		} else {
			log.Printf("%s is set, not reading conditional_group_routing_rules attribute in routing_queue %s resource", featureToggles.CSGToggleName(), d.Id())
		}

		log.Printf("Done reading queue %s %s", d.Id(), *currentQueue.Name)
		return cc.CheckState()
	})
}

func updateQueue(ctx context.Context, d *schema.ResourceData, meta interface{}) diag.Diagnostics {
	sdkConfig := meta.(*provider.ProviderMeta).ClientConfig
	routingAPI := platformclientv2.NewRoutingApiWithConfig(sdkConfig)
	scoringMethod := d.Get("scoring_method").(string)
	skillGroups := buildMemberGroupList(d, "skill_groups", "SKILLGROUP")
	groups := buildMemberGroupList(d, "groups", "GROUP")
	teams := buildMemberGroupList(d, "teams", "TEAM")
	memberGroups := append(*skillGroups, *groups...)
	memberGroups = append(memberGroups, *teams...)

	updateQueue := platformclientv2.Queuerequest{
		Name:                         platformclientv2.String(d.Get("name").(string)),
		Description:                  platformclientv2.String(d.Get("description").(string)),
		MediaSettings:                buildSdkMediaSettings(d),
		RoutingRules:                 buildSdkRoutingRules(d),
		Bullseye:                     buildSdkBullseyeSettings(d),
		AcwSettings:                  buildSdkAcwSettings(d),
		SkillEvaluationMethod:        platformclientv2.String(d.Get("skill_evaluation_method").(string)),
		QueueFlow:                    util.BuildSdkDomainEntityRef(d, "queue_flow_id"),
		EmailInQueueFlow:             util.BuildSdkDomainEntityRef(d, "email_in_queue_flow_id"),
		MessageInQueueFlow:           util.BuildSdkDomainEntityRef(d, "message_in_queue_flow_id"),
		WhisperPrompt:                util.BuildSdkDomainEntityRef(d, "whisper_prompt_id"),
		AutoAnswerOnly:               platformclientv2.Bool(d.Get("auto_answer_only").(bool)),
		CallingPartyName:             platformclientv2.String(d.Get("calling_party_name").(string)),
		CallingPartyNumber:           platformclientv2.String(d.Get("calling_party_number").(string)),
		DefaultScripts:               buildSdkDefaultScriptsMap(d),
		OutboundMessagingAddresses:   buildSdkQueueMessagingAddresses(d),
		OutboundEmailAddress:         buildSdkQueueEmailAddress(d),
		EnableTranscription:          platformclientv2.Bool(d.Get("enable_transcription").(bool)),
		SuppressInQueueCallRecording: platformclientv2.Bool(d.Get("suppress_in_queue_call_recording").(bool)),
		EnableManualAssignment:       platformclientv2.Bool(d.Get("enable_manual_assignment").(bool)),
		DirectRouting:                buildSdkDirectRouting(d),
		MemberGroups:                 &memberGroups,
	}

<<<<<<< HEAD
	if exists := featureToggles.CSGToggleExists(); !exists {
		conditionalGroupRouting, diagErr := buildSdkConditionalGroupRouting(d)
		if diagErr != nil {
			return diagErr
		}
		updateQueue.ConditionalGroupRouting = conditionalGroupRouting
	} else {
		log.Printf("%s is set, not updating conditional_group_routing_rules attribute in routing_queue %s resource", featureToggles.CSGToggleName(), d.Id())
	}

	log.Printf("Updating queue %s", *updateQueue.Name)
=======
	if scoringMethod != "" {
		updateQueue.ScoringMethod = &scoringMethod
	}
>>>>>>> b3a09516
	_, resp, err := routingAPI.PutRoutingQueue(d.Id(), updateQueue)

	if err != nil {
		return util.BuildAPIDiagnosticError(resourceName, fmt.Sprintf("Failed to update queue %s error: %s", *updateQueue.Name, err), resp)
	}

	diagErr := util.UpdateObjectDivision(d, "QUEUE", sdkConfig)
	if diagErr != nil {
		return diagErr
	}

	diagErr = updateQueueMembers(d, sdkConfig)
	if diagErr != nil {
		return diagErr
	}

	diagErr = updateQueueWrapupCodes(d, routingAPI)
	if diagErr != nil {
		return diagErr
	}

	log.Printf("Finished updating queue %s", *updateQueue.Name)
	return readQueue(ctx, d, meta)
}

func deleteQueue(ctx context.Context, d *schema.ResourceData, meta interface{}) diag.Diagnostics {
	name := d.Get("name").(string)

	sdkConfig := meta.(*provider.ProviderMeta).ClientConfig
	routingAPI := platformclientv2.NewRoutingApiWithConfig(sdkConfig)

	log.Printf("Deleting queue %s", name)
	resp, err := routingAPI.DeleteRoutingQueue(d.Id(), true)
	if err != nil {
		return util.BuildAPIDiagnosticError(resourceName, fmt.Sprintf("Failed to delete queue %s error: %s", name, err), resp)
	}

	// Queue deletes are not immediate. Query until queue is no longer found
	// Add a delay before the first request to reduce the likelihood of public API's cache
	// re-populating the queue after the delete. Otherwise it may not expire for a minute.
	time.Sleep(5 * time.Second)

	//DEVTOOLING-238- Increasing this to a 120 seconds to see if we can temporarily mitigate a problem for a customer
	return util.WithRetries(ctx, 120*time.Second, func() *retry.RetryError {
		_, resp, err := routingAPI.GetRoutingQueue(d.Id())
		if err != nil {
			if util.IsStatus404(resp) {
				// Queue deleted
				log.Printf("Queue %s deleted", name)
				return nil
			}
			return retry.NonRetryableError(fmt.Errorf("Error deleting queue %s: %s", d.Id(), err))
		}
		return retry.RetryableError(fmt.Errorf("Queue %s still exists", d.Id()))
	})
}

func buildSdkMediaSettings(d *schema.ResourceData) *platformclientv2.Queuemediasettings {
	queueMediaSettings := &platformclientv2.Queuemediasettings{}

	mediaSettingsCall := d.Get("media_settings_call").([]interface{})
	if mediaSettingsCall != nil && len(mediaSettingsCall) > 0 {
		queueMediaSettings.Call = buildSdkMediaSetting(mediaSettingsCall)
	}

	mediaSettingsCallback := d.Get("media_settings_callback").([]interface{})
	if mediaSettingsCallback != nil && len(mediaSettingsCallback) > 0 {
		queueMediaSettings.Callback = buildSdkMediaSettingCallback(mediaSettingsCallback)
	}

	mediaSettingsChat := d.Get("media_settings_chat").([]interface{})
	if mediaSettingsChat != nil && len(mediaSettingsChat) > 0 {
		queueMediaSettings.Chat = buildSdkMediaSetting(mediaSettingsChat)
	}

	mediaSettingsEmail := d.Get("media_settings_email").([]interface{})
	log.Printf("The media settings email #%v", mediaSettingsEmail)
	if mediaSettingsEmail != nil && len(mediaSettingsEmail) > 0 {
		queueMediaSettings.Email = buildSdkMediaSetting(mediaSettingsEmail)
	}

	mediaSettingsMessage := d.Get("media_settings_message").([]interface{})
	if mediaSettingsMessage != nil && len(mediaSettingsMessage) > 0 {
		queueMediaSettings.Message = buildSdkMediaSetting(mediaSettingsMessage)
	}

	return queueMediaSettings
}

func constructAgentOwnedRouting(d *schema.ResourceData) *platformclientv2.Agentownedrouting {
	if agentOwnedRouting, ok := d.Get("agent_owned_routing").([]interface{}); ok {
		if agentOwnedRouting != nil && len(agentOwnedRouting) > 0 {
			return buildAgentOwnedRouting(agentOwnedRouting)
		}
	}
	return &platformclientv2.Agentownedrouting{}
}

func buildAgentOwnedRouting(routing []interface{}) *platformclientv2.Agentownedrouting {
	settingsMap := routing[0].(map[string]interface{})
	return &platformclientv2.Agentownedrouting{
		EnableAgentOwnedCallbacks:  platformclientv2.Bool(settingsMap["enable_agent_owned_callbacks"].(bool)),
		MaxOwnedCallbackDelayHours: platformclientv2.Int(settingsMap["max_owned_callback_delay_hours"].(int)),
		MaxOwnedCallbackHours:      platformclientv2.Int(settingsMap["max_owned_callback_hours"].(int)),
	}
}

func buildSdkMediaSetting(settings []interface{}) *platformclientv2.Mediasettings {
	settingsMap := settings[0].(map[string]interface{})

	return &platformclientv2.Mediasettings{
		AlertingTimeoutSeconds: platformclientv2.Int(settingsMap["alerting_timeout_sec"].(int)),
		EnableAutoAnswer:       platformclientv2.Bool(settingsMap["enable_auto_answer"].(bool)),
		ServiceLevel: &platformclientv2.Servicelevel{
			Percentage: platformclientv2.Float64(settingsMap["service_level_percentage"].(float64)),
			DurationMs: platformclientv2.Int(settingsMap["service_level_duration_ms"].(int)),
		},
	}
}
func buildSdkMediaSettingCallback(settings []interface{}) *platformclientv2.Callbackmediasettings {
	settingsMap := settings[0].(map[string]interface{})

	return &platformclientv2.Callbackmediasettings{
		AlertingTimeoutSeconds: platformclientv2.Int(settingsMap["alerting_timeout_sec"].(int)),
		ServiceLevel: &platformclientv2.Servicelevel{
			Percentage: platformclientv2.Float64(settingsMap["service_level_percentage"].(float64)),
			DurationMs: platformclientv2.Int(settingsMap["service_level_duration_ms"].(int)),
		},
		EnableAutoAnswer:     platformclientv2.Bool(settingsMap["enable_auto_answer"].(bool)),
		AutoEndDelaySeconds:  platformclientv2.Int(settingsMap["auto_end_delay_seconds"].(int)),
		AutoDialDelaySeconds: platformclientv2.Int(settingsMap["auto_dial_delay_seconds"].(int)),
		EnableAutoDialAndEnd: platformclientv2.Bool(settingsMap["enable_auto_dial_and_end"].(bool)),
	}
}

func flattenAgentOwnedRouting(settings *platformclientv2.Agentownedrouting) []interface{} {
	settingsMap := make(map[string]interface{})

	settingsMap["max_owned_callback_delay_hours"] = *settings.MaxOwnedCallbackDelayHours
	resourcedata.SetMapValueIfNotNil(settingsMap, "enable_agent_owned_callbacks", settings.EnableAgentOwnedCallbacks)
	settingsMap["max_owned_callback_hours"] = *settings.MaxOwnedCallbackHours

	return []interface{}{settingsMap}
}

func flattenMediaSetting(settings *platformclientv2.Mediasettings) []interface{} {
	settingsMap := make(map[string]interface{})

	settingsMap["alerting_timeout_sec"] = *settings.AlertingTimeoutSeconds
	resourcedata.SetMapValueIfNotNil(settingsMap, "enable_auto_answer", settings.EnableAutoAnswer)
	settingsMap["service_level_percentage"] = *settings.ServiceLevel.Percentage
	settingsMap["service_level_duration_ms"] = *settings.ServiceLevel.DurationMs

	return []interface{}{settingsMap}
}

func flattenMediaSettingCallback(settings *platformclientv2.Callbackmediasettings) []interface{} {
	settingsMap := make(map[string]interface{})

	settingsMap["alerting_timeout_sec"] = *settings.AlertingTimeoutSeconds
	settingsMap["service_level_percentage"] = *settings.ServiceLevel.Percentage
	settingsMap["service_level_duration_ms"] = *settings.ServiceLevel.DurationMs
	resourcedata.SetMapValueIfNotNil(settingsMap, "enable_auto_answer", settings.EnableAutoAnswer)

	return []interface{}{settingsMap}
}

func buildMemberGroupList(d *schema.ResourceData, groupKey string, groupType string) *[]platformclientv2.Membergroup {
	var memberGroups []platformclientv2.Membergroup
	if mg, ok := d.GetOk(groupKey); ok {

		for _, mgId := range mg.(*schema.Set).List() {
			id := mgId.(string)

			memberGroup := &platformclientv2.Membergroup{Id: &id, VarType: &groupType}
			memberGroups = append(memberGroups, *memberGroup)
		}
	}

	return &memberGroups
}

func buildSdkRoutingRules(d *schema.ResourceData) *[]platformclientv2.Routingrule {
	var routingRules []platformclientv2.Routingrule
	if configRoutingRules, ok := d.GetOk("routing_rules"); ok {
		for _, configRule := range configRoutingRules.([]interface{}) {
			ruleSettings, ok := configRule.(map[string]interface{})
			if !ok {
				continue
			}
			var sdkRule platformclientv2.Routingrule

			resourcedata.BuildSDKStringValueIfNotNil(&sdkRule.Operator, ruleSettings, "operator")
			if threshold, ok := ruleSettings["threshold"]; ok {
				v := threshold.(int)
				sdkRule.Threshold = &v
			}
			if waitSeconds, ok := ruleSettings["wait_seconds"].(float64); ok {
				sdkRule.WaitSeconds = &waitSeconds
			}

			routingRules = append(routingRules, sdkRule)
		}
	}
	return &routingRules
}

func flattenRoutingRules(sdkRoutingRules *[]platformclientv2.Routingrule) []interface{} {
	rules := make([]interface{}, len(*sdkRoutingRules))
	for i, sdkRule := range *sdkRoutingRules {
		ruleSettings := make(map[string]interface{})

		resourcedata.SetMapValueIfNotNil(ruleSettings, "operator", sdkRule.Operator)
		resourcedata.SetMapValueIfNotNil(ruleSettings, "threshold", sdkRule.Threshold)
		resourcedata.SetMapValueIfNotNil(ruleSettings, "wait_seconds", sdkRule.WaitSeconds)

		rules[i] = ruleSettings
	}
	return rules
}

func buildSdkBullseyeSettings(d *schema.ResourceData) *platformclientv2.Bullseye {
	if configRings, ok := d.GetOk("bullseye_rings"); ok {
		var sdkRings []platformclientv2.Ring
		for _, configRing := range configRings.([]interface{}) {
			ringSettings, ok := configRing.(map[string]interface{})
			if !ok {
				continue
			}
			var sdkRing platformclientv2.Ring

			if waitSeconds, ok := ringSettings["expansion_timeout_seconds"].(float64); ok {
				sdkRing.ExpansionCriteria = &[]platformclientv2.Expansioncriterium{
					{
						VarType:   &bullseyeExpansionTypeTimeout,
						Threshold: &waitSeconds,
					},
				}
			}

			if skillsToRemove, ok := ringSettings["skills_to_remove"]; ok {
				skillIds := skillsToRemove.(*schema.Set).List()
				if len(skillIds) > 0 {
					sdkSkillsToRemove := make([]platformclientv2.Skillstoremove, len(skillIds))
					for i, id := range skillIds {
						skillID := id.(string)
						sdkSkillsToRemove[i] = platformclientv2.Skillstoremove{
							Id: &skillID,
						}
					}
					sdkRing.Actions = &platformclientv2.Actions{
						SkillsToRemove: &sdkSkillsToRemove,
					}
				}
			}

			if memberGroups, ok := ringSettings["member_groups"]; ok {
				memberGroupList := memberGroups.(*schema.Set).List()
				if len(memberGroupList) > 0 {

					sdkMemberGroups := make([]platformclientv2.Membergroup, len(memberGroupList))
					for i, memberGroup := range memberGroupList {
						settingsMap := memberGroup.(map[string]interface{})
						memberGroupID := settingsMap["member_group_id"].(string)
						memberGroupType := settingsMap["member_group_type"].(string)

						sdkMemberGroups[i] = platformclientv2.Membergroup{
							Id:      &memberGroupID,
							VarType: &memberGroupType,
						}
					}
					sdkRing.MemberGroups = &sdkMemberGroups
				}
			}
			sdkRings = append(sdkRings, sdkRing)
		}

		/*
			The routing queues API is a little unusual.  You can have up to six bullseye routing rings but the last one is always
			a treated as the default ring.  This means you can actually ony define a maximum of 5.  So, I have changed the behavior of this
			resource to only allow you to add 5 items and then the code always adds a 6 item (see the code below) with a default timeout of 2.
		*/
		var defaultSdkRing platformclientv2.Ring
		defaultTimeoutInt := 2
		defaultTimeoutFloat := float64(defaultTimeoutInt)
		defaultSdkRing.ExpansionCriteria = &[]platformclientv2.Expansioncriterium{
			{
				VarType:   &bullseyeExpansionTypeTimeout,
				Threshold: &defaultTimeoutFloat,
			},
		}

		sdkRings = append(sdkRings, defaultSdkRing)

		return &platformclientv2.Bullseye{Rings: &sdkRings}
	}
	return nil
}

/*
The flattenBullseyeRings function maps the data retrieved from our SDK call over to the bullseye_ring attribute within the provider.
You might notice in the code that we are always mapping all but the last item in the list of rings retrieved by the API.  The reason for this
is that when you submit a list of bullseye_rings to the API, the API will always take the last item in the list and use it to drive default behavior
This is a change from earlier parts of the API where you could define 6 bullseye rings and there would always be six.  Now when you define bullseye rings,
the public API will take the list item in the list and make it the default and it will not show up on the screen.  To get around this you needed
to always add a dumb bullseye ring block.  Now, we automatically add one for you.  We only except a maximum of 5 bullseyes_ring blocks, but we will always
remove the last block returned by the API.
*/
func flattenBullseyeRings(sdkRings *[]platformclientv2.Ring) []interface{} {
	rings := make([]interface{}, len(*sdkRings)-1) //Sizing the target array of Rings to account for us removing the default block
	for i, sdkRing := range *sdkRings {
		if i < len(*sdkRings)-1 { //Checking to make sure we are do nothing with the last item in the list by skipping processing if it is defined
			ringSettings := make(map[string]interface{})
			if sdkRing.ExpansionCriteria != nil {
				for _, criteria := range *sdkRing.ExpansionCriteria {
					if *criteria.VarType == bullseyeExpansionTypeTimeout {
						ringSettings["expansion_timeout_seconds"] = *criteria.Threshold
						break
					}
				}
			}

			if sdkRing.Actions != nil && sdkRing.Actions.SkillsToRemove != nil {
				skillIds := make([]interface{}, len(*sdkRing.Actions.SkillsToRemove))
				for s, skill := range *sdkRing.Actions.SkillsToRemove {
					skillIds[s] = *skill.Id
				}
				ringSettings["skills_to_remove"] = schema.NewSet(schema.HashString, skillIds)
			}

			if sdkRing.MemberGroups != nil {
				memberGroups := schema.NewSet(schema.HashResource(memberGroupResource), []interface{}{})

				for _, memberGroup := range *sdkRing.MemberGroups {
					memberGroupMap := make(map[string]interface{})
					memberGroupMap["member_group_id"] = *memberGroup.Id
					memberGroupMap["member_group_type"] = *memberGroup.VarType

					memberGroups.Add(memberGroupMap)
				}

				ringSettings["member_groups"] = memberGroups
			}
			rings[i] = ringSettings
		}
	}
	return rings
}

func buildSdkConditionalGroupRouting(d *schema.ResourceData) (*platformclientv2.Conditionalgrouprouting, diag.Diagnostics) {
	if configRules, ok := d.GetOk("conditional_group_routing_rules"); ok {
		var sdkCGRRules []platformclientv2.Conditionalgrouproutingrule
		for i, configRules := range configRules.([]interface{}) {
			ruleSettings, ok := configRules.(map[string]interface{})
			if !ok {
				continue
			}
			var sdkCGRRule platformclientv2.Conditionalgrouproutingrule

			if waitSeconds, ok := ruleSettings["wait_seconds"].(int); ok {
				sdkCGRRule.WaitSeconds = &waitSeconds
			}
			resourcedata.BuildSDKStringValueIfNotNil(&sdkCGRRule.Operator, ruleSettings, "operator")
			if conditionValue, ok := ruleSettings["condition_value"].(float64); ok {
				sdkCGRRule.ConditionValue = &conditionValue
			}
			resourcedata.BuildSDKStringValueIfNotNil(&sdkCGRRule.Metric, ruleSettings, "metric")

			if queueId, ok := ruleSettings["queue_id"].(string); ok && queueId != "" {
				if i == 0 {
					return nil, diag.Errorf("For rule 1, queue_id is always assumed to be the current queue, so queue id should not be specified.")
				}
				sdkCGRRule.Queue = &platformclientv2.Domainentityref{Id: &queueId}
			}

			if memberGroupList, ok := ruleSettings["groups"].([]interface{}); ok {
				if len(memberGroupList) > 0 {
					sdkMemberGroups := make([]platformclientv2.Membergroup, len(memberGroupList))
					for i, memberGroup := range memberGroupList {
						settingsMap, ok := memberGroup.(map[string]interface{})
						if !ok {
							continue
						}

						sdkMemberGroups[i] = platformclientv2.Membergroup{
							Id:      platformclientv2.String(settingsMap["member_group_id"].(string)),
							VarType: platformclientv2.String(settingsMap["member_group_type"].(string)),
						}
					}
					sdkCGRRule.Groups = &sdkMemberGroups
				}
			}
			sdkCGRRules = append(sdkCGRRules, sdkCGRRule)
		}
		rules := &sdkCGRRules
		return &platformclientv2.Conditionalgrouprouting{Rules: rules}, nil
	}
	return nil, nil
}

func flattenConditionalGroupRoutingRules(queue *platformclientv2.Queue) []interface{} {
	if queue.ConditionalGroupRouting == nil || len(*queue.ConditionalGroupRouting.Rules) == 0 {
		return nil
	}

	rules := make([]interface{}, len(*queue.ConditionalGroupRouting.Rules))
	for i, rule := range *queue.ConditionalGroupRouting.Rules {
		ruleSettings := make(map[string]interface{})

		resourcedata.SetMapValueIfNotNil(ruleSettings, "wait_seconds", rule.WaitSeconds)
		resourcedata.SetMapValueIfNotNil(ruleSettings, "operator", rule.Operator)
		resourcedata.SetMapValueIfNotNil(ruleSettings, "condition_value", rule.ConditionValue)
		resourcedata.SetMapValueIfNotNil(ruleSettings, "metric", rule.Metric)

		// The first rule is assumed to apply to this queue, so queue_id should be omitted if the conditional grouping routing rule
		//is the first one being looked at.
		if rule.Queue != nil && i > 0 {
			ruleSettings["queue_id"] = *rule.Queue.Id
		}

		if rule.Groups != nil {
			memberGroups := make([]interface{}, 0)
			for _, group := range *rule.Groups {
				memberGroupMap := make(map[string]interface{})

				resourcedata.SetMapValueIfNotNil(memberGroupMap, "member_group_id", group.Id)
				resourcedata.SetMapValueIfNotNil(memberGroupMap, "member_group_type", group.VarType)

				memberGroups = append(memberGroups, memberGroupMap)
			}
			ruleSettings["groups"] = memberGroups
		}

		rules[i] = ruleSettings
	}

	return rules
}

func buildSdkAcwSettings(d *schema.ResourceData) *platformclientv2.Acwsettings {
	acwWrapupPrompt := d.Get("acw_wrapup_prompt").(string)

	acwSettings := platformclientv2.Acwsettings{
		WrapupPrompt: &acwWrapupPrompt, // Set or default
	}

	// Only set timeout for certain wrapup prompt types
	if acwWrapupPrompt == "MANDATORY_TIMEOUT" || acwWrapupPrompt == "MANDATORY_FORCED_TIMEOUT" || acwWrapupPrompt == "AGENT_REQUESTED" {
		acwTimeoutMs, hasTimeout := d.GetOk("acw_timeout_ms")
		if hasTimeout {
			timeout := acwTimeoutMs.(int)
			acwSettings.TimeoutMs = &timeout
		}
	}
	return &acwSettings
}

func buildSdkDefaultScriptsMap(d *schema.ResourceData) *map[string]platformclientv2.Script {
	if scriptIds, ok := d.GetOk("default_script_ids"); ok {
		scriptMap := scriptIds.(map[string]interface{})

		results := make(map[string]platformclientv2.Script)
		for k, v := range scriptMap {
			scriptID := v.(string)
			results[k] = platformclientv2.Script{Id: &scriptID}
		}
		return &results
	}
	return nil
}

func flattenDefaultScripts(sdkScripts map[string]platformclientv2.Script) map[string]interface{} {
	if len(sdkScripts) == 0 {
		return nil
	}

	results := make(map[string]interface{})
	for k, v := range sdkScripts {
		results[k] = *v.Id
	}
	return results
}

func validateMapCommTypes(val interface{}, _ cty.Path) diag.Diagnostics {
	if val == nil {
		return nil
	}

	commTypes := []string{"CALL", "CALLBACK", "CHAT", "COBROWSE", "EMAIL", "MESSAGE", "SOCIAL_EXPRESSION", "VIDEO", "SCREENSHARE"}
	m := val.(map[string]interface{})
	for k := range m {
		if !lists.ItemInSlice(k, commTypes) {
			return diag.Errorf("%s is an invalid communication type key.", k)
		}
	}
	return nil
}

func buildSdkQueueMessagingAddresses(d *schema.ResourceData) *platformclientv2.Queuemessagingaddresses {
	if _, ok := d.GetOk("outbound_messaging_sms_address_id"); ok {
		return &platformclientv2.Queuemessagingaddresses{
			SmsAddress: util.BuildSdkDomainEntityRef(d, "outbound_messaging_sms_address_id"),
		}
	}
	return nil
}

func buildSdkQueueEmailAddress(d *schema.ResourceData) *platformclientv2.Queueemailaddress {
	outboundEmailAddress := d.Get("outbound_email_address").([]interface{})
	if outboundEmailAddress != nil && len(outboundEmailAddress) > 0 {
		settingsMap := outboundEmailAddress[0].(map[string]interface{})

		inboundRoute := &platformclientv2.Inboundroute{
			Id: platformclientv2.String(settingsMap["route_id"].(string)),
		}
		return &platformclientv2.Queueemailaddress{
			Domain: &platformclientv2.Domainentityref{Id: platformclientv2.String(settingsMap["domain_id"].(string))},
			Route:  &inboundRoute,
		}
	}
	return nil
}

func FlattenQueueEmailAddress(settings platformclientv2.Queueemailaddress) map[string]interface{} {
	settingsMap := make(map[string]interface{})
	resourcedata.SetMapReferenceValueIfNotNil(settingsMap, "domain_id", settings.Domain)

	if settings.Route != nil {
		route := *settings.Route
		settingsMap["route_id"] = *route.Id
	}

	return settingsMap
}

func buildSdkDirectRouting(d *schema.ResourceData) *platformclientv2.Directrouting {
	directRouting := d.Get("direct_routing").([]interface{})
	if directRouting != nil && len(directRouting) > 0 {
		settingsMap := directRouting[0].(map[string]interface{})

		agentWaitSeconds := settingsMap["agent_wait_seconds"].(int)
		waitForAgent := settingsMap["wait_for_agent"].(bool)

		callUseAgentAddressOutbound := settingsMap["call_use_agent_address_outbound"].(bool)
		callSettings := &platformclientv2.Directroutingmediasettings{
			UseAgentAddressOutbound: &callUseAgentAddressOutbound,
		}

		emailUseAgentAddressOutbound := settingsMap["email_use_agent_address_outbound"].(bool)
		emailSettings := &platformclientv2.Directroutingmediasettings{
			UseAgentAddressOutbound: &emailUseAgentAddressOutbound,
		}

		messageUseAgentAddressOutbound := settingsMap["message_use_agent_address_outbound"].(bool)
		messageSettings := &platformclientv2.Directroutingmediasettings{
			UseAgentAddressOutbound: &messageUseAgentAddressOutbound,
		}

		sdkDirectRouting := &platformclientv2.Directrouting{
			CallMediaSettings:    callSettings,
			EmailMediaSettings:   emailSettings,
			MessageMediaSettings: messageSettings,
			WaitForAgent:         &waitForAgent,
			AgentWaitSeconds:     &agentWaitSeconds,
		}

		if backUpQueueId, ok := settingsMap["backup_queue_id"].(string); ok && backUpQueueId != "" {
			sdkDirectRouting.BackupQueueId = &backUpQueueId
		}

		return sdkDirectRouting
	}
	return nil
}

func flattenDirectRouting(settings *platformclientv2.Directrouting) []interface{} {
	settingsMap := make(map[string]interface{})

	if settings.BackupQueueId != nil {
		settingsMap["backup_queue_id"] = *settings.BackupQueueId
	}
	if settings.AgentWaitSeconds != nil {
		settingsMap["agent_wait_seconds"] = *settings.AgentWaitSeconds
	}
	if settings.WaitForAgent != nil {
		settingsMap["wait_for_agent"] = *settings.WaitForAgent
	}

	if settings.CallMediaSettings != nil {
		callSettings := *settings.CallMediaSettings
		settingsMap["call_use_agent_address_outbound"] = *callSettings.UseAgentAddressOutbound
	}
	if settings.EmailMediaSettings != nil {
		emailSettings := *settings.EmailMediaSettings
		settingsMap["email_use_agent_address_outbound"] = *emailSettings.UseAgentAddressOutbound
	}
	if settings.MessageMediaSettings != nil {
		messageSettings := *settings.MessageMediaSettings
		settingsMap["message_use_agent_address_outbound"] = *messageSettings.UseAgentAddressOutbound
	}

	return []interface{}{settingsMap}
}

func updateQueueWrapupCodes(d *schema.ResourceData, routingAPI *platformclientv2.RoutingApi) diag.Diagnostics {
	if d.HasChange("wrapup_codes") {
		if codesConfig := d.Get("wrapup_codes"); codesConfig != nil {
			// Get existing codes
			codes, err := getRoutingQueueWrapupCodes(d.Id(), routingAPI)
			if err != nil {
				return err
			}

			var existingCodes []string
			if codes != nil {
				for _, code := range codes {
					existingCodes = append(existingCodes, *code.Id)
				}
			}
			configCodes := *lists.SetToStringList(codesConfig.(*schema.Set))

			codesToRemove := lists.SliceDifference(existingCodes, configCodes)
			if len(codesToRemove) > 0 {
				for _, codeId := range codesToRemove {
					resp, err := routingAPI.DeleteRoutingQueueWrapupcode(d.Id(), codeId)
					if err != nil {
						if util.IsStatus404(resp) {
							// Ignore missing queue or wrapup code
							continue
						}
						return util.BuildAPIDiagnosticError(resourceName, fmt.Sprintf("Failed to remove wrapup codes for queue %s error: %s", d.Id(), err), resp)
					}
				}
			}

			codesToAdd := lists.SliceDifference(configCodes, existingCodes)
			if len(codesToAdd) > 0 {
				err := addWrapupCodesInChunks(d.Id(), codesToAdd, routingAPI)
				if err != nil {
					return err
				}
			}
		}
	}
	return nil
}

func addWrapupCodesInChunks(queueID string, codesToAdd []string, api *platformclientv2.RoutingApi) diag.Diagnostics {
	// API restricts wrapup code adds to 100 per call
	const maxBatchSize = 100
	for i := 0; i < len(codesToAdd); i += maxBatchSize {
		end := i + maxBatchSize
		if end > len(codesToAdd) {
			end = len(codesToAdd)
		}
		var updateChunk []platformclientv2.Wrapupcodereference
		for j := i; j < end; j++ {
			updateChunk = append(updateChunk, platformclientv2.Wrapupcodereference{Id: &codesToAdd[j]})
		}

		if len(updateChunk) > 0 {
			_, resp, err := api.PostRoutingQueueWrapupcodes(queueID, updateChunk)
			if err != nil {
				return util.BuildAPIDiagnosticError(resourceName, fmt.Sprintf("Failed to update wrapup codes for queue %s error: %s", queueID, err), resp)
			}
		}
	}
	return nil
}

func getRoutingQueueWrapupCodes(queueID string, api *platformclientv2.RoutingApi) ([]platformclientv2.Wrapupcode, diag.Diagnostics) {
	const maxPageSize = 100

	var codes []platformclientv2.Wrapupcode
	for pageNum := 1; ; pageNum++ {
		codeResult, resp, err := api.GetRoutingQueueWrapupcodes(queueID, maxPageSize, pageNum)
		if err != nil {
			return nil, util.BuildAPIDiagnosticError(resourceName, fmt.Sprintf("Failed to query wrapup codes for queue %s error: %s", queueID, err), resp)
		}
		if codeResult == nil || codeResult.Entities == nil || len(*codeResult.Entities) == 0 {
			return codes, nil
		}
		for _, code := range *codeResult.Entities {
			codes = append(codes, code)
		}
	}
}

func updateQueueMembers(d *schema.ResourceData, sdkConfig *platformclientv2.Configuration) diag.Diagnostics {
	if !d.HasChange("members") {
		return nil
	}
	membersSet, ok := d.Get("members").(*schema.Set)
	if !ok || membersSet.Len() == 0 {
		if err := removeAllExistingUserMembersFromQueue(d.Id(), sdkConfig); err != nil {
			return diag.FromErr(err)
		}
		return nil
	}

	log.Printf("Updating members for Queue %s", d.Get("name"))
	newUserRingNums := make(map[string]int)
	memberList := membersSet.List()
	newUserIds := make([]string, len(memberList))
	for i, member := range memberList {
		memberMap := member.(map[string]interface{})
		newUserIds[i] = memberMap["user_id"].(string)
		newUserRingNums[newUserIds[i]] = memberMap["ring_num"].(int)
	}

	if len(newUserIds) > 0 {
		log.Printf("Sleeping for 10 seconds")
		time.Sleep(10 * time.Second)
		for _, userId := range newUserIds {
			if err := verifyUserIsNotGroupMemberOfQueue(d.Id(), userId, sdkConfig); err != nil {
				return diag.Errorf("%v", err)
			}
		}
	}

	oldSdkUsers, err := getRoutingQueueMembers(d.Id(), "user", sdkConfig)
	if err != nil {
		return err
	}

	oldUserIds := make([]string, len(oldSdkUsers))
	oldUserRingNums := make(map[string]int)
	for i, user := range oldSdkUsers {
		oldUserIds[i] = *user.Id
		oldUserRingNums[oldUserIds[i]] = *user.RingNumber
	}

	if len(oldUserIds) > 0 {
		usersToRemove := lists.SliceDifference(oldUserIds, newUserIds)
		err := updateMembersInChunks(d.Id(), usersToRemove, true, sdkConfig)
		if err != nil {
			return err
		}
	}

	if len(newUserIds) > 0 {
		usersToAdd := lists.SliceDifference(newUserIds, oldUserIds)
		err := updateMembersInChunks(d.Id(), usersToAdd, false, sdkConfig)
		if err != nil {
			return err
		}
	}

	// Check for ring numbers to update
	for userID, newNum := range newUserRingNums {
		if oldNum, found := oldUserRingNums[userID]; found {
			if newNum != oldNum {
				log.Printf("updating ring_num for user %s because it has updated. New: %v, Old: %v", userID, newNum, oldNum)
				// Number changed. Update ring number
				err := updateQueueUserRingNum(d.Id(), userID, newNum, sdkConfig)
				if err != nil {
					return err
				}
			}
		} else if newNum != 1 {
			// New queue member. Update ring num if not set to the default of 1
			log.Printf("updating user %s ring_num because it is not the default 1", userID)
			err := updateQueueUserRingNum(d.Id(), userID, newNum, sdkConfig)
			if err != nil {
				return err
			}
		}
	}
	log.Printf("Members updated for Queue %s", d.Get("name"))

	return nil
}

// removeAllExistingUserMembersFromQueue get all existing user members of a given queue and remove them from the queue
func removeAllExistingUserMembersFromQueue(queueId string, sdkConfig *platformclientv2.Configuration) error {
	log.Printf("Reading user members of queue %s", queueId)
	oldSdkUsers, err := getRoutingQueueMembers(queueId, "user", sdkConfig)
	if err != nil {
		return fmt.Errorf("%v", err)
	}
	log.Printf("Read user members of queue %s", queueId)

	var oldUserIds []string
	for _, user := range oldSdkUsers {
		oldUserIds = append(oldUserIds, *user.Id)
	}

	if len(oldUserIds) > 0 {
		log.Printf("Removing queue %s user members", queueId)
		if err := updateMembersInChunks(queueId, oldUserIds, true, sdkConfig); err != nil {
			return fmt.Errorf("%v", err)
		}
		log.Printf("Removing queue %s user members", queueId)
	}
	return nil
}

// verifyUserIsNotGroupMemberOfQueue Search through queue group members to verify that a given user is not a group member
func verifyUserIsNotGroupMemberOfQueue(queueId, userId string, sdkConfig *platformclientv2.Configuration) error {
	var (
		userName   string
		routingApi = platformclientv2.NewRoutingApiWithConfig(sdkConfig)
		usersApi   = platformclientv2.NewUsersApiWithConfig(sdkConfig)
	)

	log.Printf("verifying that member '%s' is not assinged to the queue '%s' via a group", userId, queueId)

	// Read name of user to filter results when listing members of queue
	log.Printf("reading user %s to fetch name", userId)
	user, _, err := usersApi.GetUser(userId, nil, "", "")
	if err != nil {
		log.Printf("Failed to read name of user '%s' inside verifyUserIsNotGroupMemberOfQueue: %s. Queue ID: %s", userId, err, queueId)
	} else {
		userName = *user.Name
		log.Printf("read user %s %s", userId, userName)
	}

	const pageSize = 100
	for pageNum := 1; ; pageNum++ {
		users, resp, err := sdkGetRoutingQueueMembers(queueId, "group", userName, pageNum, pageSize, routingApi)
		if err != nil || resp.StatusCode != http.StatusOK {
			log.Printf("Error requesting group members of queue '%s': %v. Cannot validate that user '%s' is not already assigned via a group", queueId, err, userId)
			break
		}
		if users == nil || users.Entities == nil || len(*users.Entities) == 0 {
			break
		}
		for _, member := range *users.Entities {
			if userId == *member.Id {
				return fmt.Errorf("member %s '%s' is already assigned to queue '%s' via a group, and cannot be assigned using the members set", userName, userId, queueId)
			}
		}
	}

	log.Printf("User %s not found as group member in queue %s", userId, queueId)
	return nil
}

func updateMembersInChunks(queueID string, membersToUpdate []string, remove bool, sdkConfig *platformclientv2.Configuration) diag.Diagnostics {
	api := platformclientv2.NewRoutingApiWithConfig(sdkConfig)
	// API restricts member adds/removes to 100 per call
	// Generic call to prepare chunks for the Update. Takes in three args
	// 1. MemberstoUpdate 2. The Entity prepare func for the update 3. Chunk Size
	if len(membersToUpdate) > 0 {
		chunks := chunksProcess.ChunkItems(membersToUpdate, platformWritableEntityFunc, 100)
		// Closure to process the chunks
		chunkProcessor := func(chunk []platformclientv2.Writableentity) diag.Diagnostics {
			resp, err := api.PostRoutingQueueMembers(queueID, chunk, remove)
			if err != nil {
				return util.BuildAPIDiagnosticError(resourceName, fmt.Sprintf("Failed to update members in queue %s error: %s", queueID, err), resp)
			}
			return nil
		}
		// Generic Function call which takes in the chunks and the processing function
		return chunksProcess.ProcessChunks(chunks, chunkProcessor)
	}
	return nil

}

func platformWritableEntityFunc(val string) platformclientv2.Writableentity {
	return platformclientv2.Writableentity{Id: &val}
}

func updateQueueUserRingNum(queueID string, userID string, ringNum int, sdkConfig *platformclientv2.Configuration) diag.Diagnostics {
	api := platformclientv2.NewRoutingApiWithConfig(sdkConfig)
	resp, err := api.PatchRoutingQueueMember(queueID, userID, platformclientv2.Queuemember{
		Id:         &userID,
		RingNumber: &ringNum,
	})
	if err != nil {
		return util.BuildAPIDiagnosticError(resourceName, fmt.Sprintf("Failed to update ring number for queue %s user %s error: %s", queueID, userID, err), resp)
	}
	return nil
}

func getRoutingQueueMembers(queueID string, memberBy string, sdkConfig *platformclientv2.Configuration) ([]platformclientv2.Queuemember, diag.Diagnostics) {
	var members []platformclientv2.Queuemember
	const pageSize = 100
	api := platformclientv2.NewRoutingApiWithConfig(sdkConfig)

	// Need to call this method to find the member count for a queue. GetRoutingQueueMembers does not return a `total` property for us to use.
	queue, resp, err := api.GetRoutingQueue(queueID)
	if err != nil {
		return nil, util.BuildAPIDiagnosticError(resourceName, fmt.Sprintf("Failed to find queue %s error: %s", queueID, err), resp)
	}
	queueMembers := *queue.MemberCount
	log.Printf("%d members belong to queue %s", queueMembers, queueID)

	for pageNum := 1; ; pageNum++ {
		users, resp, err := sdkGetRoutingQueueMembers(queueID, memberBy, "", pageNum, pageSize, api)
		if err != nil || resp.StatusCode != http.StatusOK {
			return nil, util.BuildAPIDiagnosticError(resourceName, fmt.Sprintf("Failed to query users for queue %s error: %s", queueID, err), resp)
		}
		if users == nil || users.Entities == nil || len(*users.Entities) == 0 {
			membersFound := len(members)
			log.Printf("%d queue members found for queue %s", membersFound, queueID)
			if membersFound != queueMembers {
				log.Printf("Member count is not equal to queue member found for queue %s, Correlation Id: %s", queueID, resp.CorrelationID)
			}
			return members, nil
		}
		for _, user := range *users.Entities {
			members = append(members, user)
		}
	}
}

func sdkGetRoutingQueueMembers(queueID, memberBy, name string, pageNumber, pageSize int, api *platformclientv2.RoutingApi) (*platformclientv2.Queuememberentitylisting, *platformclientv2.APIResponse, error) {
	// SDK does not support nil values for boolean query params yet, so we must manually construct this HTTP request for now
	apiClient := &api.Configuration.APIClient

	// create path and map variables
	path := api.Configuration.BasePath + "/api/v2/routing/queues/{queueId}/members"
	path = strings.Replace(path, "{queueId}", queueID, -1)

	headerParams := make(map[string]string)
	queryParams := make(map[string]string)
	formParams := url.Values{}
	var postBody interface{}
	var postFileName string
	var fileBytes []byte

	// oauth required
	if api.Configuration.AccessToken != "" {
		headerParams["Authorization"] = "Bearer " + api.Configuration.AccessToken
	}
	// add default headers if any
	for key := range api.Configuration.DefaultHeader {
		headerParams[key] = api.Configuration.DefaultHeader[key]
	}

	queryParams["pageSize"] = apiClient.ParameterToString(pageSize, "")
	queryParams["pageNumber"] = apiClient.ParameterToString(pageNumber, "")
	if memberBy != "" {
		queryParams["memberBy"] = memberBy
	}
	if name != "" {
		queryParams["name"] = name
	}

	headerParams["Content-Type"] = "application/json"
	headerParams["Accept"] = "application/json"

	var successPayload *platformclientv2.Queuememberentitylisting
	response, err := apiClient.CallAPI(path, http.MethodGet, postBody, headerParams, queryParams, formParams, postFileName, fileBytes)
	if err != nil {
		// Nothing special to do here, but do avoid processing the response
	} else if response.Error != nil {
		err = fmt.Errorf(response.ErrorMessage)
	} else {
		err = json.Unmarshal([]byte(response.RawBody), &successPayload)
	}
	return successPayload, response, err
}

func flattenQueueMembers(queueID string, memberBy string, sdkConfig *platformclientv2.Configuration) (*schema.Set, diag.Diagnostics) {
	members, err := getRoutingQueueMembers(queueID, memberBy, sdkConfig)
	if err != nil {
		return nil, err
	}

	memberSet := schema.NewSet(schema.HashResource(queueMemberResource), []interface{}{})
	for _, member := range members {
		memberMap := make(map[string]interface{})
		memberMap["user_id"] = *member.Id
		memberMap["ring_num"] = *member.RingNumber
		memberSet.Add(memberMap)
	}

	return memberSet, nil
}

func flattenQueueWrapupCodes(ctx context.Context, queueID string, proxy *RoutingQueueProxy) (*schema.Set, diag.Diagnostics) {
	codeIds, resp, err := proxy.getRoutingQueueWrapupCodeIds(ctx, queueID)
	if err != nil {
		return nil, util.BuildAPIDiagnosticError(resourceName, fmt.Sprintf("failed to query wrapup codes for queue %s", queueID), resp)
	}

	if codeIds != nil {
		return lists.StringListToSet(codeIds), nil
	}

	return nil, nil
}

func flattenQueueMemberGroupsList(queue *platformclientv2.Queue, groupType *string) *schema.Set {
	var groupIds []string

	if queue == nil || queue.MemberGroups == nil {
		return nil
	}

	for _, memberGroup := range *queue.MemberGroups {
		if strings.Compare(*memberGroup.VarType, *groupType) == 0 {
			groupIds = append(groupIds, *memberGroup.Id)
		}
	}

	if groupIds != nil {
		return lists.StringListToSet(groupIds)
	}

	return nil
}<|MERGE_RESOLUTION|>--- conflicted
+++ resolved
@@ -282,7 +282,6 @@
 		MemberGroups:                 &memberGroups,
 	}
 
-<<<<<<< HEAD
 	if exists := featureToggles.CSGToggleExists(); !exists {
 		conditionalGroupRouting, diagErr := buildSdkConditionalGroupRouting(d)
 		if diagErr != nil {
@@ -294,11 +293,11 @@
 	}
 
 	log.Printf("Updating queue %s", *updateQueue.Name)
-=======
+
 	if scoringMethod != "" {
 		updateQueue.ScoringMethod = &scoringMethod
 	}
->>>>>>> b3a09516
+  
 	_, resp, err := routingAPI.PutRoutingQueue(d.Id(), updateQueue)
 
 	if err != nil {
