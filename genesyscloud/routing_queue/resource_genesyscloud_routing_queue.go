package routing_queue

import (
	"context"
	"encoding/json"
	"fmt"
	"log"
	"net/http"
	"net/url"
	"strings"
	"terraform-provider-genesyscloud/genesyscloud/consistency_checker"
	"terraform-provider-genesyscloud/genesyscloud/provider"
	"terraform-provider-genesyscloud/genesyscloud/util"
	"terraform-provider-genesyscloud/genesyscloud/util/resourcedata"
	"time"

	"github.com/hashicorp/terraform-plugin-sdk/v2/helper/retry"

	resourceExporter "terraform-provider-genesyscloud/genesyscloud/resource_exporter"
	chunksProcess "terraform-provider-genesyscloud/genesyscloud/util/chunks"
	"terraform-provider-genesyscloud/genesyscloud/util/lists"

	"github.com/hashicorp/go-cty/cty"
	"github.com/hashicorp/terraform-plugin-sdk/v2/diag"
	"github.com/hashicorp/terraform-plugin-sdk/v2/helper/schema"
	"github.com/mypurecloud/platform-client-sdk-go/v125/platformclientv2"
)

var bullseyeExpansionTypeTimeout = "TIMEOUT_SECONDS"

func getAllRoutingQueues(ctx context.Context, clientConfig *platformclientv2.Configuration) (resourceExporter.ResourceIDMetaMap, diag.Diagnostics) {
	resources := make(resourceExporter.ResourceIDMetaMap)
	proxy := GetRoutingQueueProxy(clientConfig)

	// Newly created resources often aren't returned unless there's a delay
	time.Sleep(5 * time.Second)

<<<<<<< HEAD
	queues, resp, err := proxy.GetAllRoutingQueues(ctx)
	if err != nil {
		return nil, util.BuildAPIDiagnosticError(resourceName, fmt.Sprintf("failed to get routing queues"), resp)
	}

	for _, queue := range *queues {
		resources[*queue.Id] = &resourceExporter.ResourceMeta{Name: *queue.Name}
=======
	queues, resp, getErr := routingAPI.GetRoutingQueues(1, 100, "", "", nil, nil, nil, false)
	if getErr != nil {
		return nil, util.BuildAPIDiagnosticError(resourceName, fmt.Sprintf("Failed to get first page of queues error: %s", getErr), resp)
	}
	if queues.Entities == nil || len(*queues.Entities) == 0 {
		return resources, nil
	}
	for _, queue := range *queues.Entities {
		resources[*queue.Id] = &resourceExporter.ResourceMeta{Name: *queue.Name}
	}

	for pageNum := 2; pageNum <= *queues.PageCount; pageNum++ {
		const pageSize = 100
		queues, resp, getErr := routingAPI.GetRoutingQueues(pageNum, pageSize, "", "", nil, nil, nil, false)
		if getErr != nil {
			return nil, util.BuildAPIDiagnosticError(resourceName, fmt.Sprintf("Failed to get page of queues error: %s", getErr), resp)
		}

		if queues.Entities == nil || len(*queues.Entities) == 0 {
			break
		}

		for _, queue := range *queues.Entities {
			resources[*queue.Id] = &resourceExporter.ResourceMeta{Name: *queue.Name}
		}
>>>>>>> 4ed63050
	}

	return resources, nil
}

func createQueue(ctx context.Context, d *schema.ResourceData, meta interface{}) diag.Diagnostics {
	sdkConfig := meta.(*provider.ProviderMeta).ClientConfig
	routingAPI := platformclientv2.NewRoutingApiWithConfig(sdkConfig)

	divisionID := d.Get("division_id").(string)
	skillGroups := buildMemberGroupList(d, "skill_groups", "SKILLGROUP")
	groups := buildMemberGroupList(d, "groups", "GROUP")
	teams := buildMemberGroupList(d, "teams", "TEAM")
	memberGroups := append(*skillGroups, *groups...)
	memberGroups = append(memberGroups, *teams...)

	conditionalGroupRouting, diagErr := buildSdkConditionalGroupRouting(d)
	if diagErr != nil {
		return diagErr
	}

	createQueue := platformclientv2.Createqueuerequest{
		Name:                         platformclientv2.String(d.Get("name").(string)),
		Description:                  platformclientv2.String(d.Get("description").(string)),
		MediaSettings:                buildSdkMediaSettings(d),
		RoutingRules:                 buildSdkRoutingRules(d),
		Bullseye:                     buildSdkBullseyeSettings(d),
		ConditionalGroupRouting:      conditionalGroupRouting,
		AcwSettings:                  buildSdkAcwSettings(d),
		SkillEvaluationMethod:        platformclientv2.String(d.Get("skill_evaluation_method").(string)),
		QueueFlow:                    util.BuildSdkDomainEntityRef(d, "queue_flow_id"),
		EmailInQueueFlow:             util.BuildSdkDomainEntityRef(d, "email_in_queue_flow_id"),
		MessageInQueueFlow:           util.BuildSdkDomainEntityRef(d, "message_in_queue_flow_id"),
		WhisperPrompt:                util.BuildSdkDomainEntityRef(d, "whisper_prompt_id"),
		AutoAnswerOnly:               platformclientv2.Bool(d.Get("auto_answer_only").(bool)),
		CallingPartyName:             platformclientv2.String(d.Get("calling_party_name").(string)),
		CallingPartyNumber:           platformclientv2.String(d.Get("calling_party_number").(string)),
		DefaultScripts:               buildSdkDefaultScriptsMap(d),
		OutboundMessagingAddresses:   buildSdkQueueMessagingAddresses(d),
		OutboundEmailAddress:         buildSdkQueueEmailAddress(d),
		EnableTranscription:          platformclientv2.Bool(d.Get("enable_transcription").(bool)),
		SuppressInQueueCallRecording: platformclientv2.Bool(d.Get("suppress_in_queue_call_recording").(bool)),
		EnableManualAssignment:       platformclientv2.Bool(d.Get("enable_manual_assignment").(bool)),
		DirectRouting:                buildSdkDirectRouting(d),
		MemberGroups:                 &memberGroups,
	}

	if divisionID != "" {
		createQueue.Division = &platformclientv2.Writabledivision{Id: &divisionID}
	}

	log.Printf("creating queue %s using routingAPI.PostRoutingQueues", *createQueue.Name)
	queue, resp, err := routingAPI.PostRoutingQueues(createQueue)
	if err != nil {
		log.Printf("error while trying to create queue: %s. Err %s", *createQueue.Name, err)
		return util.BuildAPIDiagnosticError(resourceName, fmt.Sprintf("Failed to create queue %s error: %s", *createQueue.Name, err), resp)
	}

	if resp.StatusCode != http.StatusOK {
		return util.BuildAPIDiagnosticError(resourceName, fmt.Sprintf("Failed to create queue %s with error: %s, status code %v", *createQueue.Name, err, resp.StatusCode), resp)
	}

	d.SetId(*queue.Id)

	diagErr = updateQueueMembers(d, sdkConfig)
	if diagErr != nil {
		return diagErr
	}

	diagErr = updateQueueWrapupCodes(d, routingAPI)
	if diagErr != nil {
		return diagErr
	}

	return readQueue(ctx, d, meta)
}

func readQueue(ctx context.Context, d *schema.ResourceData, meta interface{}) diag.Diagnostics {
	sdkConfig := meta.(*provider.ProviderMeta).ClientConfig
	proxy := GetRoutingQueueProxy(sdkConfig)

	log.Printf("Reading queue %s", d.Id())
	return util.WithRetriesForRead(ctx, d, func() *retry.RetryError {
		currentQueue, resp, getErr := proxy.getRoutingQueueById(ctx, d.Id())
		if getErr != nil {
			if util.IsStatus404(resp) {
				return retry.RetryableError(fmt.Errorf("Failed to read queue %s: %s", d.Id(), getErr))
			}
			return retry.NonRetryableError(fmt.Errorf("Failed to read queue %s: %s", d.Id(), getErr))
		}

		cc := consistency_checker.NewConsistencyCheck(ctx, d, meta, ResourceRoutingQueue())

		resourcedata.SetNillableValue(d, "name", currentQueue.Name)
		resourcedata.SetNillableValue(d, "description", currentQueue.Description)
		resourcedata.SetNillableValue(d, "skill_evaluation_method", currentQueue.SkillEvaluationMethod)

		resourcedata.SetNillableReferenceDivision(d, "division_id", currentQueue.Division)

		_ = d.Set("acw_wrapup_prompt", nil)
		_ = d.Set("acw_timeout_ms", nil)

		if currentQueue.AcwSettings != nil {
			resourcedata.SetNillableValue(d, "acw_wrapup_prompt", currentQueue.AcwSettings.WrapupPrompt)
			resourcedata.SetNillableValue(d, "acw_timeout_ms", currentQueue.AcwSettings.TimeoutMs)
		}

		_ = d.Set("media_settings_call", nil)
		_ = d.Set("media_settings_callback", nil)
		_ = d.Set("media_settings_chat", nil)
		_ = d.Set("media_settings_email", nil)
		_ = d.Set("media_settings_message", nil)

		if currentQueue.MediaSettings != nil {
			resourcedata.SetNillableValueWithInterfaceArrayWithFunc(d, "media_settings_call", currentQueue.MediaSettings.Call, flattenMediaSetting)
			resourcedata.SetNillableValueWithInterfaceArrayWithFunc(d, "media_settings_callback", currentQueue.MediaSettings.Callback, flattenMediaSettingCallback)
			resourcedata.SetNillableValueWithInterfaceArrayWithFunc(d, "media_settings_chat", currentQueue.MediaSettings.Chat, flattenMediaSetting)
			resourcedata.SetNillableValueWithInterfaceArrayWithFunc(d, "media_settings_email", currentQueue.MediaSettings.Email, flattenMediaSetting)
			resourcedata.SetNillableValueWithInterfaceArrayWithFunc(d, "media_settings_message", currentQueue.MediaSettings.Message, flattenMediaSetting)
		}

		resourcedata.SetNillableValueWithInterfaceArrayWithFunc(d, "routing_rules", currentQueue.RoutingRules, flattenRoutingRules)

		if currentQueue.Bullseye != nil {
			resourcedata.SetNillableValueWithInterfaceArrayWithFunc(d, "bullseye_rings", currentQueue.Bullseye.Rings, flattenBullseyeRings)
		}

		resourcedata.SetNillableReference(d, "queue_flow_id", currentQueue.QueueFlow)
		resourcedata.SetNillableReference(d, "message_in_queue_flow_id", currentQueue.MessageInQueueFlow)
		resourcedata.SetNillableReference(d, "email_in_queue_flow_id", currentQueue.EmailInQueueFlow)
		resourcedata.SetNillableReference(d, "whisper_prompt_id", currentQueue.WhisperPrompt)
		resourcedata.SetNillableValue(d, "auto_answer_only", currentQueue.AutoAnswerOnly)
		resourcedata.SetNillableValue(d, "enable_transcription", currentQueue.EnableTranscription)
		resourcedata.SetNillableValue(d, "suppress_in_queue_call_recording", currentQueue.SuppressInQueueCallRecording)
		resourcedata.SetNillableValue(d, "enable_manual_assignment", currentQueue.EnableManualAssignment)
		resourcedata.SetNillableValue(d, "calling_party_name", currentQueue.CallingPartyName)
		resourcedata.SetNillableValue(d, "calling_party_number", currentQueue.CallingPartyNumber)

		if currentQueue.DefaultScripts != nil {
			_ = d.Set("default_script_ids", flattenDefaultScripts(*currentQueue.DefaultScripts))
		} else {
			_ = d.Set("default_script_ids", nil)
		}

		if currentQueue.OutboundMessagingAddresses != nil && currentQueue.OutboundMessagingAddresses.SmsAddress != nil {
			_ = d.Set("outbound_messaging_sms_address_id", *currentQueue.OutboundMessagingAddresses.SmsAddress.Id)
		} else {
			_ = d.Set("outbound_messaging_sms_address_id", nil)
		}

		if currentQueue.OutboundEmailAddress != nil && *currentQueue.OutboundEmailAddress != nil {
			outboundEmailAddress := *currentQueue.OutboundEmailAddress
			_ = d.Set("outbound_email_address", []interface{}{FlattenQueueEmailAddress(*outboundEmailAddress)})
		} else {
			_ = d.Set("outbound_email_address", nil)
		}

		resourcedata.SetNillableValueWithInterfaceArrayWithFunc(d, "direct_routing", currentQueue.DirectRouting, flattenDirectRouting)

		wrapupCodes, err := flattenQueueWrapupCodes(ctx, d.Id(), proxy)
		if err != nil {
			return retry.NonRetryableError(fmt.Errorf("%v", err))
		}
		_ = d.Set("wrapup_codes", wrapupCodes)

		members, err := flattenQueueMembers(d.Id(), "user", sdkConfig)
		if err != nil {
			return retry.NonRetryableError(fmt.Errorf("%v", err))
		}
		_ = d.Set("members", members)

		skillGroup := "SKILLGROUP"
		team := "TEAM"
		group := "GROUP"

		_ = d.Set("skill_groups", flattenQueueMemberGroupsList(currentQueue, &skillGroup))
		_ = d.Set("teams", flattenQueueMemberGroupsList(currentQueue, &team))
		_ = d.Set("groups", flattenQueueMemberGroupsList(currentQueue, &group))

		_ = d.Set("conditional_group_routing_rules", flattenConditionalGroupRoutingRules(currentQueue))

		log.Printf("Done reading queue %s %s", d.Id(), *currentQueue.Name)
		return cc.CheckState()
	})
}

func updateQueue(ctx context.Context, d *schema.ResourceData, meta interface{}) diag.Diagnostics {
	sdkConfig := meta.(*provider.ProviderMeta).ClientConfig
	routingAPI := platformclientv2.NewRoutingApiWithConfig(sdkConfig)

	skillGroups := buildMemberGroupList(d, "skill_groups", "SKILLGROUP")
	groups := buildMemberGroupList(d, "groups", "GROUP")
	teams := buildMemberGroupList(d, "teams", "TEAM")
	memberGroups := append(*skillGroups, *groups...)
	memberGroups = append(memberGroups, *teams...)

	conditionalGroupRouting, diagErr := buildSdkConditionalGroupRouting(d)
	if diagErr != nil {
		return diagErr
	}

	updateQueue := platformclientv2.Queuerequest{
		Name:                         platformclientv2.String(d.Get("name").(string)),
		Description:                  platformclientv2.String(d.Get("description").(string)),
		MediaSettings:                buildSdkMediaSettings(d),
		RoutingRules:                 buildSdkRoutingRules(d),
		Bullseye:                     buildSdkBullseyeSettings(d),
		ConditionalGroupRouting:      conditionalGroupRouting,
		AcwSettings:                  buildSdkAcwSettings(d),
		SkillEvaluationMethod:        platformclientv2.String(d.Get("skill_evaluation_method").(string)),
		QueueFlow:                    util.BuildSdkDomainEntityRef(d, "queue_flow_id"),
		EmailInQueueFlow:             util.BuildSdkDomainEntityRef(d, "email_in_queue_flow_id"),
		MessageInQueueFlow:           util.BuildSdkDomainEntityRef(d, "message_in_queue_flow_id"),
		WhisperPrompt:                util.BuildSdkDomainEntityRef(d, "whisper_prompt_id"),
		AutoAnswerOnly:               platformclientv2.Bool(d.Get("auto_answer_only").(bool)),
		CallingPartyName:             platformclientv2.String(d.Get("calling_party_name").(string)),
		CallingPartyNumber:           platformclientv2.String(d.Get("calling_party_number").(string)),
		DefaultScripts:               buildSdkDefaultScriptsMap(d),
		OutboundMessagingAddresses:   buildSdkQueueMessagingAddresses(d),
		OutboundEmailAddress:         buildSdkQueueEmailAddress(d),
		EnableTranscription:          platformclientv2.Bool(d.Get("enable_transcription").(bool)),
		SuppressInQueueCallRecording: platformclientv2.Bool(d.Get("suppress_in_queue_call_recording").(bool)),
		EnableManualAssignment:       platformclientv2.Bool(d.Get("enable_manual_assignment").(bool)),
		DirectRouting:                buildSdkDirectRouting(d),
		MemberGroups:                 &memberGroups,
	}

	log.Printf("Updating queue %s", *updateQueue.Name)
	_, resp, err := routingAPI.PutRoutingQueue(d.Id(), updateQueue)

	if err != nil {
		return util.BuildAPIDiagnosticError(resourceName, fmt.Sprintf("Failed to update queue %s error: %s", *updateQueue.Name, err), resp)
	}

	diagErr = util.UpdateObjectDivision(d, "QUEUE", sdkConfig)
	if diagErr != nil {
		return diagErr
	}

	diagErr = updateQueueMembers(d, sdkConfig)
	if diagErr != nil {
		return diagErr
	}

	diagErr = updateQueueWrapupCodes(d, routingAPI)
	if diagErr != nil {
		return diagErr
	}

	log.Printf("Finished updating queue %s", *updateQueue.Name)
	return readQueue(ctx, d, meta)
}

func deleteQueue(ctx context.Context, d *schema.ResourceData, meta interface{}) diag.Diagnostics {
	name := d.Get("name").(string)

	sdkConfig := meta.(*provider.ProviderMeta).ClientConfig
	routingAPI := platformclientv2.NewRoutingApiWithConfig(sdkConfig)

	log.Printf("Deleting queue %s", name)
	resp, err := routingAPI.DeleteRoutingQueue(d.Id(), true)
	if err != nil {
		return util.BuildAPIDiagnosticError(resourceName, fmt.Sprintf("Failed to delete queue %s error: %s", name, err), resp)
	}

	// Queue deletes are not immediate. Query until queue is no longer found
	// Add a delay before the first request to reduce the likelihood of public API's cache
	// re-populating the queue after the delete. Otherwise it may not expire for a minute.
	time.Sleep(5 * time.Second)

	//DEVTOOLING-238- Increasing this to a 120 seconds to see if we can temporarily mitigate a problem for a customer
	return util.WithRetries(ctx, 120*time.Second, func() *retry.RetryError {
		_, resp, err := routingAPI.GetRoutingQueue(d.Id())
		if err != nil {
			if util.IsStatus404(resp) {
				// Queue deleted
				log.Printf("Queue %s deleted", name)
				return nil
			}
			return retry.NonRetryableError(fmt.Errorf("Error deleting queue %s: %s", d.Id(), err))
		}
		return retry.RetryableError(fmt.Errorf("Queue %s still exists", d.Id()))
	})
}

func buildSdkMediaSettings(d *schema.ResourceData) *platformclientv2.Queuemediasettings {
	queueMediaSettings := &platformclientv2.Queuemediasettings{}

	mediaSettingsCall := d.Get("media_settings_call").([]interface{})
	if mediaSettingsCall != nil && len(mediaSettingsCall) > 0 {
		queueMediaSettings.Call = buildSdkMediaSetting(mediaSettingsCall)
	}

	mediaSettingsCallback := d.Get("media_settings_callback").([]interface{})
	if mediaSettingsCallback != nil && len(mediaSettingsCallback) > 0 {
		queueMediaSettings.Callback = buildSdkMediaSettingCallback(mediaSettingsCallback)
	}

	mediaSettingsChat := d.Get("media_settings_chat").([]interface{})
	if mediaSettingsChat != nil && len(mediaSettingsChat) > 0 {
		queueMediaSettings.Chat = buildSdkMediaSetting(mediaSettingsChat)
	}

	mediaSettingsEmail := d.Get("media_settings_email").([]interface{})
	log.Printf("The media settings email #%v", mediaSettingsEmail)
	if mediaSettingsEmail != nil && len(mediaSettingsEmail) > 0 {
		queueMediaSettings.Email = buildSdkMediaSetting(mediaSettingsEmail)
	}

	mediaSettingsMessage := d.Get("media_settings_message").([]interface{})
	if mediaSettingsMessage != nil && len(mediaSettingsMessage) > 0 {
		queueMediaSettings.Message = buildSdkMediaSetting(mediaSettingsMessage)
	}

	return queueMediaSettings
}

func buildSdkMediaSetting(settings []interface{}) *platformclientv2.Mediasettings {
	settingsMap := settings[0].(map[string]interface{})

	return &platformclientv2.Mediasettings{
		AlertingTimeoutSeconds: platformclientv2.Int(settingsMap["alerting_timeout_sec"].(int)),
		EnableAutoAnswer:       platformclientv2.Bool(settingsMap["enable_auto_answer"].(bool)),
		ServiceLevel: &platformclientv2.Servicelevel{
			Percentage: platformclientv2.Float64(settingsMap["service_level_percentage"].(float64)),
			DurationMs: platformclientv2.Int(settingsMap["service_level_duration_ms"].(int)),
		},
	}
}

func buildSdkMediaSettingCallback(settings []interface{}) *platformclientv2.Callbackmediasettings {
	settingsMap := settings[0].(map[string]interface{})

	return &platformclientv2.Callbackmediasettings{
		AlertingTimeoutSeconds: platformclientv2.Int(settingsMap["alerting_timeout_sec"].(int)),
		ServiceLevel: &platformclientv2.Servicelevel{
			Percentage: platformclientv2.Float64(settingsMap["service_level_percentage"].(float64)),
			DurationMs: platformclientv2.Int(settingsMap["service_level_duration_ms"].(int)),
		},
		EnableAutoAnswer: platformclientv2.Bool(settingsMap["enable_auto_answer"].(bool)),
	}
}

func flattenMediaSetting(settings *platformclientv2.Mediasettings) []interface{} {
	settingsMap := make(map[string]interface{})

	settingsMap["alerting_timeout_sec"] = *settings.AlertingTimeoutSeconds
	resourcedata.SetMapValueIfNotNil(settingsMap, "enable_auto_answer", settings.EnableAutoAnswer)
	settingsMap["service_level_percentage"] = *settings.ServiceLevel.Percentage
	settingsMap["service_level_duration_ms"] = *settings.ServiceLevel.DurationMs

	return []interface{}{settingsMap}
}

func flattenMediaSettingCallback(settings *platformclientv2.Callbackmediasettings) []interface{} {
	settingsMap := make(map[string]interface{})

	settingsMap["alerting_timeout_sec"] = *settings.AlertingTimeoutSeconds
	settingsMap["service_level_percentage"] = *settings.ServiceLevel.Percentage
	settingsMap["service_level_duration_ms"] = *settings.ServiceLevel.DurationMs
	resourcedata.SetMapValueIfNotNil(settingsMap, "enable_auto_answer", settings.EnableAutoAnswer)

	return []interface{}{settingsMap}
}

func buildMemberGroupList(d *schema.ResourceData, groupKey string, groupType string) *[]platformclientv2.Membergroup {
	var memberGroups []platformclientv2.Membergroup
	if mg, ok := d.GetOk(groupKey); ok {

		for _, mgId := range mg.(*schema.Set).List() {
			id := mgId.(string)

			memberGroup := &platformclientv2.Membergroup{Id: &id, VarType: &groupType}
			memberGroups = append(memberGroups, *memberGroup)
		}
	}

	return &memberGroups
}

func buildSdkRoutingRules(d *schema.ResourceData) *[]platformclientv2.Routingrule {
	var routingRules []platformclientv2.Routingrule
	if configRoutingRules, ok := d.GetOk("routing_rules"); ok {
		for _, configRule := range configRoutingRules.([]interface{}) {
			ruleSettings, ok := configRule.(map[string]interface{})
			if !ok {
				continue
			}
			var sdkRule platformclientv2.Routingrule

			resourcedata.BuildSDKStringValueIfNotNil(&sdkRule.Operator, ruleSettings, "operator")
			if threshold, ok := ruleSettings["threshold"]; ok {
				v := threshold.(int)
				sdkRule.Threshold = &v
			}
			if waitSeconds, ok := ruleSettings["wait_seconds"].(float64); ok {
				sdkRule.WaitSeconds = &waitSeconds
			}

			routingRules = append(routingRules, sdkRule)
		}
	}
	return &routingRules
}

func flattenRoutingRules(sdkRoutingRules *[]platformclientv2.Routingrule) []interface{} {
	rules := make([]interface{}, len(*sdkRoutingRules))
	for i, sdkRule := range *sdkRoutingRules {
		ruleSettings := make(map[string]interface{})

		resourcedata.SetMapValueIfNotNil(ruleSettings, "operator", sdkRule.Operator)
		resourcedata.SetMapValueIfNotNil(ruleSettings, "threshold", sdkRule.Threshold)
		resourcedata.SetMapValueIfNotNil(ruleSettings, "wait_seconds", sdkRule.WaitSeconds)

		rules[i] = ruleSettings
	}
	return rules
}

func buildSdkBullseyeSettings(d *schema.ResourceData) *platformclientv2.Bullseye {
	if configRings, ok := d.GetOk("bullseye_rings"); ok {
		var sdkRings []platformclientv2.Ring
		for _, configRing := range configRings.([]interface{}) {
			ringSettings, ok := configRing.(map[string]interface{})
			if !ok {
				continue
			}
			var sdkRing platformclientv2.Ring

			if waitSeconds, ok := ringSettings["expansion_timeout_seconds"].(float64); ok {
				sdkRing.ExpansionCriteria = &[]platformclientv2.Expansioncriterium{
					{
						VarType:   &bullseyeExpansionTypeTimeout,
						Threshold: &waitSeconds,
					},
				}
			}

			if skillsToRemove, ok := ringSettings["skills_to_remove"]; ok {
				skillIds := skillsToRemove.(*schema.Set).List()
				if len(skillIds) > 0 {
					sdkSkillsToRemove := make([]platformclientv2.Skillstoremove, len(skillIds))
					for i, id := range skillIds {
						skillID := id.(string)
						sdkSkillsToRemove[i] = platformclientv2.Skillstoremove{
							Id: &skillID,
						}
					}
					sdkRing.Actions = &platformclientv2.Actions{
						SkillsToRemove: &sdkSkillsToRemove,
					}
				}
			}

			if memberGroups, ok := ringSettings["member_groups"]; ok {
				memberGroupList := memberGroups.(*schema.Set).List()
				if len(memberGroupList) > 0 {

					sdkMemberGroups := make([]platformclientv2.Membergroup, len(memberGroupList))
					for i, memberGroup := range memberGroupList {
						settingsMap := memberGroup.(map[string]interface{})
						memberGroupID := settingsMap["member_group_id"].(string)
						memberGroupType := settingsMap["member_group_type"].(string)

						sdkMemberGroups[i] = platformclientv2.Membergroup{
							Id:      &memberGroupID,
							VarType: &memberGroupType,
						}
					}
					sdkRing.MemberGroups = &sdkMemberGroups
				}
			}
			sdkRings = append(sdkRings, sdkRing)
		}

		/*
			The routing queues API is a little unusual.  You can have up to six bullseye routing rings but the last one is always
			a treated as the default ring.  This means you can actually ony define a maximum of 5.  So, I have changed the behavior of this
			resource to only allow you to add 5 items and then the code always adds a 6 item (see the code below) with a default timeout of 2.
		*/
		var defaultSdkRing platformclientv2.Ring
		defaultTimeoutInt := 2
		defaultTimeoutFloat := float64(defaultTimeoutInt)
		defaultSdkRing.ExpansionCriteria = &[]platformclientv2.Expansioncriterium{
			{
				VarType:   &bullseyeExpansionTypeTimeout,
				Threshold: &defaultTimeoutFloat,
			},
		}

		sdkRings = append(sdkRings, defaultSdkRing)

		return &platformclientv2.Bullseye{Rings: &sdkRings}
	}
	return nil
}

/*
The flattenBullseyeRings function maps the data retrieved from our SDK call over to the bullseye_ring attribute within the provider.
You might notice in the code that we are always mapping all but the last item in the list of rings retrieved by the API.  The reason for this
is that when you submit a list of bullseye_rings to the API, the API will always take the last item in the list and use it to drive default behavior
This is a change from earlier parts of the API where you could define 6 bullseye rings and there would always be six.  Now when you define bullseye rings,
the public API will take the list item in the list and make it the default and it will not show up on the screen.  To get around this you needed
to always add a dumb bullseye ring block.  Now, we automatically add one for you.  We only except a maximum of 5 bullseyes_ring blocks, but we will always
remove the last block returned by the API.
*/
func flattenBullseyeRings(sdkRings *[]platformclientv2.Ring) []interface{} {
	rings := make([]interface{}, len(*sdkRings)-1) //Sizing the target array of Rings to account for us removing the default block
	for i, sdkRing := range *sdkRings {
		if i < len(*sdkRings)-1 { //Checking to make sure we are do nothing with the last item in the list by skipping processing if it is defined
			ringSettings := make(map[string]interface{})
			if sdkRing.ExpansionCriteria != nil {
				for _, criteria := range *sdkRing.ExpansionCriteria {
					if *criteria.VarType == bullseyeExpansionTypeTimeout {
						ringSettings["expansion_timeout_seconds"] = *criteria.Threshold
						break
					}
				}
			}

			if sdkRing.Actions != nil && sdkRing.Actions.SkillsToRemove != nil {
				skillIds := make([]interface{}, len(*sdkRing.Actions.SkillsToRemove))
				for s, skill := range *sdkRing.Actions.SkillsToRemove {
					skillIds[s] = *skill.Id
				}
				ringSettings["skills_to_remove"] = schema.NewSet(schema.HashString, skillIds)
			}

			if sdkRing.MemberGroups != nil {
				memberGroups := schema.NewSet(schema.HashResource(memberGroupResource), []interface{}{})

				for _, memberGroup := range *sdkRing.MemberGroups {
					memberGroupMap := make(map[string]interface{})
					memberGroupMap["member_group_id"] = *memberGroup.Id
					memberGroupMap["member_group_type"] = *memberGroup.VarType

					memberGroups.Add(memberGroupMap)
				}

				ringSettings["member_groups"] = memberGroups
			}
			rings[i] = ringSettings
		}
	}
	return rings
}

func buildSdkConditionalGroupRouting(d *schema.ResourceData) (*platformclientv2.Conditionalgrouprouting, diag.Diagnostics) {
	if configRules, ok := d.GetOk("conditional_group_routing_rules"); ok {
		var sdkCGRRules []platformclientv2.Conditionalgrouproutingrule
		for i, configRules := range configRules.([]interface{}) {
			ruleSettings, ok := configRules.(map[string]interface{})
			if !ok {
				continue
			}
			var sdkCGRRule platformclientv2.Conditionalgrouproutingrule

			if waitSeconds, ok := ruleSettings["wait_seconds"].(int); ok {
				sdkCGRRule.WaitSeconds = &waitSeconds
			}
			resourcedata.BuildSDKStringValueIfNotNil(&sdkCGRRule.Operator, ruleSettings, "operator")
			if conditionValue, ok := ruleSettings["condition_value"].(float64); ok {
				sdkCGRRule.ConditionValue = &conditionValue
			}
			resourcedata.BuildSDKStringValueIfNotNil(&sdkCGRRule.Metric, ruleSettings, "metric")

			if queueId, ok := ruleSettings["queue_id"].(string); ok && queueId != "" {
				if i == 0 {
					return nil, diag.Errorf("For rule 1, queue_id is always assumed to be the current queue, so queue id should not be specified.")
				}
				sdkCGRRule.Queue = &platformclientv2.Domainentityref{Id: &queueId}
			}

			if memberGroupList, ok := ruleSettings["groups"].([]interface{}); ok {
				if len(memberGroupList) > 0 {
					sdkMemberGroups := make([]platformclientv2.Membergroup, len(memberGroupList))
					for i, memberGroup := range memberGroupList {
						settingsMap, ok := memberGroup.(map[string]interface{})
						if !ok {
							continue
						}

						sdkMemberGroups[i] = platformclientv2.Membergroup{
							Id:      platformclientv2.String(settingsMap["member_group_id"].(string)),
							VarType: platformclientv2.String(settingsMap["member_group_type"].(string)),
						}
					}
					sdkCGRRule.Groups = &sdkMemberGroups
				}
			}
			sdkCGRRules = append(sdkCGRRules, sdkCGRRule)
		}
		rules := &sdkCGRRules
		return &platformclientv2.Conditionalgrouprouting{Rules: rules}, nil
	}
	return nil, nil
}

func flattenConditionalGroupRoutingRules(queue *platformclientv2.Queue) []interface{} {
	if queue.ConditionalGroupRouting == nil || len(*queue.ConditionalGroupRouting.Rules) == 0 {
		return nil
	}

	rules := make([]interface{}, len(*queue.ConditionalGroupRouting.Rules))
	for i, rule := range *queue.ConditionalGroupRouting.Rules {
		ruleSettings := make(map[string]interface{})

		resourcedata.SetMapValueIfNotNil(ruleSettings, "wait_seconds", rule.WaitSeconds)
		resourcedata.SetMapValueIfNotNil(ruleSettings, "operator", rule.Operator)
		resourcedata.SetMapValueIfNotNil(ruleSettings, "condition_value", rule.ConditionValue)
		resourcedata.SetMapValueIfNotNil(ruleSettings, "metric", rule.Metric)

		// The first rule is assumed to apply to this queue, so queue_id should be omitted if the conditional grouping routing rule
		//is the first one being looked at.
		if rule.Queue != nil && i > 0 {
			ruleSettings["queue_id"] = *rule.Queue.Id
		}

		if rule.Groups != nil {
			memberGroups := make([]interface{}, 0)
			for _, group := range *rule.Groups {
				memberGroupMap := make(map[string]interface{})

				resourcedata.SetMapValueIfNotNil(memberGroupMap, "member_group_id", group.Id)
				resourcedata.SetMapValueIfNotNil(memberGroupMap, "member_group_type", group.VarType)

				memberGroups = append(memberGroups, memberGroupMap)
			}
			ruleSettings["groups"] = memberGroups
		}

		rules[i] = ruleSettings
	}

	return rules
}

func buildSdkAcwSettings(d *schema.ResourceData) *platformclientv2.Acwsettings {
	acwWrapupPrompt := d.Get("acw_wrapup_prompt").(string)

	acwSettings := platformclientv2.Acwsettings{
		WrapupPrompt: &acwWrapupPrompt, // Set or default
	}

	// Only set timeout for certain wrapup prompt types
	if acwWrapupPrompt == "MANDATORY_TIMEOUT" || acwWrapupPrompt == "MANDATORY_FORCED_TIMEOUT" || acwWrapupPrompt == "AGENT_REQUESTED" {
		acwTimeoutMs, hasTimeout := d.GetOk("acw_timeout_ms")
		if hasTimeout {
			timeout := acwTimeoutMs.(int)
			acwSettings.TimeoutMs = &timeout
		}
	}
	return &acwSettings
}

func buildSdkDefaultScriptsMap(d *schema.ResourceData) *map[string]platformclientv2.Script {
	if scriptIds, ok := d.GetOk("default_script_ids"); ok {
		scriptMap := scriptIds.(map[string]interface{})

		results := make(map[string]platformclientv2.Script)
		for k, v := range scriptMap {
			scriptID := v.(string)
			results[k] = platformclientv2.Script{Id: &scriptID}
		}
		return &results
	}
	return nil
}

func flattenDefaultScripts(sdkScripts map[string]platformclientv2.Script) map[string]interface{} {
	if len(sdkScripts) == 0 {
		return nil
	}

	results := make(map[string]interface{})
	for k, v := range sdkScripts {
		results[k] = *v.Id
	}
	return results
}

func validateMapCommTypes(val interface{}, _ cty.Path) diag.Diagnostics {
	if val == nil {
		return nil
	}

	commTypes := []string{"CALL", "CALLBACK", "CHAT", "COBROWSE", "EMAIL", "MESSAGE", "SOCIAL_EXPRESSION", "VIDEO", "SCREENSHARE"}
	m := val.(map[string]interface{})
	for k := range m {
		if !lists.ItemInSlice(k, commTypes) {
			return diag.Errorf("%s is an invalid communication type key.", k)
		}
	}
	return nil
}

func buildSdkQueueMessagingAddresses(d *schema.ResourceData) *platformclientv2.Queuemessagingaddresses {
	if _, ok := d.GetOk("outbound_messaging_sms_address_id"); ok {
		return &platformclientv2.Queuemessagingaddresses{
			SmsAddress: util.BuildSdkDomainEntityRef(d, "outbound_messaging_sms_address_id"),
		}
	}
	return nil
}

func buildSdkQueueEmailAddress(d *schema.ResourceData) *platformclientv2.Queueemailaddress {
	outboundEmailAddress := d.Get("outbound_email_address").([]interface{})
	if outboundEmailAddress != nil && len(outboundEmailAddress) > 0 {
		settingsMap := outboundEmailAddress[0].(map[string]interface{})

		inboundRoute := &platformclientv2.Inboundroute{
			Id: platformclientv2.String(settingsMap["route_id"].(string)),
		}
		return &platformclientv2.Queueemailaddress{
			Domain: &platformclientv2.Domainentityref{Id: platformclientv2.String(settingsMap["domain_id"].(string))},
			Route:  &inboundRoute,
		}
	}
	return nil
}

func FlattenQueueEmailAddress(settings platformclientv2.Queueemailaddress) map[string]interface{} {
	settingsMap := make(map[string]interface{})
	resourcedata.SetMapReferenceValueIfNotNil(settingsMap, "domain_id", settings.Domain)

	if settings.Route != nil {
		route := *settings.Route
		settingsMap["route_id"] = *route.Id
	}

	return settingsMap
}

func buildSdkDirectRouting(d *schema.ResourceData) *platformclientv2.Directrouting {
	directRouting := d.Get("direct_routing").([]interface{})
	if directRouting != nil && len(directRouting) > 0 {
		settingsMap := directRouting[0].(map[string]interface{})

		agentWaitSeconds := settingsMap["agent_wait_seconds"].(int)
		waitForAgent := settingsMap["wait_for_agent"].(bool)

		callUseAgentAddressOutbound := settingsMap["call_use_agent_address_outbound"].(bool)
		callSettings := &platformclientv2.Directroutingmediasettings{
			UseAgentAddressOutbound: &callUseAgentAddressOutbound,
		}

		emailUseAgentAddressOutbound := settingsMap["email_use_agent_address_outbound"].(bool)
		emailSettings := &platformclientv2.Directroutingmediasettings{
			UseAgentAddressOutbound: &emailUseAgentAddressOutbound,
		}

		messageUseAgentAddressOutbound := settingsMap["message_use_agent_address_outbound"].(bool)
		messageSettings := &platformclientv2.Directroutingmediasettings{
			UseAgentAddressOutbound: &messageUseAgentAddressOutbound,
		}

		sdkDirectRouting := &platformclientv2.Directrouting{
			CallMediaSettings:    callSettings,
			EmailMediaSettings:   emailSettings,
			MessageMediaSettings: messageSettings,
			WaitForAgent:         &waitForAgent,
			AgentWaitSeconds:     &agentWaitSeconds,
		}

		if backUpQueueId, ok := settingsMap["backup_queue_id"].(string); ok && backUpQueueId != "" {
			sdkDirectRouting.BackupQueueId = &backUpQueueId
		}

		return sdkDirectRouting
	}
	return nil
}

func flattenDirectRouting(settings *platformclientv2.Directrouting) []interface{} {
	settingsMap := make(map[string]interface{})

	if settings.BackupQueueId != nil {
		settingsMap["backup_queue_id"] = *settings.BackupQueueId
	}
	if settings.AgentWaitSeconds != nil {
		settingsMap["agent_wait_seconds"] = *settings.AgentWaitSeconds
	}
	if settings.WaitForAgent != nil {
		settingsMap["wait_for_agent"] = *settings.WaitForAgent
	}

	if settings.CallMediaSettings != nil {
		callSettings := *settings.CallMediaSettings
		settingsMap["call_use_agent_address_outbound"] = *callSettings.UseAgentAddressOutbound
	}
	if settings.EmailMediaSettings != nil {
		emailSettings := *settings.EmailMediaSettings
		settingsMap["email_use_agent_address_outbound"] = *emailSettings.UseAgentAddressOutbound
	}
	if settings.MessageMediaSettings != nil {
		messageSettings := *settings.MessageMediaSettings
		settingsMap["message_use_agent_address_outbound"] = *messageSettings.UseAgentAddressOutbound
	}

	return []interface{}{settingsMap}
}

func updateQueueWrapupCodes(d *schema.ResourceData, routingAPI *platformclientv2.RoutingApi) diag.Diagnostics {
	if d.HasChange("wrapup_codes") {
		if codesConfig := d.Get("wrapup_codes"); codesConfig != nil {
			// Get existing codes
			codes, err := getRoutingQueueWrapupCodes(d.Id(), routingAPI)
			if err != nil {
				return err
			}

			var existingCodes []string
			if codes != nil {
				for _, code := range codes {
					existingCodes = append(existingCodes, *code.Id)
				}
			}
			configCodes := *lists.SetToStringList(codesConfig.(*schema.Set))

			codesToRemove := lists.SliceDifference(existingCodes, configCodes)
			if len(codesToRemove) > 0 {
				for _, codeId := range codesToRemove {
					resp, err := routingAPI.DeleteRoutingQueueWrapupcode(d.Id(), codeId)
					if err != nil {
						if util.IsStatus404(resp) {
							// Ignore missing queue or wrapup code
							continue
						}
						return util.BuildAPIDiagnosticError(resourceName, fmt.Sprintf("Failed to remove wrapup codes for queue %s error: %s", d.Id(), err), resp)
					}
				}
			}

			codesToAdd := lists.SliceDifference(configCodes, existingCodes)
			if len(codesToAdd) > 0 {
				err := addWrapupCodesInChunks(d.Id(), codesToAdd, routingAPI)
				if err != nil {
					return err
				}
			}
		}
	}
	return nil
}

func addWrapupCodesInChunks(queueID string, codesToAdd []string, api *platformclientv2.RoutingApi) diag.Diagnostics {
	// API restricts wrapup code adds to 100 per call
	const maxBatchSize = 100
	for i := 0; i < len(codesToAdd); i += maxBatchSize {
		end := i + maxBatchSize
		if end > len(codesToAdd) {
			end = len(codesToAdd)
		}
		var updateChunk []platformclientv2.Wrapupcodereference
		for j := i; j < end; j++ {
			updateChunk = append(updateChunk, platformclientv2.Wrapupcodereference{Id: &codesToAdd[j]})
		}

		if len(updateChunk) > 0 {
			_, resp, err := api.PostRoutingQueueWrapupcodes(queueID, updateChunk)
			if err != nil {
				return util.BuildAPIDiagnosticError(resourceName, fmt.Sprintf("Failed to update wrapup codes for queue %s error: %s", queueID, err), resp)
			}
		}
	}
	return nil
}

func getRoutingQueueWrapupCodes(queueID string, api *platformclientv2.RoutingApi) ([]platformclientv2.Wrapupcode, diag.Diagnostics) {
	const maxPageSize = 100

	var codes []platformclientv2.Wrapupcode
	for pageNum := 1; ; pageNum++ {
		codeResult, resp, err := api.GetRoutingQueueWrapupcodes(queueID, maxPageSize, pageNum)
		if err != nil {
			return nil, util.BuildAPIDiagnosticError(resourceName, fmt.Sprintf("Failed to query wrapup codes for queue %s error: %s", queueID, err), resp)
		}
		if codeResult == nil || codeResult.Entities == nil || len(*codeResult.Entities) == 0 {
			return codes, nil
		}
		for _, code := range *codeResult.Entities {
			codes = append(codes, code)
		}
	}
}

func updateQueueMembers(d *schema.ResourceData, sdkConfig *platformclientv2.Configuration) diag.Diagnostics {
	if !d.HasChange("members") {
		return nil
	}
	membersSet, ok := d.Get("members").(*schema.Set)
	if !ok || membersSet.Len() == 0 {
		if err := removeAllExistingUserMembersFromQueue(d.Id(), sdkConfig); err != nil {
			return diag.FromErr(err)
		}
		return nil
	}

	log.Printf("Updating members for Queue %s", d.Get("name"))
	newUserRingNums := make(map[string]int)
	memberList := membersSet.List()
	newUserIds := make([]string, len(memberList))
	for i, member := range memberList {
		memberMap := member.(map[string]interface{})
		newUserIds[i] = memberMap["user_id"].(string)
		newUserRingNums[newUserIds[i]] = memberMap["ring_num"].(int)
	}

	if len(newUserIds) > 0 {
		log.Printf("Sleeping for 10 seconds")
		time.Sleep(10 * time.Second)
		for _, userId := range newUserIds {
			if err := verifyUserIsNotGroupMemberOfQueue(d.Id(), userId, sdkConfig); err != nil {
				return diag.Errorf("%v", err)
			}
		}
	}

	oldSdkUsers, err := getRoutingQueueMembers(d.Id(), "user", sdkConfig)
	if err != nil {
		return err
	}

	oldUserIds := make([]string, len(oldSdkUsers))
	oldUserRingNums := make(map[string]int)
	for i, user := range oldSdkUsers {
		oldUserIds[i] = *user.Id
		oldUserRingNums[oldUserIds[i]] = *user.RingNumber
	}

	if len(oldUserIds) > 0 {
		usersToRemove := lists.SliceDifference(oldUserIds, newUserIds)
		err := updateMembersInChunks(d.Id(), usersToRemove, true, sdkConfig)
		if err != nil {
			return err
		}
	}

	if len(newUserIds) > 0 {
		usersToAdd := lists.SliceDifference(newUserIds, oldUserIds)
		err := updateMembersInChunks(d.Id(), usersToAdd, false, sdkConfig)
		if err != nil {
			return err
		}
	}

	// Check for ring numbers to update
	for userID, newNum := range newUserRingNums {
		if oldNum, found := oldUserRingNums[userID]; found {
			if newNum != oldNum {
				log.Printf("updating ring_num for user %s because it has updated. New: %v, Old: %v", userID, newNum, oldNum)
				// Number changed. Update ring number
				err := updateQueueUserRingNum(d.Id(), userID, newNum, sdkConfig)
				if err != nil {
					return err
				}
			}
		} else if newNum != 1 {
			// New queue member. Update ring num if not set to the default of 1
			log.Printf("updating user %s ring_num because it is not the default 1", userID)
			err := updateQueueUserRingNum(d.Id(), userID, newNum, sdkConfig)
			if err != nil {
				return err
			}
		}
	}
	log.Printf("Members updated for Queue %s", d.Get("name"))

	return nil
}

// removeAllExistingUserMembersFromQueue get all existing user members of a given queue and remove them from the queue
func removeAllExistingUserMembersFromQueue(queueId string, sdkConfig *platformclientv2.Configuration) error {
	log.Printf("Reading user members of queue %s", queueId)
	oldSdkUsers, err := getRoutingQueueMembers(queueId, "user", sdkConfig)
	if err != nil {
		return fmt.Errorf("%v", err)
	}
	log.Printf("Read user members of queue %s", queueId)

	var oldUserIds []string
	for _, user := range oldSdkUsers {
		oldUserIds = append(oldUserIds, *user.Id)
	}

	if len(oldUserIds) > 0 {
		log.Printf("Removing queue %s user members", queueId)
		if err := updateMembersInChunks(queueId, oldUserIds, true, sdkConfig); err != nil {
			return fmt.Errorf("%v", err)
		}
		log.Printf("Removing queue %s user members", queueId)
	}
	return nil
}

// verifyUserIsNotGroupMemberOfQueue Search through queue group members to verify that a given user is not a group member
func verifyUserIsNotGroupMemberOfQueue(queueId, userId string, sdkConfig *platformclientv2.Configuration) error {
	var (
		userName   string
		routingApi = platformclientv2.NewRoutingApiWithConfig(sdkConfig)
		usersApi   = platformclientv2.NewUsersApiWithConfig(sdkConfig)
	)

	log.Printf("verifying that member '%s' is not assinged to the queue '%s' via a group", userId, queueId)

	// Read name of user to filter results when listing members of queue
	log.Printf("reading user %s to fetch name", userId)
	user, _, err := usersApi.GetUser(userId, nil, "", "")
	if err != nil {
		log.Printf("Failed to read name of user '%s' inside verifyUserIsNotGroupMemberOfQueue: %s. Queue ID: %s", userId, err, queueId)
	} else {
		userName = *user.Name
		log.Printf("read user %s %s", userId, userName)
	}

	const pageSize = 100
	for pageNum := 1; ; pageNum++ {
		users, resp, err := sdkGetRoutingQueueMembers(queueId, "group", userName, pageNum, pageSize, routingApi)
		if err != nil || resp.StatusCode != http.StatusOK {
			log.Printf("Error requesting group members of queue '%s': %v. Cannot validate that user '%s' is not already assigned via a group", queueId, err, userId)
			break
		}
		if users == nil || users.Entities == nil || len(*users.Entities) == 0 {
			break
		}
		for _, member := range *users.Entities {
			if userId == *member.Id {
				return fmt.Errorf("member %s '%s' is already assigned to queue '%s' via a group, and cannot be assigned using the members set", userName, userId, queueId)
			}
		}
	}

	log.Printf("User %s not found as group member in queue %s", userId, queueId)
	return nil
}

func updateMembersInChunks(queueID string, membersToUpdate []string, remove bool, sdkConfig *platformclientv2.Configuration) diag.Diagnostics {
	api := platformclientv2.NewRoutingApiWithConfig(sdkConfig)
	// API restricts member adds/removes to 100 per call
	// Generic call to prepare chunks for the Update. Takes in three args
	// 1. MemberstoUpdate 2. The Entity prepare func for the update 3. Chunk Size
	if len(membersToUpdate) > 0 {
		chunks := chunksProcess.ChunkItems(membersToUpdate, platformWritableEntityFunc, 100)
		// Closure to process the chunks
		chunkProcessor := func(chunk []platformclientv2.Writableentity) diag.Diagnostics {
			resp, err := api.PostRoutingQueueMembers(queueID, chunk, remove)
			if err != nil {
				return util.BuildAPIDiagnosticError(resourceName, fmt.Sprintf("Failed to update members in queue %s error: %s", queueID, err), resp)
			}
			return nil
		}
		// Generic Function call which takes in the chunks and the processing function
		return chunksProcess.ProcessChunks(chunks, chunkProcessor)
	}
	return nil

}

func platformWritableEntityFunc(val string) platformclientv2.Writableentity {
	return platformclientv2.Writableentity{Id: &val}
}

func updateQueueUserRingNum(queueID string, userID string, ringNum int, sdkConfig *platformclientv2.Configuration) diag.Diagnostics {
	api := platformclientv2.NewRoutingApiWithConfig(sdkConfig)
	resp, err := api.PatchRoutingQueueMember(queueID, userID, platformclientv2.Queuemember{
		Id:         &userID,
		RingNumber: &ringNum,
	})
	if err != nil {
		return util.BuildAPIDiagnosticError(resourceName, fmt.Sprintf("Failed to update ring number for queue %s user %s error: %s", queueID, userID, err), resp)
	}
	return nil
}

func getRoutingQueueMembers(queueID string, memberBy string, sdkConfig *platformclientv2.Configuration) ([]platformclientv2.Queuemember, diag.Diagnostics) {
	var members []platformclientv2.Queuemember
	const pageSize = 100
	api := platformclientv2.NewRoutingApiWithConfig(sdkConfig)

	// Need to call this method to find the member count for a queue. GetRoutingQueueMembers does not return a `total` property for us to use.
	queue, resp, err := api.GetRoutingQueue(queueID)
	if err != nil {
		return nil, util.BuildAPIDiagnosticError(resourceName, fmt.Sprintf("Failed to find queue %s error: %s", queueID, err), resp)
	}
	queueMembers := *queue.MemberCount
	log.Printf("%d members belong to queue %s", queueMembers, queueID)

	for pageNum := 1; ; pageNum++ {
		users, resp, err := sdkGetRoutingQueueMembers(queueID, memberBy, "", pageNum, pageSize, api)
		if err != nil || resp.StatusCode != http.StatusOK {
			return nil, util.BuildAPIDiagnosticError(resourceName, fmt.Sprintf("Failed to query users for queue %s error: %s", queueID, err), resp)
		}
		if users == nil || users.Entities == nil || len(*users.Entities) == 0 {
			membersFound := len(members)
			log.Printf("%d queue members found for queue %s", membersFound, queueID)
			if membersFound != queueMembers {
				log.Printf("Member count is not equal to queue member found for queue %s, Correlation Id: %s", queueID, resp.CorrelationID)
			}
			return members, nil
		}
		for _, user := range *users.Entities {
			members = append(members, user)
		}
	}
}

func sdkGetRoutingQueueMembers(queueID, memberBy, name string, pageNumber, pageSize int, api *platformclientv2.RoutingApi) (*platformclientv2.Queuememberentitylisting, *platformclientv2.APIResponse, error) {
	// SDK does not support nil values for boolean query params yet, so we must manually construct this HTTP request for now
	apiClient := &api.Configuration.APIClient

	// create path and map variables
	path := api.Configuration.BasePath + "/api/v2/routing/queues/{queueId}/members"
	path = strings.Replace(path, "{queueId}", queueID, -1)

	headerParams := make(map[string]string)
	queryParams := make(map[string]string)
	formParams := url.Values{}
	var postBody interface{}
	var postFileName string
	var fileBytes []byte

	// oauth required
	if api.Configuration.AccessToken != "" {
		headerParams["Authorization"] = "Bearer " + api.Configuration.AccessToken
	}
	// add default headers if any
	for key := range api.Configuration.DefaultHeader {
		headerParams[key] = api.Configuration.DefaultHeader[key]
	}

	queryParams["pageSize"] = apiClient.ParameterToString(pageSize, "")
	queryParams["pageNumber"] = apiClient.ParameterToString(pageNumber, "")
	if memberBy != "" {
		queryParams["memberBy"] = memberBy
	}
	if name != "" {
		queryParams["name"] = name
	}

	headerParams["Content-Type"] = "application/json"
	headerParams["Accept"] = "application/json"

	var successPayload *platformclientv2.Queuememberentitylisting
	response, err := apiClient.CallAPI(path, http.MethodGet, postBody, headerParams, queryParams, formParams, postFileName, fileBytes)
	if err != nil {
		// Nothing special to do here, but do avoid processing the response
	} else if response.Error != nil {
		err = fmt.Errorf(response.ErrorMessage)
	} else {
		err = json.Unmarshal([]byte(response.RawBody), &successPayload)
	}
	return successPayload, response, err
}

func flattenQueueMembers(queueID string, memberBy string, sdkConfig *platformclientv2.Configuration) (*schema.Set, diag.Diagnostics) {
	members, err := getRoutingQueueMembers(queueID, memberBy, sdkConfig)
	if err != nil {
		return nil, err
	}

	memberSet := schema.NewSet(schema.HashResource(queueMemberResource), []interface{}{})
	for _, member := range members {
		memberMap := make(map[string]interface{})
		memberMap["user_id"] = *member.Id
		memberMap["ring_num"] = *member.RingNumber
		memberSet.Add(memberMap)
	}

	return memberSet, nil
}

<<<<<<< HEAD
func flattenQueueWrapupCodes(ctx context.Context, queueID string, proxy *RoutingQueueProxy) (*schema.Set, diag.Diagnostics) {
	codeIds, resp, err := proxy.getRoutingQueueWrapupCodeIds(ctx, queueID)
	if err != nil {
		return nil, util.BuildAPIDiagnosticError(resourceName, fmt.Sprintf("failed to query wrapup codes for queue %s", queueID), resp)
=======
func flattenQueueWrapupCodes(queueID string, api *platformclientv2.RoutingApi) (*schema.Set, diag.Diagnostics) {
	const maxPageSize = 100
	var codeIds []string
	for pageNum := 1; ; pageNum++ {
		codes, resp, err := api.GetRoutingQueueWrapupcodes(queueID, maxPageSize, pageNum)
		if err != nil {
			return nil, util.BuildAPIDiagnosticError(resourceName, fmt.Sprintf("Failed to query wrapup codes for queue %s error: %s", queueID, err), resp)
		}
		if codes == nil || codes.Entities == nil || len(*codes.Entities) == 0 {
			break
		}
		for _, code := range *codes.Entities {
			codeIds = append(codeIds, *code.Id)
		}
>>>>>>> 4ed63050
	}

	if codeIds != nil {
		return lists.StringListToSet(codeIds), nil
	}

	return nil, nil
}

func flattenQueueMemberGroupsList(queue *platformclientv2.Queue, groupType *string) *schema.Set {
	var groupIds []string

	if queue == nil || queue.MemberGroups == nil {
		return nil
	}

	for _, memberGroup := range *queue.MemberGroups {
		if strings.Compare(*memberGroup.VarType, *groupType) == 0 {
			groupIds = append(groupIds, *memberGroup.Id)
		}
	}

	if groupIds != nil {
		return lists.StringListToSet(groupIds)
	}

	return nil
}<|MERGE_RESOLUTION|>--- conflicted
+++ resolved
@@ -35,7 +35,6 @@
 	// Newly created resources often aren't returned unless there's a delay
 	time.Sleep(5 * time.Second)
 
-<<<<<<< HEAD
 	queues, resp, err := proxy.GetAllRoutingQueues(ctx)
 	if err != nil {
 		return nil, util.BuildAPIDiagnosticError(resourceName, fmt.Sprintf("failed to get routing queues"), resp)
@@ -43,33 +42,6 @@
 
 	for _, queue := range *queues {
 		resources[*queue.Id] = &resourceExporter.ResourceMeta{Name: *queue.Name}
-=======
-	queues, resp, getErr := routingAPI.GetRoutingQueues(1, 100, "", "", nil, nil, nil, false)
-	if getErr != nil {
-		return nil, util.BuildAPIDiagnosticError(resourceName, fmt.Sprintf("Failed to get first page of queues error: %s", getErr), resp)
-	}
-	if queues.Entities == nil || len(*queues.Entities) == 0 {
-		return resources, nil
-	}
-	for _, queue := range *queues.Entities {
-		resources[*queue.Id] = &resourceExporter.ResourceMeta{Name: *queue.Name}
-	}
-
-	for pageNum := 2; pageNum <= *queues.PageCount; pageNum++ {
-		const pageSize = 100
-		queues, resp, getErr := routingAPI.GetRoutingQueues(pageNum, pageSize, "", "", nil, nil, nil, false)
-		if getErr != nil {
-			return nil, util.BuildAPIDiagnosticError(resourceName, fmt.Sprintf("Failed to get page of queues error: %s", getErr), resp)
-		}
-
-		if queues.Entities == nil || len(*queues.Entities) == 0 {
-			break
-		}
-
-		for _, queue := range *queues.Entities {
-			resources[*queue.Id] = &resourceExporter.ResourceMeta{Name: *queue.Name}
-		}
->>>>>>> 4ed63050
 	}
 
 	return resources, nil
@@ -1241,27 +1213,10 @@
 	return memberSet, nil
 }
 
-<<<<<<< HEAD
 func flattenQueueWrapupCodes(ctx context.Context, queueID string, proxy *RoutingQueueProxy) (*schema.Set, diag.Diagnostics) {
 	codeIds, resp, err := proxy.getRoutingQueueWrapupCodeIds(ctx, queueID)
 	if err != nil {
 		return nil, util.BuildAPIDiagnosticError(resourceName, fmt.Sprintf("failed to query wrapup codes for queue %s", queueID), resp)
-=======
-func flattenQueueWrapupCodes(queueID string, api *platformclientv2.RoutingApi) (*schema.Set, diag.Diagnostics) {
-	const maxPageSize = 100
-	var codeIds []string
-	for pageNum := 1; ; pageNum++ {
-		codes, resp, err := api.GetRoutingQueueWrapupcodes(queueID, maxPageSize, pageNum)
-		if err != nil {
-			return nil, util.BuildAPIDiagnosticError(resourceName, fmt.Sprintf("Failed to query wrapup codes for queue %s error: %s", queueID, err), resp)
-		}
-		if codes == nil || codes.Entities == nil || len(*codes.Entities) == 0 {
-			break
-		}
-		for _, code := range *codes.Entities {
-			codeIds = append(codeIds, *code.Id)
-		}
->>>>>>> 4ed63050
 	}
 
 	if codeIds != nil {
