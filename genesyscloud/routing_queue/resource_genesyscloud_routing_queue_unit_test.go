package routing_queue

import (
	"context"
	"fmt"
	"net/http"
	"terraform-provider-genesyscloud/genesyscloud/provider"
	"terraform-provider-genesyscloud/genesyscloud/util"
	"testing"

	"github.com/google/uuid"
	"github.com/hashicorp/terraform-plugin-sdk/v2/helper/schema"
	"github.com/mypurecloud/platform-client-sdk-go/v154/platformclientv2"
	"github.com/stretchr/testify/assert"
)

func TestUnitResourceRoutingQueueCreate(t *testing.T) {
	tId := uuid.NewString()
	tName := "unit test routing queue"
	testRoutingQueue := generateRoutingQueueData(tId, tName)

	queueProxy := &RoutingQueueProxy{}
	queueProxy.getRoutingQueueByIdAttr = func(ctx context.Context, p *RoutingQueueProxy, queueId string, checkCache bool) (*platformclientv2.Queue, *platformclientv2.APIResponse, error) {
		assert.Equal(t, tId, queueId)
		routingQueue := &testRoutingQueue

		queue := convertCreateQueuetoQueue(*routingQueue)
		apiResponse := &platformclientv2.APIResponse{StatusCode: http.StatusOK}
		return queue, apiResponse, nil
	}

	queueProxy.createRoutingQueueAttr = func(ctx context.Context, p *RoutingQueueProxy, routingQueue *platformclientv2.Createqueuerequest) (*platformclientv2.Queue, *platformclientv2.APIResponse, error) {
		routingQueue.Id = &tId
		queue := convertCreateQueuetoQueue(*routingQueue)

		assert.Equal(t, testRoutingQueue.Id, routingQueue.Id, "ID Not Equal")
		assert.Equal(t, testRoutingQueue.Name, routingQueue.Name, "Name Not Equal")
		assert.Equal(t, testRoutingQueue.Description, routingQueue.Description, "Description Not Equal")
		assert.Equal(t, testRoutingQueue.ScoringMethod, routingQueue.ScoringMethod, "Scoring Method Not Equal")
		assert.Equal(t, testRoutingQueue.SkillEvaluationMethod, routingQueue.SkillEvaluationMethod, "Skill Evaluation Method Not Equal")
		assert.Equal(t, testRoutingQueue.AutoAnswerOnly, routingQueue.AutoAnswerOnly, "Auto Answer Only Not Equal")
		assert.Equal(t, testRoutingQueue.EnableTranscription, routingQueue.EnableTranscription, "Enable Transcription Not Equal")
		assert.Equal(t, testRoutingQueue.EnableAudioMonitoring, routingQueue.EnableAudioMonitoring, "Enable Audio Monitoring Not Equal")
		assert.Equal(t, testRoutingQueue.EnableManualAssignment, routingQueue.EnableManualAssignment, "Enable Manual Assignment Not Equal")
		assert.Equal(t, testRoutingQueue.CallingPartyName, routingQueue.CallingPartyName, "Calling Party Name Not Equal")
		assert.Equal(t, testRoutingQueue.CallingPartyNumber, routingQueue.CallingPartyNumber, "Calling Party Number Not Equal")
		assert.Equal(t, testRoutingQueue.PeerId, routingQueue.PeerId, "Peer ID Not Equal")
		assert.Equal(t, testRoutingQueue.AcwSettings, routingQueue.AcwSettings, "ACW Settings Not Equal")
		assert.Equal(t, testRoutingQueue.OutboundMessagingAddresses, routingQueue.OutboundMessagingAddresses, "Outbound Messaging Addresses Not Equal")
		assert.Equal(t, testRoutingQueue.SuppressInQueueCallRecording, routingQueue.SuppressInQueueCallRecording, "Suppress In-Queue Call Recording Not Equal")
		assert.Equal(t, testRoutingQueue.DirectRouting, routingQueue.DirectRouting, "Direct Routing Not Equal")
		assert.Equal(t, testRoutingQueue.AgentOwnedRouting, routingQueue.AgentOwnedRouting, "Agent Owned Routing Not Equal")
		assert.Equal(t, testRoutingQueue.RoutingRules, routingQueue.RoutingRules, "Routing Rules Not Equal")
		assert.Equal(t, testRoutingQueue.MediaSettings, routingQueue.MediaSettings, "Media Settings Not Equal")
		assert.Equal(t, testRoutingQueue.QueueFlow, routingQueue.QueueFlow, "Queue Flow Not Equal")
		assert.Equal(t, testRoutingQueue.EmailInQueueFlow, routingQueue.EmailInQueueFlow, "Email In Queue Flow Not Equal")
		assert.Equal(t, testRoutingQueue.MessageInQueueFlow, routingQueue.MessageInQueueFlow, "Message In Queue Flow Not Equal")
		assert.Equal(t, testRoutingQueue.WhisperPrompt, routingQueue.WhisperPrompt, "Whisper Prompt Not Equal")
		assert.Equal(t, testRoutingQueue.OnHoldPrompt, routingQueue.OnHoldPrompt, "On Hold Prompt Not Equal")
		assert.Equal(t, testRoutingQueue.DefaultScripts, routingQueue.DefaultScripts, "Default Scripts Not Equal")
		assert.Equal(t, testRoutingQueue.MediaSettings.Message.SubTypeSettings, routingQueue.MediaSettings.Message.SubTypeSettings, "SubTypeSettings Not Equal")
		assert.Equal(t, testRoutingQueue.CannedResponseLibraries, routingQueue.CannedResponseLibraries, "Canned Response Libraries not equal")
		assert.Equal(t, testRoutingQueue.LastAgentRoutingMode, routingQueue.LastAgentRoutingMode, "Last Agent Routing Mode Not Equal")
		return queue, &platformclientv2.APIResponse{StatusCode: http.StatusOK}, nil
	}

	queueProxy.getAllRoutingQueueWrapupCodesAttr = func(ctx context.Context, proxy *RoutingQueueProxy, queueId string) (*[]platformclientv2.Wrapupcode, *platformclientv2.APIResponse, error) {
		wrapupCodes := []platformclientv2.Wrapupcode{
			{
				Id:   platformclientv2.String("wrapupCode1"),
				Name: platformclientv2.String("Wrapup Code 1"),
			},
			{
				Id:   platformclientv2.String("wrapupCode2"),
				Name: platformclientv2.String("Wrapup Code 2"),
			},
		}

		return &wrapupCodes, &platformclientv2.APIResponse{StatusCode: http.StatusOK}, nil
	}

	err := setRoutingQueueUnitTestsEnvVar()
	if err != nil {
		t.Skipf("failed to set env variable %s: %s", unitTestsAreActiveEnv, err.Error())
	}

	internalProxy = queueProxy
	defer func() {
		internalProxy = nil
		err = unsetRoutingQueueUnitTestsEnvVar()
		if err != nil {
			t.Logf("Failed to unset env variable %s: %s", unitTestsAreActiveEnv, err.Error())
		}
	}()

	ctx := context.Background()
	gcloud := &provider.ProviderMeta{ClientConfig: &platformclientv2.Configuration{}}

	resourceSchema := ResourceRoutingQueue().Schema
	testRoutingQueue.CannedResponseLibraries = nil // setting this to nil because TestResourceDataRaw seems to have problems with TypeSet
	resourceDataMap := buildRoutingQueueResourceMap(tId, *testRoutingQueue.Name, testRoutingQueue)

	d := schema.TestResourceDataRaw(t, resourceSchema, resourceDataMap)
	d.SetId(tId)

	diag := createRoutingQueue(ctx, d, gcloud)
	assert.Equal(t, false, diag.HasError())
	assert.Equal(t, tId, d.Id())
}

func TestUnitResourceRoutingQueueRead(t *testing.T) {
	tId := uuid.NewString()
	tName := "unit test routing queue"
	testRoutingQueue := generateRoutingQueueData(tId, tName)
	testRoutingQueue.CannedResponseLibraries = nil // setting this to nil because TestResourceDataRaw seems to have problems with TypeSet

	queueProxy := &RoutingQueueProxy{}
	queueProxy.getRoutingQueueByIdAttr = func(ctx context.Context, proxy *RoutingQueueProxy, id string, checkCache bool) (*platformclientv2.Queue, *platformclientv2.APIResponse, error) {
		assert.Equal(t, tId, id)
		routingQueue := &testRoutingQueue

		queue := convertCreateQueuetoQueue(*routingQueue)
		apiResponse := &platformclientv2.APIResponse{StatusCode: http.StatusOK}
		return queue, apiResponse, nil
	}

	queueProxy.getAllRoutingQueueWrapupCodesAttr = func(ctx context.Context, proxy *RoutingQueueProxy, queueId string) (*[]platformclientv2.Wrapupcode, *platformclientv2.APIResponse, error) {
		wrapupCodes := []platformclientv2.Wrapupcode{
			{
				Id:   platformclientv2.String("wrapupCode1"),
				Name: platformclientv2.String("Wrapup Code 1"),
			},
			{
				Id:   platformclientv2.String("wrapupCode2"),
				Name: platformclientv2.String("Wrapup Code 2"),
			},
		}

		return &wrapupCodes, &platformclientv2.APIResponse{StatusCode: http.StatusOK}, nil
	}

	err := setRoutingQueueUnitTestsEnvVar()
	if err != nil {
		t.Skipf("failed to set env variable %s: %s", unitTestsAreActiveEnv, err.Error())
	}

	internalProxy = queueProxy
	defer func() {
		internalProxy = nil
		err := unsetRoutingQueueUnitTestsEnvVar()
		if err != nil {
			t.Logf("Failed to unset env variable %s: %s", unitTestsAreActiveEnv, err.Error())
		}
	}()

	ctx := context.Background()
	gcloud := &provider.ProviderMeta{ClientConfig: &platformclientv2.Configuration{}}

	//Grab our defined schema
	resourceSchema := ResourceRoutingQueue().Schema
	//Setup a map of values
	resourceDataMap := buildRoutingQueueResourceMap(tId, *testRoutingQueue.Name, testRoutingQueue)

	d := schema.TestResourceDataRaw(t, resourceSchema, resourceDataMap)
	d.SetId(tId)

	diag := readRoutingQueue(ctx, d, gcloud)
	assert.Equal(t, false, diag.HasError())
	assert.Equal(t, tId, d.Id())

	routingQueue := getRoutingQueueFromResourceData(d)
	routingQueue.Id = platformclientv2.String(d.Id())

	assert.Equal(t, testRoutingQueue.Id, routingQueue.Id, "ID Not Equal")
	assert.Equal(t, testRoutingQueue.Name, routingQueue.Name, "Name Not Equal")
	assert.Equal(t, testRoutingQueue.Description, routingQueue.Description, "Description Not Equal")
	assert.Equal(t, testRoutingQueue.ScoringMethod, routingQueue.ScoringMethod, "Scoring Method Not Equal")
	assert.Equal(t, testRoutingQueue.SkillEvaluationMethod, routingQueue.SkillEvaluationMethod, "Skill Evaluation Method Not Equal")
	assert.Equal(t, testRoutingQueue.AutoAnswerOnly, routingQueue.AutoAnswerOnly, "Auto Answer Only Not Equal")
	assert.Equal(t, testRoutingQueue.EnableTranscription, routingQueue.EnableTranscription, "Enable Transcription Not Equal")
	assert.Equal(t, testRoutingQueue.EnableAudioMonitoring, routingQueue.EnableAudioMonitoring, "Enable Audio Monitoring Not Equal")
	assert.Equal(t, testRoutingQueue.EnableManualAssignment, routingQueue.EnableManualAssignment, "Enable Manual Assignment Not Equal")
	assert.Equal(t, testRoutingQueue.CallingPartyName, routingQueue.CallingPartyName, "Calling Party Name Not Equal")
	assert.Equal(t, testRoutingQueue.CallingPartyNumber, routingQueue.CallingPartyNumber, "Calling Party Number Not Equal")
	assert.Equal(t, testRoutingQueue.PeerId, routingQueue.PeerId, "Peer ID Not Equal")
	assert.Equal(t, testRoutingQueue.AcwSettings, routingQueue.AcwSettings, "ACW Settings Not Equal")
	assert.Equal(t, testRoutingQueue.OutboundMessagingAddresses, routingQueue.OutboundMessagingAddresses, "Outbound Messaging Addresses Not Equal")
	assert.Equal(t, testRoutingQueue.SuppressInQueueCallRecording, routingQueue.SuppressInQueueCallRecording, "Suppress In-Queue Call Recording Not Equal")
	assert.Equal(t, testRoutingQueue.DirectRouting, routingQueue.DirectRouting, "Direct Routing Not Equal")
	assert.Equal(t, testRoutingQueue.AgentOwnedRouting, routingQueue.AgentOwnedRouting, "Agent Owned Routing Not Equal")
	assert.Equal(t, testRoutingQueue.RoutingRules, routingQueue.RoutingRules, "Routing Rules Not Equal")
	assert.Equal(t, testRoutingQueue.MediaSettings, routingQueue.MediaSettings, "Media Settings Not Equal")
	assert.Equal(t, testRoutingQueue.QueueFlow, routingQueue.QueueFlow, "Queue Flow Not Equal")
	assert.Equal(t, testRoutingQueue.EmailInQueueFlow, routingQueue.EmailInQueueFlow, "Email In Queue Flow Not Equal")
	assert.Equal(t, testRoutingQueue.MessageInQueueFlow, routingQueue.MessageInQueueFlow, "Message In Queue Flow Not Equal")
	assert.Equal(t, testRoutingQueue.WhisperPrompt, routingQueue.WhisperPrompt, "Whisper Prompt Not Equal")
	assert.Equal(t, testRoutingQueue.OnHoldPrompt, routingQueue.OnHoldPrompt, "On Hold Prompt Not Equal")
	assert.Equal(t, testRoutingQueue.DefaultScripts, routingQueue.DefaultScripts, "Default Scripts Not Equal")
	assert.Equal(t, testRoutingQueue.MediaSettings.Message.SubTypeSettings, routingQueue.MediaSettings.Message.SubTypeSettings, "SubTypeSettings Not Equal")
	assert.Equal(t, testRoutingQueue.LastAgentRoutingMode, routingQueue.LastAgentRoutingMode, "Last Agent Routing Mode Not Equal")
}

func TestUnitResourceRoutingQueueUpdate(t *testing.T) {
	tId := uuid.NewString()
	tName := "updated queue name"
	testRoutingQueue := generateRoutingQueueData(tId, tName)
	testRoutingQueue.CannedResponseLibraries = nil // setting this to nil because TestResourceDataRaw seems to have problems with TypeSet

	queueProxy := &RoutingQueueProxy{}
	queueProxy.getRoutingQueueByIdAttr = func(ctx context.Context, proxy *RoutingQueueProxy, id string, checkCache bool) (*platformclientv2.Queue, *platformclientv2.APIResponse, error) {
		assert.Equal(t, tId, id)
		routingQueue := &testRoutingQueue

		queue := convertCreateQueuetoQueue(*routingQueue)

		apiResponse := &platformclientv2.APIResponse{StatusCode: http.StatusOK}
		return queue, apiResponse, nil
	}

	queueProxy.updateRoutingQueueAttr = func(ctx context.Context, proxy *RoutingQueueProxy, id string, routingQueue *platformclientv2.Queuerequest) (*platformclientv2.Queue, *platformclientv2.APIResponse, error) {
		routingQueue.Id = &tId

		assert.Equal(t, testRoutingQueue.Id, routingQueue.Id, "ID Not Equal")
		assert.Equal(t, testRoutingQueue.Name, routingQueue.Name, "Name Not Equal")
		assert.Equal(t, testRoutingQueue.Description, routingQueue.Description, "Description Not Equal")
		assert.Equal(t, testRoutingQueue.ScoringMethod, routingQueue.ScoringMethod, "Scoring Method Not Equal")
		assert.Equal(t, testRoutingQueue.SkillEvaluationMethod, routingQueue.SkillEvaluationMethod, "Skill Evaluation Method Not Equal")
		assert.Equal(t, testRoutingQueue.AutoAnswerOnly, routingQueue.AutoAnswerOnly, "Auto Answer Only Not Equal")
		assert.Equal(t, testRoutingQueue.EnableTranscription, routingQueue.EnableTranscription, "Enable Transcription Not Equal")
		assert.Equal(t, testRoutingQueue.EnableAudioMonitoring, routingQueue.EnableAudioMonitoring, "Enable Audio Monitoring Not Equal")
		assert.Equal(t, testRoutingQueue.EnableManualAssignment, routingQueue.EnableManualAssignment, "Enable Manual Assignment Not Equal")
		assert.Equal(t, testRoutingQueue.CallingPartyName, routingQueue.CallingPartyName, "Calling Party Name Not Equal")
		assert.Equal(t, testRoutingQueue.CallingPartyNumber, routingQueue.CallingPartyNumber, "Calling Party Number Not Equal")
		assert.Equal(t, testRoutingQueue.PeerId, routingQueue.PeerId, "Peer ID Not Equal")
		assert.Equal(t, testRoutingQueue.AcwSettings, routingQueue.AcwSettings, "ACW Settings Not Equal")
		assert.Equal(t, testRoutingQueue.OutboundMessagingAddresses, routingQueue.OutboundMessagingAddresses, "Outbound Messaging Addresses Not Equal")
		assert.Equal(t, testRoutingQueue.SuppressInQueueCallRecording, routingQueue.SuppressInQueueCallRecording, "Suppress In-Queue Call Recording Not Equal")
		assert.Equal(t, testRoutingQueue.DirectRouting, routingQueue.DirectRouting, "Direct Routing Not Equal")
		assert.Equal(t, testRoutingQueue.AgentOwnedRouting, routingQueue.AgentOwnedRouting, "Agent Owned Routing Not Equal")
		assert.Equal(t, testRoutingQueue.RoutingRules, routingQueue.RoutingRules, "Routing Rules Not Equal")
		assert.Equal(t, testRoutingQueue.MediaSettings, routingQueue.MediaSettings, "Media Settings Not Equal")
		assert.Equal(t, testRoutingQueue.QueueFlow, routingQueue.QueueFlow, "Queue Flow Not Equal")
		assert.Equal(t, testRoutingQueue.EmailInQueueFlow, routingQueue.EmailInQueueFlow, "Email In Queue Flow Not Equal")
		assert.Equal(t, testRoutingQueue.MessageInQueueFlow, routingQueue.MessageInQueueFlow, "Message In Queue Flow Not Equal")
		assert.Equal(t, testRoutingQueue.WhisperPrompt, routingQueue.WhisperPrompt, "Whisper Prompt Not Equal")
		assert.Equal(t, testRoutingQueue.OnHoldPrompt, routingQueue.OnHoldPrompt, "On Hold Prompt Not Equal")
		assert.Equal(t, testRoutingQueue.DefaultScripts, routingQueue.DefaultScripts, "Default Scripts Not Equal")
		assert.Equal(t, testRoutingQueue.MediaSettings.Message.SubTypeSettings, routingQueue.MediaSettings.Message.SubTypeSettings, "SubTypeSettings Not Equal")
		assert.Equal(t, testRoutingQueue.LastAgentRoutingMode, routingQueue.LastAgentRoutingMode, "Last Agent Routing Mode Not Equal")

		return nil, nil, nil
	}

	queueProxy.getAllRoutingQueueWrapupCodesAttr = func(ctx context.Context, proxy *RoutingQueueProxy, queueId string) (*[]platformclientv2.Wrapupcode, *platformclientv2.APIResponse, error) {
		wrapupCodes := []platformclientv2.Wrapupcode{
			{
				Id:   platformclientv2.String("wrapupCode1"),
				Name: platformclientv2.String("Wrapup Code 1"),
			},
			{
				Id:   platformclientv2.String("wrapupCode2"),
				Name: platformclientv2.String("Wrapup Code 2"),
			},
		}

		return &wrapupCodes, &platformclientv2.APIResponse{StatusCode: http.StatusOK}, nil
	}

	err := setRoutingQueueUnitTestsEnvVar()
	if err != nil {
		t.Skipf("failed to set env variable %s: %s", unitTestsAreActiveEnv, err.Error())
	}

	internalProxy = queueProxy
	defer func() {
		internalProxy = nil
		err := unsetRoutingQueueUnitTestsEnvVar()
		if err != nil {
			t.Logf("Failed to unset env variable %s: %s", unitTestsAreActiveEnv, err.Error())
		}
	}()

	ctx := context.Background()
	gcloud := &provider.ProviderMeta{ClientConfig: &platformclientv2.Configuration{}}

	//Grab our defined schema
	resourceSchema := ResourceRoutingQueue().Schema
	//Setup a map of values
	resourceDataMap := buildRoutingQueueResourceMap(tId, *testRoutingQueue.Name, testRoutingQueue)

	d := schema.TestResourceDataRaw(t, resourceSchema, resourceDataMap)
	d.SetId(tId)

	diag := updateRoutingQueue(ctx, d, gcloud)
	assert.Equal(t, false, diag.HasError())
	assert.Equal(t, tId, d.Id())
	assert.Equal(t, *testRoutingQueue.Name, d.Get("name").(string))
}

func TestUnitResourceRoutingQueueDelete(t *testing.T) {
	tId := uuid.NewString()
	tName := "unit test routing queue"
	testRoutingQueue := generateRoutingQueueData(tId, tName)
	testRoutingQueue.CannedResponseLibraries = nil // setting this to nil because TestResourceDataRaw seems to have problems with TypeSet

	queueProxy := &RoutingQueueProxy{}
	queueProxy.deleteRoutingQueueAttr = func(ctx context.Context, p *RoutingQueueProxy, queueId string, forceDelete bool) (*platformclientv2.APIResponse, error) {
		assert.Equal(t, tId, queueId)

		apiResponse := &platformclientv2.APIResponse{StatusCode: http.StatusOK}
		return apiResponse, nil
	}

	queueProxy.getRoutingQueueByIdAttr = func(ctx context.Context, proxy *RoutingQueueProxy, id string, checkCache bool) (*platformclientv2.Queue, *platformclientv2.APIResponse, error) {
		assert.Equal(t, tId, id)

		apiResponse := &platformclientv2.APIResponse{StatusCode: http.StatusNotFound}
		err := fmt.Errorf("Unable to find targeted queue: %s", id)
		return nil, apiResponse, err
	}

	err := setRoutingQueueUnitTestsEnvVar()
	if err != nil {
		t.Skipf("failed to set env variable %s: %s", unitTestsAreActiveEnv, err.Error())
	}

	internalProxy = queueProxy
	defer func() {
		internalProxy = nil
		err := unsetRoutingQueueUnitTestsEnvVar()
		if err != nil {
			t.Logf("Failed to unset env variable %s: %s", unitTestsAreActiveEnv, err.Error())
		}
	}()

	ctx := context.Background()
	gcloud := &provider.ProviderMeta{ClientConfig: &platformclientv2.Configuration{}}

	//Grab our defined schema
	resourceSchema := ResourceRoutingQueue().Schema
	//Setup a map of values
	resourceDataMap := buildRoutingQueueResourceMap(tId, *testRoutingQueue.Name, testRoutingQueue)

	d := schema.TestResourceDataRaw(t, resourceSchema, resourceDataMap)
	d.SetId(tId)

	diag := deleteRoutingQueue(ctx, d, gcloud)
	assert.Nil(t, diag)
	assert.Equal(t, tId, d.Id())
}

func TestUnitBuildSdkMediaSettingCallback(t *testing.T) {
	tests := []struct {
		name     string
		input    []any
		expected *platformclientv2.Callbackmediasettings
	}{
		{
			name:     "Empty input",
			input:    []any{},
			expected: nil,
		},
		{
			name:     "Nil input",
			input:    nil,
			expected: nil,
		},
		{
			name: "All fields populated",
			input: []any{
				map[string]interface{}{
					"alerting_timeout_sec":             30,
					"service_level_percentage":         0.8,
					"service_level_duration_ms":        20000,
					"enable_auto_answer":               true,
					"auto_end_delay_seconds":           20,
					"auto_dial_delay_seconds":          4,
					"enable_auto_dial_and_end":         false,
					"mode":                             "AgentFirst",
					"auto_answer_alert_tone_seconds":   float64(5),
					"manual_answer_alert_tone_seconds": float64(6),
					"pacing_modifier":                  float64(3),
					"live_voice_reaction_type":         "HangUp",
					"live_voice_flow_id":               "123",
					"answering_machine_reaction_type":  "Transfer",
					"answering_machine_flow_id":        "321",
				},
			},
			expected: &platformclientv2.Callbackmediasettings{
				AlertingTimeoutSeconds:       platformclientv2.Int(30),
				ServiceLevel:                 &platformclientv2.Servicelevel{Percentage: platformclientv2.Float64(0.8), DurationMs: platformclientv2.Int(20000)},
				EnableAutoAnswer:             platformclientv2.Bool(true),
				AutoEndDelaySeconds:          platformclientv2.Int(20),
				AutoDialDelaySeconds:         platformclientv2.Int(4),
				EnableAutoDialAndEnd:         platformclientv2.Bool(false),
				Mode:                         platformclientv2.String("AgentFirst"),
				AutoAnswerAlertToneSeconds:   platformclientv2.Float64(5),
				ManualAnswerAlertToneSeconds: platformclientv2.Float64(6),
				PacingModifier:               platformclientv2.Float64(3),
				LiveVoiceReactionType:        platformclientv2.String("HangUp"),
				LiveVoiceFlow:                &platformclientv2.Domainentityref{Id: platformclientv2.String("123")},
				AnsweringMachineReactionType: platformclientv2.String("Transfer"),
				AnsweringMachineFlow:         &platformclientv2.Domainentityref{Id: platformclientv2.String("321")},
			},
		},
		{
			name: "Zero values are not built when they shouldn't be & vice versa",
			input: []any{
				map[string]interface{}{
					"alerting_timeout_sec":             0,
					"service_level_percentage":         float64(0),
					"service_level_duration_ms":        0,
					"enable_auto_answer":               false,
					"auto_end_delay_seconds":           0,
					"auto_dial_delay_seconds":          0,
					"enable_auto_dial_and_end":         false,
					"mode":                             "",
					"auto_answer_alert_tone_seconds":   float64(0),
					"manual_answer_alert_tone_seconds": float64(0),
					"pacing_modifier":                  float64(0),
					"live_voice_reaction_type":         "",
					"live_voice_flow_id":               "",
					"answering_machine_reaction_type":  "",
					"answering_machine_flow_id":        "",
				},
			},
			expected: &platformclientv2.Callbackmediasettings{
				AlertingTimeoutSeconds:       platformclientv2.Int(0),
				ServiceLevel:                 &platformclientv2.Servicelevel{Percentage: platformclientv2.Float64(0), DurationMs: platformclientv2.Int(0)},
				EnableAutoAnswer:             platformclientv2.Bool(false),
				AutoEndDelaySeconds:          platformclientv2.Int(0),
				AutoDialDelaySeconds:         platformclientv2.Int(0),
				EnableAutoDialAndEnd:         platformclientv2.Bool(false),
				Mode:                         nil,
				AutoAnswerAlertToneSeconds:   platformclientv2.Float64(0),
				ManualAnswerAlertToneSeconds: platformclientv2.Float64(0),
				PacingModifier:               nil,
				LiveVoiceReactionType:        nil,
				LiveVoiceFlow:                nil,
				AnsweringMachineReactionType: nil,
				AnsweringMachineFlow:         nil,
			},
		},
		{
			name: "Empty map produces all nil fields",
			input: []any{
				map[string]interface{}{},
			},
			expected: &platformclientv2.Callbackmediasettings{
				AlertingTimeoutSeconds:       nil,
				ServiceLevel:                 nil,
				EnableAutoAnswer:             nil,
				AutoEndDelaySeconds:          nil,
				AutoDialDelaySeconds:         nil,
				EnableAutoDialAndEnd:         nil,
				Mode:                         nil,
				AutoAnswerAlertToneSeconds:   nil,
				ManualAnswerAlertToneSeconds: nil,
				PacingModifier:               nil,
				LiveVoiceReactionType:        nil,
				LiveVoiceFlow:                nil,
				AnsweringMachineReactionType: nil,
				AnsweringMachineFlow:         nil,
			},
		},
	}

	// Run tests
	for _, tt := range tests {
		t.Run(tt.name, func(t *testing.T) {
			actual := buildSdkMediaSettingCallback(tt.input)

			// Compare expected and actual results
			if tt.expected == nil && actual != nil {
				t.Errorf("Expected nil but got %v", actual)
				return
			}
			if tt.expected != nil && actual == nil {
				t.Errorf("Expected %v but got nil", tt.expected)
				return
			}

			if tt.expected == nil || actual == nil {
				return
			}

			if !util.EquivalentJsons(tt.expected.String(), actual.String()) {
				t.Errorf("JSON objects are not equal.\nExpected: %s\nActual: %s\n", tt.expected.String(), actual.String())
				return
			}
		})
	}
}

func buildRoutingQueueResourceMap(tId string, tName string, testRoutingQueue platformclientv2.Createqueuerequest) map[string]interface{} {
	resourceDataMap := map[string]interface{}{
		"id":                                tId,
		"name":                              tName,
		"description":                       *testRoutingQueue.Description,
		"scoring_method":                    *testRoutingQueue.ScoringMethod,
		"skill_evaluation_method":           *testRoutingQueue.SkillEvaluationMethod,
		"auto_answer_only":                  *testRoutingQueue.AutoAnswerOnly,
		"enable_transcription":              *testRoutingQueue.EnableTranscription,
		"enable_audio_monitoring":           *testRoutingQueue.EnableAudioMonitoring,
		"enable_manual_assignment":          *testRoutingQueue.EnableManualAssignment,
		"calling_party_name":                *testRoutingQueue.CallingPartyName,
		"calling_party_number":              *testRoutingQueue.CallingPartyNumber,
		"peer_id":                           *testRoutingQueue.PeerId,
		"source_queue_id":                   *testRoutingQueue.SourceQueueId,
		"acw_timeout_ms":                    *testRoutingQueue.AcwSettings.TimeoutMs,
		"acw_wrapup_prompt":                 *testRoutingQueue.AcwSettings.WrapupPrompt,
		"outbound_messaging_sms_address_id": *testRoutingQueue.OutboundMessagingAddresses.SmsAddress.Id,
		"outbound_messaging_open_messaging_recipient_id": *testRoutingQueue.OutboundMessagingAddresses.OpenMessagingRecipient.Id,
		"outbound_messaging_whatsapp_recipient_id":       *testRoutingQueue.OutboundMessagingAddresses.WhatsAppRecipient.Id,
		"suppress_in_queue_call_recording":               *testRoutingQueue.SuppressInQueueCallRecording,
		"direct_routing":                                 flattenDirectRouting(testRoutingQueue.DirectRouting),
		"agent_owned_routing":                            flattenAgentOwnedRouting(testRoutingQueue.AgentOwnedRouting),
		"routing_rules":                                  flattenRoutingRules(testRoutingQueue.RoutingRules),
		"media_settings_call":                            flattenMediaSetting(testRoutingQueue.MediaSettings.Call),
		"media_settings_email":                           flattenMediaEmailSetting(testRoutingQueue.MediaSettings.Email),
		"media_settings_chat":                            flattenMediaSetting(testRoutingQueue.MediaSettings.Chat),
		"media_settings_callback":                        flattenMediaSettingCallback(testRoutingQueue.MediaSettings.Callback),
		"media_settings_message":                         flattenMediaSettingsMessage(testRoutingQueue.MediaSettings.Message),
		"queue_flow_id":                                  *testRoutingQueue.QueueFlow.Id,
		"email_in_queue_flow_id":                         *testRoutingQueue.EmailInQueueFlow.Id,
		"message_in_queue_flow_id":                       *testRoutingQueue.MessageInQueueFlow.Id,
		"whisper_prompt_id":                              *testRoutingQueue.WhisperPrompt.Id,
		"on_hold_prompt_id":                              *testRoutingQueue.OnHoldPrompt.Id,
		"default_script_ids":                             flattenDefaultScripts(*testRoutingQueue.DefaultScripts),
<<<<<<< HEAD
		"canned_response_libraries":                      flattenCannedResponse(*&testRoutingQueue.CannedResponseLibraries),
		"last_agent_routing_mode":                        *testRoutingQueue.LastAgentRoutingMode,
=======
		"canned_response_libraries":                      flattenCannedResponse(testRoutingQueue.CannedResponseLibraries),
>>>>>>> 8f7a539a
	}
	return resourceDataMap
}

func generateRoutingQueueData(id, name string) platformclientv2.Createqueuerequest {
	var (
		description           = "Unit Test Description"
		scoringMethod         = "TimestampAndPriority"
		skillEvaluationMethod = "BEST"
		callingPartyName      = "Unit Test Inc."
		callingPartyNumber    = "123"
		peerId                = "5696a54c-4009-4e63-826c-311679deeb97"
		sourceQueueId         = "5696a54c-4009-4e63-826c-311679deeb97"
		backupQueueId         = "5696a54c-4009-4e63-826c-311679deeb97"
		lastAgentRoutingMode  = "QueueMembersOnly"

		acwWrapupPrompt = "MANDATORY_TIMEOUT"
		acwTimeoutMs    = 300000

		queueFlow     = generateRandomDomainEntityRef()
		emailFlow     = generateRandomDomainEntityRef()
		messageFlow   = generateRandomDomainEntityRef()
		whisperPrompt = generateRandomDomainEntityRef()
		onHoldPrompt  = generateRandomDomainEntityRef()

		// ACW Settings
		acwSettings = platformclientv2.Acwsettings{
			WrapupPrompt: &acwWrapupPrompt,
			TimeoutMs:    &acwTimeoutMs,
		}

		// Outbound Messaging Addresses
		smsAddress             = generateRandomDomainEntityRef()
		openMessagingRecipient = generateRandomDomainEntityRef()
		whatsAppRecipient      = generateRandomDomainEntityRef()

		messagingAddress = platformclientv2.Queuemessagingaddresses{
			SmsAddress:             &smsAddress,
			OpenMessagingRecipient: &openMessagingRecipient,
			WhatsAppRecipient:      &whatsAppRecipient,
		}

		// Direct Routing
		callMediaSettings    = generateDirectRoutingMediaSettings()
		emailMediaSettings   = generateDirectRoutingMediaSettings()
		messageMediaSettings = generateDirectRoutingMediaSettings()

		directRouting = platformclientv2.Directrouting{
			CallMediaSettings:    &callMediaSettings,
			EmailMediaSettings:   &emailMediaSettings,
			MessageMediaSettings: &messageMediaSettings,
			WaitForAgent:         platformclientv2.Bool(false),
			AgentWaitSeconds:     platformclientv2.Int(20),
			BackupQueueId:        &backupQueueId,
		}

		// Agent Owned Routing
		agentOwnedRouting = platformclientv2.Agentownedrouting{
			EnableAgentOwnedCallbacks:  platformclientv2.Bool(true),
			MaxOwnedCallbackHours:      platformclientv2.Int(1),
			MaxOwnedCallbackDelayHours: platformclientv2.Int(2),
		}

		// Routing Rules
		rules = []platformclientv2.Routingrule{
			{
				Operator:    platformclientv2.String("MEETS_THRESHOLD"),
				Threshold:   platformclientv2.Int(9),
				WaitSeconds: platformclientv2.Float64(300),
			},
		}

		// Media Settings
		call     = generateMediaSettings()
		callback = generateCallbackMediaSettings()
		chat     = generateMediaSettings()
		email    = generateMediaEmailSettings()
		message  = GenerateMediaSettingsMessageWithSubType()

		mediaSettings = platformclientv2.Queuemediasettings{
			Call:     &call,
			Callback: &callback,
			Chat:     &chat,
			Email:    &email,
			Message:  &message,
		}

		// Default Scripts
		sId = uuid.NewString()

		script = platformclientv2.Script{
			Id: &sId,
		}

		defaultScripts = map[string]platformclientv2.Script{
			"script1": script,
		}
		libraryIds              = []string{"ABC", "XYZ"}
		cannedResponseLibraries = platformclientv2.Cannedresponselibraries{
			Mode:       platformclientv2.String("SelectedOnly"),
			LibraryIds: &libraryIds,
		}
	)

	return platformclientv2.Createqueuerequest{
		Id:                           &id,
		Name:                         &name,
		Description:                  &description,
		ScoringMethod:                &scoringMethod,
		SkillEvaluationMethod:        &skillEvaluationMethod,
		AutoAnswerOnly:               platformclientv2.Bool(true),
		EnableTranscription:          platformclientv2.Bool(true),
		EnableAudioMonitoring:        platformclientv2.Bool(true),
		EnableManualAssignment:       platformclientv2.Bool(true),
		CallingPartyName:             &callingPartyName,
		CallingPartyNumber:           &callingPartyNumber,
		PeerId:                       &peerId,
		SourceQueueId:                &sourceQueueId,
		AcwSettings:                  &acwSettings,
		SuppressInQueueCallRecording: platformclientv2.Bool(true),
		DirectRouting:                &directRouting,
		AgentOwnedRouting:            &agentOwnedRouting,
		RoutingRules:                 &rules,
		MediaSettings:                &mediaSettings,
		QueueFlow:                    &queueFlow,
		EmailInQueueFlow:             &emailFlow,
		MessageInQueueFlow:           &messageFlow,
		WhisperPrompt:                &whisperPrompt,
		OnHoldPrompt:                 &onHoldPrompt,
		DefaultScripts:               &defaultScripts,
		OutboundMessagingAddresses:   &messagingAddress,
		CannedResponseLibraries:      &cannedResponseLibraries,
		LastAgentRoutingMode:         &lastAgentRoutingMode,
	}
}

func convertCreateQueuetoQueue(req platformclientv2.Createqueuerequest) *platformclientv2.Queue {
	return &platformclientv2.Queue{
		Id:                           req.Id,
		Name:                         req.Name,
		Description:                  req.Description,
		ScoringMethod:                req.ScoringMethod,
		SkillEvaluationMethod:        req.SkillEvaluationMethod,
		AutoAnswerOnly:               req.AutoAnswerOnly,
		EnableTranscription:          req.EnableTranscription,
		EnableAudioMonitoring:        req.EnableAudioMonitoring,
		EnableManualAssignment:       req.EnableManualAssignment,
		CallingPartyName:             req.CallingPartyName,
		CallingPartyNumber:           req.CallingPartyNumber,
		PeerId:                       req.PeerId,
		AcwSettings:                  req.AcwSettings,
		OutboundMessagingAddresses:   req.OutboundMessagingAddresses,
		SuppressInQueueCallRecording: req.SuppressInQueueCallRecording,
		DirectRouting:                req.DirectRouting,
		AgentOwnedRouting:            req.AgentOwnedRouting,
		RoutingRules:                 req.RoutingRules,
		MediaSettings:                req.MediaSettings,
		QueueFlow:                    req.QueueFlow,
		EmailInQueueFlow:             req.EmailInQueueFlow,
		MessageInQueueFlow:           req.MessageInQueueFlow,
		WhisperPrompt:                req.WhisperPrompt,
		OnHoldPrompt:                 req.OnHoldPrompt,
		DefaultScripts:               req.DefaultScripts,
		CannedResponseLibraries:      req.CannedResponseLibraries,
		LastAgentRoutingMode:         req.LastAgentRoutingMode,
	}
}

func generateMediaSettings() platformclientv2.Mediasettings {
	return platformclientv2.Mediasettings{
		EnableAutoAnswer:       platformclientv2.Bool(true),
		AlertingTimeoutSeconds: platformclientv2.Int(20),
		ServiceLevel: &platformclientv2.Servicelevel{
			Percentage: platformclientv2.Float64(0.7),
			DurationMs: platformclientv2.Int(10000),
		},
	}
}

func GenerateMediaSettingsMessageWithSubType() platformclientv2.Messagemediasettings {
	subTypeMap := make(map[string]platformclientv2.Basemediasettings)
	baseMediaSettings := platformclientv2.Basemediasettings{
		EnableAutoAnswer: platformclientv2.Bool(true),
	}
	subTypeMap["instagram"] = baseMediaSettings
	return platformclientv2.Messagemediasettings{
		EnableAutoAnswer:       platformclientv2.Bool(true),
		AlertingTimeoutSeconds: platformclientv2.Int(20),
		ServiceLevel: &platformclientv2.Servicelevel{
			Percentage: platformclientv2.Float64(0.7),
			DurationMs: platformclientv2.Int(10000),
		},
		SubTypeSettings: &subTypeMap,
	}
}

func generateMediaEmailSettings() platformclientv2.Emailmediasettings {
	return platformclientv2.Emailmediasettings{
		EnableAutoAnswer:       platformclientv2.Bool(true),
		AlertingTimeoutSeconds: platformclientv2.Int(20),
		ServiceLevel: &platformclientv2.Servicelevel{
			Percentage: platformclientv2.Float64(0.7),
			DurationMs: platformclientv2.Int(10000),
		},
	}
}

func generateCallbackMediaSettings() platformclientv2.Callbackmediasettings {
	return platformclientv2.Callbackmediasettings{
		EnableAutoAnswer:       platformclientv2.Bool(true),
		AlertingTimeoutSeconds: platformclientv2.Int(20),
		ServiceLevel: &platformclientv2.Servicelevel{
			Percentage: platformclientv2.Float64(0.7),
			DurationMs: platformclientv2.Int(10000),
		},
		EnableAutoDialAndEnd:         platformclientv2.Bool(true),
		AutoDialDelaySeconds:         platformclientv2.Int(10),
		AutoEndDelaySeconds:          platformclientv2.Int(10),
		Mode:                         platformclientv2.String("AgentFirst"),
		AutoAnswerAlertToneSeconds:   platformclientv2.Float64(12),
		ManualAnswerAlertToneSeconds: platformclientv2.Float64(10),
	}
}

func generateDirectRoutingMediaSettings() platformclientv2.Directroutingmediasettings {
	return platformclientv2.Directroutingmediasettings{
		UseAgentAddressOutbound: platformclientv2.Bool(false),
	}
}

func generateRandomDomainEntityRef() platformclientv2.Domainentityref {
	id := uuid.NewString()
	return platformclientv2.Domainentityref{
		Id: &id,
	}
}<|MERGE_RESOLUTION|>--- conflicted
+++ resolved
@@ -60,7 +60,6 @@
 		assert.Equal(t, testRoutingQueue.DefaultScripts, routingQueue.DefaultScripts, "Default Scripts Not Equal")
 		assert.Equal(t, testRoutingQueue.MediaSettings.Message.SubTypeSettings, routingQueue.MediaSettings.Message.SubTypeSettings, "SubTypeSettings Not Equal")
 		assert.Equal(t, testRoutingQueue.CannedResponseLibraries, routingQueue.CannedResponseLibraries, "Canned Response Libraries not equal")
-		assert.Equal(t, testRoutingQueue.LastAgentRoutingMode, routingQueue.LastAgentRoutingMode, "Last Agent Routing Mode Not Equal")
 		return queue, &platformclientv2.APIResponse{StatusCode: http.StatusOK}, nil
 	}
 
@@ -197,7 +196,6 @@
 	assert.Equal(t, testRoutingQueue.OnHoldPrompt, routingQueue.OnHoldPrompt, "On Hold Prompt Not Equal")
 	assert.Equal(t, testRoutingQueue.DefaultScripts, routingQueue.DefaultScripts, "Default Scripts Not Equal")
 	assert.Equal(t, testRoutingQueue.MediaSettings.Message.SubTypeSettings, routingQueue.MediaSettings.Message.SubTypeSettings, "SubTypeSettings Not Equal")
-	assert.Equal(t, testRoutingQueue.LastAgentRoutingMode, routingQueue.LastAgentRoutingMode, "Last Agent Routing Mode Not Equal")
 }
 
 func TestUnitResourceRoutingQueueUpdate(t *testing.T) {
@@ -246,7 +244,6 @@
 		assert.Equal(t, testRoutingQueue.OnHoldPrompt, routingQueue.OnHoldPrompt, "On Hold Prompt Not Equal")
 		assert.Equal(t, testRoutingQueue.DefaultScripts, routingQueue.DefaultScripts, "Default Scripts Not Equal")
 		assert.Equal(t, testRoutingQueue.MediaSettings.Message.SubTypeSettings, routingQueue.MediaSettings.Message.SubTypeSettings, "SubTypeSettings Not Equal")
-		assert.Equal(t, testRoutingQueue.LastAgentRoutingMode, routingQueue.LastAgentRoutingMode, "Last Agent Routing Mode Not Equal")
 
 		return nil, nil, nil
 	}
@@ -527,12 +524,7 @@
 		"whisper_prompt_id":                              *testRoutingQueue.WhisperPrompt.Id,
 		"on_hold_prompt_id":                              *testRoutingQueue.OnHoldPrompt.Id,
 		"default_script_ids":                             flattenDefaultScripts(*testRoutingQueue.DefaultScripts),
-<<<<<<< HEAD
-		"canned_response_libraries":                      flattenCannedResponse(*&testRoutingQueue.CannedResponseLibraries),
-		"last_agent_routing_mode":                        *testRoutingQueue.LastAgentRoutingMode,
-=======
 		"canned_response_libraries":                      flattenCannedResponse(testRoutingQueue.CannedResponseLibraries),
->>>>>>> 8f7a539a
 	}
 	return resourceDataMap
 }
@@ -547,7 +539,6 @@
 		peerId                = "5696a54c-4009-4e63-826c-311679deeb97"
 		sourceQueueId         = "5696a54c-4009-4e63-826c-311679deeb97"
 		backupQueueId         = "5696a54c-4009-4e63-826c-311679deeb97"
-		lastAgentRoutingMode  = "QueueMembersOnly"
 
 		acwWrapupPrompt = "MANDATORY_TIMEOUT"
 		acwTimeoutMs    = 300000
@@ -665,7 +656,6 @@
 		DefaultScripts:               &defaultScripts,
 		OutboundMessagingAddresses:   &messagingAddress,
 		CannedResponseLibraries:      &cannedResponseLibraries,
-		LastAgentRoutingMode:         &lastAgentRoutingMode,
 	}
 }
 
@@ -697,7 +687,6 @@
 		OnHoldPrompt:                 req.OnHoldPrompt,
 		DefaultScripts:               req.DefaultScripts,
 		CannedResponseLibraries:      req.CannedResponseLibraries,
-		LastAgentRoutingMode:         req.LastAgentRoutingMode,
 	}
 }
 
