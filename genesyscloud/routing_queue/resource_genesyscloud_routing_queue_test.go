--- conflicted
+++ resolved
@@ -11,14 +11,11 @@
 	"terraform-provider-genesyscloud/genesyscloud/architect_user_prompt"
 	"terraform-provider-genesyscloud/genesyscloud/group"
 	"terraform-provider-genesyscloud/genesyscloud/provider"
-<<<<<<< HEAD
+	routingSkill "terraform-provider-genesyscloud/genesyscloud/routing_skill"
+	routingSkillGroup "terraform-provider-genesyscloud/genesyscloud/routing_skill_group"
 	"terraform-provider-genesyscloud/genesyscloud/user"
-=======
-	routingSkillGroup "terraform-provider-genesyscloud/genesyscloud/routing_skill_group"
->>>>>>> 42307bb4
 	"terraform-provider-genesyscloud/genesyscloud/util"
 	featureToggles "terraform-provider-genesyscloud/genesyscloud/util/feature_toggles"
-	routingSkill "terraform-provider-genesyscloud/genesyscloud/routing_skill"
 	"terraform-provider-genesyscloud/genesyscloud/util/testrunner"
 	"testing"
 	"time"
@@ -766,116 +763,6 @@
 	})
 }
 
-<<<<<<< HEAD
-func TestAccResourceRoutingQueueMembers(t *testing.T) {
-	var (
-		queueResource        = "test-queue-members"
-		queueName            = "Terraform Test Queue3-" + uuid.NewString()
-		queueMemberResource1 = "test-queue-user1"
-		queueMemberResource2 = "test-queue-user2"
-		queueMemberEmail1    = "terraform1-" + uuid.NewString() + "@queue.com"
-		queueMemberEmail2    = "terraform2-" + uuid.NewString() + "@queue.com"
-		queueMemberName1     = "Henry Terraform Test"
-		queueMemberName2     = "Amanda Terraform Test"
-		defaultQueueRingNum  = "1"
-		queueRingNum         = "3"
-	)
-	resource.Test(t, resource.TestCase{
-		PreCheck:          func() { util.TestAccPreCheck(t) },
-		ProviderFactories: provider.GetProviderFactories(providerResources, providerDataSources),
-		Steps: []resource.TestStep{
-			{
-				PreConfig: func() {
-					// Wait for a specified duration to avoid runtime error
-					time.Sleep(30 * time.Second)
-				},
-				// Create
-				Config: user.GenerateBasicUserResource(
-					queueMemberResource1,
-					queueMemberEmail1,
-					queueMemberName1,
-				) + GenerateRoutingQueueResourceBasic(
-					queueResource,
-					queueName,
-					GenerateMemberBlock("genesyscloud_user."+queueMemberResource1+".id", util.NullValue),
-				),
-				Check: resource.ComposeTestCheckFunc(
-					validateMember("genesyscloud_routing_queue."+queueResource, "genesyscloud_user."+queueMemberResource1, defaultQueueRingNum),
-				),
-			},
-			{
-				// Update with another queue member and modify rings
-				Config: user.GenerateBasicUserResource(
-					queueMemberResource1,
-					queueMemberEmail1,
-					queueMemberName1,
-				) + user.GenerateBasicUserResource(
-					queueMemberResource2,
-					queueMemberEmail2,
-					queueMemberName2,
-				) + GenerateRoutingQueueResourceBasic(
-					queueResource,
-					queueName,
-					GenerateMemberBlock("genesyscloud_user."+queueMemberResource1+".id", queueRingNum),
-					GenerateMemberBlock("genesyscloud_user."+queueMemberResource2+".id", queueRingNum),
-					GenerateBullseyeSettings("10"),
-					GenerateBullseyeSettings("10"),
-					GenerateBullseyeSettings("10"),
-				),
-				Check: resource.ComposeTestCheckFunc(
-					validateMember("genesyscloud_routing_queue."+queueResource, "genesyscloud_user."+queueMemberResource1, queueRingNum),
-					validateMember("genesyscloud_routing_queue."+queueResource, "genesyscloud_user."+queueMemberResource2, queueRingNum),
-				),
-			},
-			{
-				// Remove a queue member
-				Config: GenerateRoutingQueueResourceBasic(
-					queueResource,
-					queueName,
-					GenerateMemberBlock("genesyscloud_user."+queueMemberResource2+".id", queueRingNum),
-					GenerateBullseyeSettings("10"),
-					GenerateBullseyeSettings("10"),
-					GenerateBullseyeSettings("10"),
-				) + user.GenerateBasicUserResource(
-					queueMemberResource1,
-					queueMemberEmail1,
-					queueMemberName1,
-				) + user.GenerateBasicUserResource(
-					queueMemberResource2,
-					queueMemberEmail2,
-					queueMemberName2,
-				),
-				Check: resource.ComposeTestCheckFunc(
-					validateMember("genesyscloud_routing_queue."+queueResource, "genesyscloud_user."+queueMemberResource2, queueRingNum),
-				),
-			},
-			{
-				// Remove all queue members
-				Config: GenerateRoutingQueueResourceBasic(
-					queueResource,
-					queueName,
-					"members = []",
-					GenerateBullseyeSettings("10"),
-					GenerateBullseyeSettings("10"),
-					GenerateBullseyeSettings("10"),
-				),
-				Check: resource.ComposeTestCheckFunc(
-					resource.TestCheckNoResourceAttr("genesyscloud_routing_queue."+queueResource, "members.%"),
-				),
-			},
-			{
-				// Import/Read
-				ResourceName:      "genesyscloud_routing_queue." + queueResource,
-				ImportState:       true,
-				ImportStateVerify: true,
-			},
-		},
-		CheckDestroy: testVerifyQueuesDestroyed,
-	})
-}
-
-=======
->>>>>>> 42307bb4
 func TestAccResourceRoutingQueueSkillgroupMembers(t *testing.T) {
 	var (
 		queueResourceId = "test-queue"
@@ -993,11 +880,11 @@
 		Steps: []resource.TestStep{
 			{
 				// Create
-				Config: genesyscloud.GenerateBasicUserResource(
+				Config: user.GenerateBasicUserResource(
 					queueMemberResource1,
 					queueMemberEmail1,
 					queueMemberName1,
-				) + genesyscloud.GenerateBasicUserResource(
+				) + user.GenerateBasicUserResource(
 					queueMemberResource2,
 					queueMemberEmail2,
 					queueMemberName2,
@@ -1016,11 +903,11 @@
 					time.Sleep(30 * time.Second)
 				},
 				// Update with another queue member and modify rings
-				Config: genesyscloud.GenerateBasicUserResource(
+				Config: user.GenerateBasicUserResource(
 					queueMemberResource1,
 					queueMemberEmail1,
 					queueMemberName1,
-				) + genesyscloud.GenerateBasicUserResource(
+				) + user.GenerateBasicUserResource(
 					queueMemberResource2,
 					queueMemberEmail2,
 					queueMemberName2,
@@ -1040,7 +927,7 @@
 			},
 			{
 				// Remove a queue member
-				Config: genesyscloud.GenerateBasicUserResource(
+				Config: user.GenerateBasicUserResource(
 					queueMemberResource2,
 					queueMemberEmail2,
 					queueMemberName2,
