--- conflicted
+++ resolved
@@ -704,215 +704,6 @@
 	})
 }
 
-<<<<<<< HEAD
-=======
-func TestAccResourceRoutingQueueConditionalRouting(t *testing.T) {
-	var (
-		queueResource1          = "test-queue"
-		queueName1              = "Terraform Test Queue1-" + uuid.NewString()
-		queueDesc1              = "This is a test"
-		alertTimeout1           = "7"
-		slPercent1              = "0.5"
-		slDuration1             = "1000"
-		wrapupPromptMandTimeout = "MANDATORY_TIMEOUT"
-		skillEvalAll            = "ALL"
-
-		skillGroupResourceId = "skillgroup"
-		skillGroupName       = "test skillgroup " + uuid.NewString()
-
-		groupResourceId = "group"
-		groupName       = "terraform test group" + uuid.NewString()
-		queueResource2  = "test-queue-2"
-		queueName2      = "Terraform Test Queue2-" + uuid.NewString()
-
-		conditionalGroupRouting1Operator       = "LessThanOrEqualTo"
-		conditionalGroupRouting1Metric         = "EstimatedWaitTime"
-		conditionalGroupRouting1ConditionValue = "0"
-		conditionalGroupRouting1WaitSeconds    = "20"
-		conditionalGroupRouting1GroupType      = "SKILLGROUP"
-		scoringMethod                          = "TimestampAndPriority"
-		conditionalGroupRouting2Operator       = "GreaterThanOrEqualTo"
-		conditionalGroupRouting2Metric         = "EstimatedWaitTime"
-		conditionalGroupRouting2ConditionValue = "5"
-		conditionalGroupRouting2WaitSeconds    = "15"
-		conditionalGroupRouting2GroupType      = "GROUP"
-		testUserResource                       = "user_resource1"
-		testUserName                           = "nameUser1" + uuid.NewString()
-		testUserEmail                          = uuid.NewString() + "@example.com"
-	)
-
-	resource.Test(t, resource.TestCase{
-		PreCheck:          func() { util.TestAccPreCheck(t) },
-		ProviderFactories: provider.GetProviderFactories(providerResources, providerDataSources),
-		Steps: []resource.TestStep{
-			{
-				// Create
-				Config: genesyscloud.GenerateRoutingSkillGroupResourceBasic(
-					skillGroupResourceId,
-					skillGroupName,
-					"description",
-				) + GenerateRoutingQueueResource(
-					queueResource1,
-					queueName1,
-					queueDesc1,
-					util.NullValue,  // MANDATORY_TIMEOUT
-					"200000",        // acw_timeout
-					util.NullValue,  // ALL
-					util.NullValue,  // auto_answer_only true
-					util.NullValue,  // No calling party name
-					util.NullValue,  // No calling party number
-					util.NullValue,  // enable_transcription false
-					util.FalseValue, // suppress_in_queue_call_recording false
-					util.NullValue,  // enable_manual_assignment false
-					strconv.Quote(scoringMethod),
-					GenerateMediaSettings("media_settings_call", alertTimeout1, util.TrueValue, slPercent1, slDuration1),
-					GenerateMediaSettings("media_settings_callback", alertTimeout1, util.TrueValue, slPercent1, slDuration1),
-					GenerateMediaSettings("media_settings_chat", alertTimeout1, util.FalseValue, slPercent1, slDuration1),
-					GenerateMediaSettings("media_settings_email", alertTimeout1, util.TrueValue, slPercent1, slDuration1),
-					GenerateMediaSettings("media_settings_message", alertTimeout1, util.TrueValue, slPercent1, slDuration1),
-					GenerateConditionalGroupRoutingRules(
-						util.NullValue,                         // queue_id (queue_id in the first rule should be omitted)
-						conditionalGroupRouting1Operator,       // operator
-						conditionalGroupRouting1Metric,         // metric
-						conditionalGroupRouting1ConditionValue, // condition_value
-						conditionalGroupRouting1WaitSeconds,    // wait_seconds
-						GenerateConditionalGroupRoutingRuleGroup(
-							"genesyscloud_routing_skill_group."+skillGroupResourceId+".id", // group_id
-							conditionalGroupRouting1GroupType,                              // group_type
-						),
-					),
-					"skill_groups = [genesyscloud_routing_skill_group."+skillGroupResourceId+".id]",
-				),
-				Check: resource.ComposeTestCheckFunc(
-					resource.TestCheckResourceAttr("genesyscloud_routing_queue."+queueResource1, "name", queueName1),
-					resource.TestCheckResourceAttr("genesyscloud_routing_queue."+queueResource1, "description", queueDesc1),
-					resource.TestCheckResourceAttr("genesyscloud_routing_queue."+queueResource1, "acw_wrapup_prompt", wrapupPromptMandTimeout),
-					resource.TestCheckResourceAttr("genesyscloud_routing_queue."+queueResource1, "acw_timeout_ms", "200000"),
-					resource.TestCheckResourceAttr("genesyscloud_routing_queue."+queueResource1, "skill_evaluation_method", skillEvalAll),
-					resource.TestCheckResourceAttr("genesyscloud_routing_queue."+queueResource1, "auto_answer_only", util.TrueValue),
-					resource.TestCheckResourceAttr("genesyscloud_routing_queue."+queueResource1, "suppress_in_queue_call_recording", util.FalseValue),
-					resource.TestCheckResourceAttr("genesyscloud_routing_queue."+queueResource1, "enable_manual_assignment", util.FalseValue),
-					resource.TestCheckResourceAttr("genesyscloud_routing_queue."+queueResource1, "enable_transcription", util.FalseValue),
-
-					resource.TestCheckResourceAttr("genesyscloud_routing_queue."+queueResource1, "conditional_group_routing_rules.0.operator", conditionalGroupRouting1Operator),
-					resource.TestCheckResourceAttr("genesyscloud_routing_queue."+queueResource1, "conditional_group_routing_rules.0.metric", conditionalGroupRouting1Metric),
-					resource.TestCheckResourceAttr("genesyscloud_routing_queue."+queueResource1, "conditional_group_routing_rules.0.condition_value", conditionalGroupRouting1ConditionValue),
-					resource.TestCheckResourceAttr("genesyscloud_routing_queue."+queueResource1, "conditional_group_routing_rules.0.wait_seconds", conditionalGroupRouting1WaitSeconds),
-					resource.TestCheckResourceAttr("genesyscloud_routing_queue."+queueResource1, "conditional_group_routing_rules.0.groups.0.member_group_type", conditionalGroupRouting1GroupType),
-					resource.TestCheckResourceAttrPair("genesyscloud_routing_queue."+queueResource1, "conditional_group_routing_rules.0.groups.0.member_group_id", "genesyscloud_routing_skill_group."+skillGroupResourceId, "id"),
-
-					provider.TestDefaultHomeDivision("genesyscloud_routing_queue."+queueResource1),
-					validateMediaSettings(queueResource1, "media_settings_call", alertTimeout1, util.TrueValue, slPercent1, slDuration1),
-					validateMediaSettings(queueResource1, "media_settings_callback", alertTimeout1, util.TrueValue, slPercent1, slDuration1),
-					validateMediaSettings(queueResource1, "media_settings_chat", alertTimeout1, util.FalseValue, slPercent1, slDuration1),
-					validateMediaSettings(queueResource1, "media_settings_email", alertTimeout1, util.TrueValue, slPercent1, slDuration1),
-					validateMediaSettings(queueResource1, "media_settings_message", alertTimeout1, util.TrueValue, slPercent1, slDuration1),
-				),
-			},
-			{
-				// Update
-				Config: generateUserWithCustomAttrs(testUserResource, testUserEmail, testUserName) + group.GenerateBasicGroupResource(
-					groupResourceId,
-					groupName,
-					group.GenerateGroupOwners("genesyscloud_user."+testUserResource+".id"),
-				) +
-					generateRoutingQueueResourceBasic(
-						queueResource2,
-						queueName2,
-					) +
-					genesyscloud.GenerateRoutingSkillGroupResourceBasic(
-						skillGroupResourceId,
-						skillGroupName,
-						"description",
-					) + GenerateRoutingQueueResource(
-					queueResource1,
-					queueName1,
-					queueDesc1,
-					util.NullValue,  // MANDATORY_TIMEOUT
-					"200000",        // acw_timeout
-					util.NullValue,  // ALL
-					util.NullValue,  // auto_answer_only true
-					util.NullValue,  // No calling party name
-					util.NullValue,  // No calling party number
-					util.NullValue,  // enable_transcription false
-					util.FalseValue, // suppress_in_queue_call_recording false
-					util.NullValue,  // enable_manual_assignment false
-					strconv.Quote(scoringMethod),
-					GenerateMediaSettings("media_settings_call", alertTimeout1, util.FalseValue, slPercent1, slDuration1),
-					GenerateMediaSettings("media_settings_callback", alertTimeout1, util.FalseValue, slPercent1, slDuration1),
-					GenerateMediaSettings("media_settings_chat", alertTimeout1, util.FalseValue, slPercent1, slDuration1),
-					GenerateMediaSettings("media_settings_email", alertTimeout1, util.FalseValue, slPercent1, slDuration1),
-					GenerateMediaSettings("media_settings_message", alertTimeout1, util.FalseValue, slPercent1, slDuration1),
-					GenerateConditionalGroupRoutingRules(
-						util.NullValue,                         // queue_id (queue_id in the first rule should be omitted)
-						conditionalGroupRouting1Operator,       // operator
-						conditionalGroupRouting1Metric,         // metric
-						conditionalGroupRouting1ConditionValue, // condition_value
-						conditionalGroupRouting1WaitSeconds,    // wait_seconds
-						GenerateConditionalGroupRoutingRuleGroup(
-							"genesyscloud_routing_skill_group."+skillGroupResourceId+".id", // group_id
-							conditionalGroupRouting1GroupType,                              // group_type
-						),
-					),
-					GenerateConditionalGroupRoutingRules(
-						"genesyscloud_routing_queue."+queueResource2+".id", // queue_id
-						conditionalGroupRouting2Operator,                   // operator
-						conditionalGroupRouting2Metric,                     // metric
-						conditionalGroupRouting2ConditionValue,             // condition_value
-						conditionalGroupRouting2WaitSeconds,                // wait_seconds
-						GenerateConditionalGroupRoutingRuleGroup(
-							"genesyscloud_group."+groupResourceId+".id", // group_id
-							conditionalGroupRouting2GroupType,           // group_type
-						),
-					),
-					"skill_groups = [genesyscloud_routing_skill_group."+skillGroupResourceId+".id]",
-					"groups = [genesyscloud_group."+groupResourceId+".id]",
-				),
-				Check: resource.ComposeTestCheckFunc(
-					resource.TestCheckResourceAttr("genesyscloud_routing_queue."+queueResource1, "name", queueName1),
-					resource.TestCheckResourceAttr("genesyscloud_routing_queue."+queueResource1, "description", queueDesc1),
-					resource.TestCheckResourceAttr("genesyscloud_routing_queue."+queueResource1, "acw_wrapup_prompt", wrapupPromptMandTimeout),
-					resource.TestCheckResourceAttr("genesyscloud_routing_queue."+queueResource1, "acw_timeout_ms", "200000"),
-					resource.TestCheckResourceAttr("genesyscloud_routing_queue."+queueResource1, "skill_evaluation_method", skillEvalAll),
-					resource.TestCheckResourceAttr("genesyscloud_routing_queue."+queueResource1, "auto_answer_only", util.TrueValue),
-					resource.TestCheckResourceAttr("genesyscloud_routing_queue."+queueResource1, "suppress_in_queue_call_recording", util.FalseValue),
-					resource.TestCheckResourceAttr("genesyscloud_routing_queue."+queueResource1, "enable_manual_assignment", util.FalseValue),
-					resource.TestCheckResourceAttr("genesyscloud_routing_queue."+queueResource1, "enable_transcription", util.FalseValue),
-
-					resource.TestCheckResourceAttr("genesyscloud_routing_queue."+queueResource1, "conditional_group_routing_rules.0.operator", conditionalGroupRouting1Operator),
-					resource.TestCheckResourceAttr("genesyscloud_routing_queue."+queueResource1, "conditional_group_routing_rules.0.metric", conditionalGroupRouting1Metric),
-					resource.TestCheckResourceAttr("genesyscloud_routing_queue."+queueResource1, "conditional_group_routing_rules.0.condition_value", conditionalGroupRouting1ConditionValue),
-					resource.TestCheckResourceAttr("genesyscloud_routing_queue."+queueResource1, "conditional_group_routing_rules.0.wait_seconds", conditionalGroupRouting1WaitSeconds),
-					resource.TestCheckResourceAttr("genesyscloud_routing_queue."+queueResource1, "conditional_group_routing_rules.0.groups.0.member_group_type", conditionalGroupRouting1GroupType),
-					resource.TestCheckResourceAttrPair("genesyscloud_routing_queue."+queueResource1, "conditional_group_routing_rules.0.groups.0.member_group_id", "genesyscloud_routing_skill_group."+skillGroupResourceId, "id"),
-
-					resource.TestCheckResourceAttr("genesyscloud_routing_queue."+queueResource1, "conditional_group_routing_rules.1.operator", conditionalGroupRouting2Operator),
-					resource.TestCheckResourceAttr("genesyscloud_routing_queue."+queueResource1, "conditional_group_routing_rules.1.metric", conditionalGroupRouting2Metric),
-					resource.TestCheckResourceAttr("genesyscloud_routing_queue."+queueResource1, "conditional_group_routing_rules.1.condition_value", conditionalGroupRouting2ConditionValue),
-					resource.TestCheckResourceAttr("genesyscloud_routing_queue."+queueResource1, "conditional_group_routing_rules.1.wait_seconds", conditionalGroupRouting2WaitSeconds),
-					resource.TestCheckResourceAttr("genesyscloud_routing_queue."+queueResource1, "conditional_group_routing_rules.1.groups.0.member_group_type", conditionalGroupRouting2GroupType),
-					resource.TestCheckResourceAttrPair("genesyscloud_routing_queue."+queueResource1, "conditional_group_routing_rules.1.groups.0.member_group_id", "genesyscloud_group."+groupResourceId, "id"),
-
-					provider.TestDefaultHomeDivision("genesyscloud_routing_queue."+queueResource1),
-					validateMediaSettings(queueResource1, "media_settings_call", alertTimeout1, util.FalseValue, slPercent1, slDuration1),
-					validateMediaSettings(queueResource1, "media_settings_callback", alertTimeout1, util.FalseValue, slPercent1, slDuration1),
-					validateMediaSettings(queueResource1, "media_settings_chat", alertTimeout1, util.FalseValue, slPercent1, slDuration1),
-					validateMediaSettings(queueResource1, "media_settings_email", alertTimeout1, util.FalseValue, slPercent1, slDuration1),
-					validateMediaSettings(queueResource1, "media_settings_message", alertTimeout1, util.FalseValue, slPercent1, slDuration1),
-				),
-			},
-			{
-				// Import/Read
-				ResourceName:      "genesyscloud_routing_queue." + queueResource1,
-				ImportState:       true,
-				ImportStateVerify: true,
-			},
-		},
-		CheckDestroy: testVerifyQueuesDestroyed,
-	})
-}
-
->>>>>>> b3a09516
 func TestAccResourceRoutingQueueSkillgroupMembers(t *testing.T) {
 	var (
 		queueResourceId = "test-queue"
