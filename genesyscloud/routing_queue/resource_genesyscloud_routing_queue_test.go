--- conflicted
+++ resolved
@@ -26,11 +26,7 @@
 	"github.com/google/uuid"
 	"github.com/hashicorp/terraform-plugin-sdk/v2/helper/resource"
 	"github.com/hashicorp/terraform-plugin-sdk/v2/terraform"
-<<<<<<< HEAD
-	"github.com/mypurecloud/platform-client-sdk-go/v152/platformclientv2"
-=======
 	"github.com/mypurecloud/platform-client-sdk-go/v154/platformclientv2"
->>>>>>> 9a712a18
 )
 
 var (
@@ -62,18 +58,6 @@
 		queueSkillResourceLabel  = "test-queue-skill"
 		queueSkillName           = "Terraform Skill " + uuid.NewString()
 
-<<<<<<< HEAD
-		bullseyeMemberGroupName = "test_membergroup_series6"
-		bullseyeMemberGroupType = "GROUP"
-		testUserResourceLabel   = "user_resource1"
-		testUserName            = "nameUser1" + uuid.NewString()
-		testUserEmail           = uuid.NewString() + "@examplestest.com"
-		callbackHours           = "7"
-		callbackHours2          = "7"
-		callbackModeAgentFirst  = "AgentFirst"
-		userID                  string
-		groupName               = "MySeries6Groupv20_" + uuid.NewString()
-=======
 		bullseyeMemberGroupLabel = "test-group"
 		bullseyeMemberGroupType  = "GROUP"
 		testUserResourceLabel    = "user_resource1"
@@ -84,7 +68,6 @@
 		callbackModeAgentFirst   = "AgentFirst"
 		userID                   string
 		groupName                = "MySeries6Groupv20_" + uuid.NewString()
->>>>>>> 9a712a18
 	)
 
 	resource.Test(t, resource.TestCase{
@@ -95,11 +78,7 @@
 				// Create
 				Config: generateUserWithCustomAttrs(testUserResourceLabel, testUserEmail, testUserName) + routingSkill.GenerateRoutingSkillResource(queueSkillResourceLabel, queueSkillName) +
 					group.GenerateGroupResource(
-<<<<<<< HEAD
-						bullseyeMemberGroupName,
-=======
 						bullseyeMemberGroupLabel,
->>>>>>> 9a712a18
 						groupName,
 						strconv.Quote("TestGroupForSeries6"),
 						util.NullValue, // Default type
