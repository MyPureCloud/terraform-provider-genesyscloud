package routing_queue

import (
	"fmt"
	"log"
	"strconv"
	"strings"
	"sync"
	"terraform-provider-genesyscloud/genesyscloud/architect_flow"
	"terraform-provider-genesyscloud/genesyscloud/architect_user_prompt"
	authDivision "terraform-provider-genesyscloud/genesyscloud/auth_division"
	"terraform-provider-genesyscloud/genesyscloud/group"
	"terraform-provider-genesyscloud/genesyscloud/provider"
	routingSkill "terraform-provider-genesyscloud/genesyscloud/routing_skill"
	routingSkillGroup "terraform-provider-genesyscloud/genesyscloud/routing_skill_group"
	routingWrapupcode "terraform-provider-genesyscloud/genesyscloud/routing_wrapupcode"
	"terraform-provider-genesyscloud/genesyscloud/user"
	"terraform-provider-genesyscloud/genesyscloud/util"
	featureToggles "terraform-provider-genesyscloud/genesyscloud/util/feature_toggles"
	"terraform-provider-genesyscloud/genesyscloud/util/testrunner"
	"testing"
	"time"

	"github.com/google/uuid"
	"github.com/hashicorp/terraform-plugin-sdk/v2/helper/resource"
	"github.com/hashicorp/terraform-plugin-sdk/v2/terraform"
	"github.com/mypurecloud/platform-client-sdk-go/v146/platformclientv2"
)

var (
	mu sync.Mutex
)

func TestAccResourceRoutingQueueBasic(t *testing.T) {
	var (
		queueResourceLabel1      = "test-queue"
		queueName1               = "Terraform Test Queue1-" + uuid.NewString()
		queueName2               = "Terraform Test Queue2-" + uuid.NewString()
		queueDesc1               = "This is a test"
		queueDesc2               = "This is still a test"
		alertTimeout1            = "7"
		alertTimeout2            = "100"
		slPercent1               = "0.5"
		slPercent2               = "0.9"
		slDuration1              = "1000"
		slDuration2              = "10000"
		wrapupPromptOptional     = "OPTIONAL"
		wrapupPromptMandTimeout  = "MANDATORY_TIMEOUT"
		routingRuleOpAny         = "ANY"
		routingRuleOpMeetsThresh = "MEETS_THRESHOLD"
		skillEvalAll             = "ALL"
		skillEvalBest            = "BEST"
		callingPartyName         = "Acme"
		callingPartyNumber       = "3173416548"
		scoringMethod            = "TimestampAndPriority"
		queueSkillResourceLabel  = "test-queue-skill"
		queueSkillName           = "Terraform Skill " + uuid.NewString()

		bullseyeMemberGroupName = "test_membergroup_series6"
		bullseyeMemberGroupType = "GROUP"
		testUserResourceLabel   = "user_resource1"
		testUserName            = "nameUser1" + uuid.NewString()
		testUserEmail           = uuid.NewString() + "@examplestest.com"
		callbackHours           = "7"
		callbackHours2          = "7"
		userID                  string
	)

	resource.Test(t, resource.TestCase{
		PreCheck:          func() { util.TestAccPreCheck(t) },
		ProviderFactories: provider.GetProviderFactories(providerResources, providerDataSources),
		Steps: []resource.TestStep{
			{
				// Create
				Config: generateUserWithCustomAttrs(testUserResourceLabel, testUserEmail, testUserName) + routingSkill.GenerateRoutingSkillResource(queueSkillResourceLabel, queueSkillName) +
					group.GenerateGroupResource(
						bullseyeMemberGroupName,
						"MySeries6Groupv20",
						strconv.Quote("TestGroupForSeries6"),
						util.NullValue, // Default type
						util.NullValue, // Default visibility
						util.NullValue, // Default rules_visible
						group.GenerateGroupOwners("genesyscloud_user."+testUserResourceLabel+".id"),
					) + GenerateRoutingQueueResource(
					queueResourceLabel1,
					queueName1,
					queueDesc1,
					util.NullValue,               // MANDATORY_TIMEOUT
					"200000",                     // acw_timeout
					util.NullValue,               // ALL
					util.NullValue,               // auto_answer_only true
					util.NullValue,               // No calling party name
					util.NullValue,               // No calling party number
					util.NullValue,               // enable_audio_monitoring false
					util.FalseValue,              // suppress_in_queue_call_recording false
					util.NullValue,               // enable_manual_assignment false
					util.NullValue,               // enable_transcription false
					strconv.Quote(scoringMethod), // scoring Method
					util.NullValue,
					util.NullValue,
					GenerateAgentOwnedRouting("agent_owned_routing", util.TrueValue, callbackHours, callbackHours),
					GenerateMediaSettings("media_settings_call", alertTimeout1, util.FalseValue, slPercent1, slDuration1),
					GenerateMediaSettingsCallBack("media_settings_callback", alertTimeout1, util.FalseValue, slPercent1, slDuration1, util.TrueValue, slDuration1, slDuration1),
					GenerateMediaSettings("media_settings_chat", alertTimeout1, util.FalseValue, slPercent1, slDuration1),
					GenerateMediaSettings("media_settings_email", alertTimeout1, util.TrueValue, slPercent1, slDuration1),
					GenerateMediaSettings("media_settings_message", alertTimeout1, util.FalseValue, slPercent1, slDuration1),
					GenerateBullseyeSettingsWithMemberGroup(alertTimeout1, "genesyscloud_group."+bullseyeMemberGroupName+".id", bullseyeMemberGroupType, "genesyscloud_routing_skill."+queueSkillResourceLabel+".id"),
					GenerateRoutingRules(routingRuleOpAny, "50", util.NullValue),
				),
				Check: resource.ComposeTestCheckFunc(
					resource.TestCheckResourceAttr("genesyscloud_routing_queue."+queueResourceLabel1, "name", queueName1),
					resource.TestCheckResourceAttr("genesyscloud_routing_queue."+queueResourceLabel1, "description", queueDesc1),
					resource.TestCheckResourceAttr("genesyscloud_routing_queue."+queueResourceLabel1, "acw_wrapup_prompt", wrapupPromptMandTimeout),
					resource.TestCheckResourceAttr("genesyscloud_routing_queue."+queueResourceLabel1, "acw_timeout_ms", "200000"),
					resource.TestCheckResourceAttr("genesyscloud_routing_queue."+queueResourceLabel1, "skill_evaluation_method", skillEvalAll),
					resource.TestCheckResourceAttr("genesyscloud_routing_queue."+queueResourceLabel1, "auto_answer_only", util.TrueValue),
					resource.TestCheckResourceAttr("genesyscloud_routing_queue."+queueResourceLabel1, "suppress_in_queue_call_recording", util.FalseValue),
					resource.TestCheckResourceAttr("genesyscloud_routing_queue."+queueResourceLabel1, "enable_audio_monitoring", util.FalseValue),
					resource.TestCheckResourceAttr("genesyscloud_routing_queue."+queueResourceLabel1, "enable_manual_assignment", util.FalseValue),
					resource.TestCheckResourceAttr("genesyscloud_routing_queue."+queueResourceLabel1, "enable_transcription", util.FalseValue),
					provider.TestDefaultHomeDivision("genesyscloud_routing_queue."+queueResourceLabel1),
					validateMediaSettings(queueResourceLabel1, "media_settings_call", alertTimeout1, util.FalseValue, slPercent1, slDuration1),
					validateMediaSettings(queueResourceLabel1, "media_settings_callback", alertTimeout1, util.FalseValue, slPercent1, slDuration1),
					validateMediaSettings(queueResourceLabel1, "media_settings_chat", alertTimeout1, util.FalseValue, slPercent1, slDuration1),
					validateMediaSettings(queueResourceLabel1, "media_settings_email", alertTimeout1, util.TrueValue, slPercent1, slDuration1),
					validateMediaSettings(queueResourceLabel1, "media_settings_message", alertTimeout1, util.FalseValue, slPercent1, slDuration1),
					validateBullseyeSettings(queueResourceLabel1, 1, alertTimeout1, "genesyscloud_routing_skill."+queueSkillResourceLabel),
					validateRoutingRules(queueResourceLabel1, 0, routingRuleOpAny, "50", "5"),
					validateAgentOwnedRouting(queueResourceLabel1, "agent_owned_routing", util.TrueValue, callbackHours, callbackHours),
					func(s *terraform.State) error {
						rs, ok := s.RootModule().Resources["genesyscloud_user."+testUserResourceLabel]
						if !ok {
							return fmt.Errorf("not found: %s", "genesyscloud_user."+testUserResourceLabel)
						}
						userID = rs.Primary.ID
						log.Printf("User ID: %s\n", userID) // Print user ID
						return nil
					},
				),
			},
			{
				// Update
				Config: GenerateRoutingQueueResource(
					queueResourceLabel1,
					queueName2,
					queueDesc2,
					strconv.Quote(wrapupPromptOptional),
					util.NullValue, // acw_timeout
					strconv.Quote(skillEvalBest),
					util.FalseValue, // auto_answer_only false
					strconv.Quote(callingPartyName),
					strconv.Quote(callingPartyNumber),
					util.TrueValue, // suppress_in_queue_call_recording true
					util.TrueValue, // enable_audio_monitoring true
					util.TrueValue, // enable_manual_assignment true
					util.TrueValue, // enable_transcription true
					strconv.Quote(scoringMethod),
					util.NullValue,
					util.NullValue,
					GenerateAgentOwnedRouting("agent_owned_routing", util.TrueValue, callbackHours2, callbackHours2),
					GenerateMediaSettings("media_settings_call", alertTimeout2, util.FalseValue, slPercent2, slDuration2),
					GenerateMediaSettings("media_settings_callback", alertTimeout2, util.TrueValue, slPercent2, slDuration2),
					GenerateMediaSettings("media_settings_chat", alertTimeout2, util.FalseValue, slPercent2, slDuration2),
					GenerateMediaSettings("media_settings_email", alertTimeout2, util.FalseValue, slPercent2, slDuration2),
					GenerateMediaSettings("media_settings_message", alertTimeout2, util.FalseValue, slPercent2, slDuration2),
					GenerateBullseyeSettings(alertTimeout2),
					GenerateBullseyeSettings(alertTimeout2),
					GenerateBullseyeSettings(alertTimeout2),
					GenerateRoutingRules(routingRuleOpMeetsThresh, "90", "30"),
					GenerateRoutingRules(routingRuleOpAny, "45", "15"),
				),
				Check: resource.ComposeTestCheckFunc(
					resource.TestCheckResourceAttr("genesyscloud_routing_queue."+queueResourceLabel1, "name", queueName2),
					resource.TestCheckResourceAttr("genesyscloud_routing_queue."+queueResourceLabel1, "description", queueDesc2),
					resource.TestCheckResourceAttr("genesyscloud_routing_queue."+queueResourceLabel1, "acw_wrapup_prompt", wrapupPromptOptional),
					resource.TestCheckResourceAttr("genesyscloud_routing_queue."+queueResourceLabel1, "skill_evaluation_method", skillEvalBest),
					resource.TestCheckResourceAttr("genesyscloud_routing_queue."+queueResourceLabel1, "auto_answer_only", util.FalseValue),
					resource.TestCheckResourceAttr("genesyscloud_routing_queue."+queueResourceLabel1, "calling_party_name", callingPartyName),
					resource.TestCheckResourceAttr("genesyscloud_routing_queue."+queueResourceLabel1, "calling_party_number", callingPartyNumber),
					resource.TestCheckResourceAttr("genesyscloud_routing_queue."+queueResourceLabel1, "scoring_method", scoringMethod),
					resource.TestCheckResourceAttr("genesyscloud_routing_queue."+queueResourceLabel1, "suppress_in_queue_call_recording", util.TrueValue),
					resource.TestCheckResourceAttr("genesyscloud_routing_queue."+queueResourceLabel1, "enable_manual_assignment", util.TrueValue),
					resource.TestCheckResourceAttr("genesyscloud_routing_queue."+queueResourceLabel1, "enable_audio_monitoring", util.TrueValue),
					resource.TestCheckResourceAttr("genesyscloud_routing_queue."+queueResourceLabel1, "enable_transcription", util.TrueValue),
					provider.TestDefaultHomeDivision("genesyscloud_routing_queue."+queueResourceLabel1),
					validateMediaSettings(queueResourceLabel1, "media_settings_call", alertTimeout2, util.FalseValue, slPercent2, slDuration2),
					validateMediaSettings(queueResourceLabel1, "media_settings_callback", alertTimeout2, util.TrueValue, slPercent2, slDuration2),
					validateMediaSettings(queueResourceLabel1, "media_settings_chat", alertTimeout2, util.FalseValue, slPercent2, slDuration2),
					validateMediaSettings(queueResourceLabel1, "media_settings_email", alertTimeout2, util.FalseValue, slPercent2, slDuration2),
					validateMediaSettings(queueResourceLabel1, "media_settings_message", alertTimeout2, util.FalseValue, slPercent2, slDuration2),
					validateBullseyeSettings(queueResourceLabel1, 3, alertTimeout2, ""),
					validateRoutingRules(queueResourceLabel1, 0, routingRuleOpMeetsThresh, "90", "30"),
					validateRoutingRules(queueResourceLabel1, 1, routingRuleOpAny, "45", "15"),
					validateAgentOwnedRouting(queueResourceLabel1, "agent_owned_routing", util.TrueValue, callbackHours2, callbackHours2),
					func(s *terraform.State) error {
						time.Sleep(30 * time.Second) // Wait for 30 seconds for resources to get deleted properly
						return nil
					},
				),
			},
			{
				// Import/Read
				ResourceName:      "genesyscloud_routing_queue." + queueResourceLabel1,
				ImportState:       true,
				ImportStateVerify: true,
				Check: resource.ComposeTestCheckFunc(
					checkUserDeleted(userID),
				),
			},
		},
		CheckDestroy: testVerifyQueuesAndUsersDestroyed,
	})
}

func TestAccResourceRoutingQueueConditionalRouting(t *testing.T) {
	if exists := featureToggles.CSGToggleExists(); exists {
		t.Skip("conditional group routing is deprecated in this resource, skipping test")
	}

	var (
		queueResourceLabel1     = "test-queue"
		queueName1              = "Terraform Test Queue1-" + uuid.NewString()
		queueDesc1              = "This is a test"
		alertTimeout1           = "7"
		slPercent1              = "0.5"
		slDuration1             = "1000"
		wrapupPromptMandTimeout = "MANDATORY_TIMEOUT"
		skillEvalAll            = "ALL"

		skillGroupResourceLabel = "skillgroup"
		skillGroupName          = "test skillgroup " + uuid.NewString()
<<<<<<< HEAD

		groupResourceLabel  = "group"
		groupName           = "terraform test group" + uuid.NewString()
=======

		group1ResourceLabel = "group_1"
		group1NameAttr      = "terraform test group" + uuid.NewString()

>>>>>>> fa86c042
		queueResourceLabel2 = "test-queue-2"
		queueName2          = "Terraform Test Queue2-" + uuid.NewString()

		conditionalGroupRouting1Operator       = "LessThanOrEqualTo"
		conditionalGroupRouting1Metric         = "EstimatedWaitTime"
		conditionalGroupRouting1ConditionValue = "0"
		conditionalGroupRouting1WaitSeconds    = "20"
		conditionalGroupRouting1GroupType      = "SKILLGROUP"

		conditionalGroupRouting2Operator       = "GreaterThanOrEqualTo"
		conditionalGroupRouting2Metric         = "EstimatedWaitTime"
		conditionalGroupRouting2ConditionValue = "5"
		conditionalGroupRouting2WaitSeconds    = "15"
		conditionalGroupRouting2GroupType      = "GROUP"
		testUserResourceLabel                  = "user_resource1"
		testUserName                           = "nameUser1" + uuid.NewString()
		testUserEmail                          = uuid.NewString() + "@example.com"
	)

	resource.Test(t, resource.TestCase{
		PreCheck:          func() { util.TestAccPreCheck(t) },
		ProviderFactories: provider.GetProviderFactories(providerResources, providerDataSources),
		Steps: []resource.TestStep{
			{
				PreConfig: func() {
					time.Sleep(30 * time.Second)
				},
				// Create
				Config: routingSkillGroup.GenerateRoutingSkillGroupResourceBasic(
					skillGroupResourceLabel,
					skillGroupName,
					"description",
				) + GenerateRoutingQueueResource(
					queueResourceLabel1,
					queueName1,
					queueDesc1,
					util.NullValue,  // MANDATORY_TIMEOUT
					"200000",        // acw_timeout
					util.NullValue,  // ALL
					util.NullValue,  // auto_answer_only true
					util.NullValue,  // No calling party name
					util.NullValue,  // No calling party number
					util.NullValue,  // enable_transcription false
					util.FalseValue, // suppress_in_queue_call_recording false
					util.NullValue,  // enable_audio_monitoring false
					util.NullValue,  // enable_manual_assignment false
					strconv.Quote("TimestampAndPriority"),
					util.NullValue,
					util.NullValue,
					GenerateMediaSettings(
						"media_settings_call",
						alertTimeout1,
						util.TrueValue,
						slPercent1,
						slDuration1),
					GenerateMediaSettings(
						"media_settings_callback",
						alertTimeout1,
						util.TrueValue,
						slPercent1,
						slDuration1),
					GenerateMediaSettings(
						"media_settings_chat",
						alertTimeout1,
						util.FalseValue,
						slPercent1,
						slDuration1),
					GenerateMediaSettings(
						"media_settings_email",
						alertTimeout1,
						util.TrueValue,
						slPercent1,
						slDuration1),
					GenerateMediaSettings(
						"media_settings_message",
						alertTimeout1,
						util.TrueValue, slPercent1,
						slDuration1),
					GenerateConditionalGroupRoutingRules(
						util.NullValue,                         // queue_id (queue_id in the first rule should be omitted)
						conditionalGroupRouting1Operator,       // operator
						conditionalGroupRouting1Metric,         // metric
						conditionalGroupRouting1ConditionValue, // condition_value
						conditionalGroupRouting1WaitSeconds,    // wait_seconds
						GenerateConditionalGroupRoutingRuleGroup(
							"genesyscloud_routing_skill_group."+skillGroupResourceLabel+".id", // group_id
							conditionalGroupRouting1GroupType,                                 // group_type
						),
					),
					"skill_groups = [genesyscloud_routing_skill_group."+skillGroupResourceLabel+".id]",
				),
				Check: resource.ComposeTestCheckFunc(
					resource.TestCheckResourceAttr("genesyscloud_routing_queue."+queueResourceLabel1, "name", queueName1),
					resource.TestCheckResourceAttr("genesyscloud_routing_queue."+queueResourceLabel1, "description", queueDesc1),
					resource.TestCheckResourceAttr("genesyscloud_routing_queue."+queueResourceLabel1, "acw_wrapup_prompt", wrapupPromptMandTimeout),
					resource.TestCheckResourceAttr("genesyscloud_routing_queue."+queueResourceLabel1, "acw_timeout_ms", "200000"),
					resource.TestCheckResourceAttr("genesyscloud_routing_queue."+queueResourceLabel1, "skill_evaluation_method", skillEvalAll),
					resource.TestCheckResourceAttr("genesyscloud_routing_queue."+queueResourceLabel1, "auto_answer_only", util.TrueValue),
					resource.TestCheckResourceAttr("genesyscloud_routing_queue."+queueResourceLabel1, "suppress_in_queue_call_recording", util.FalseValue),
					resource.TestCheckResourceAttr("genesyscloud_routing_queue."+queueResourceLabel1, "enable_audio_monitoring", util.FalseValue),
					resource.TestCheckResourceAttr("genesyscloud_routing_queue."+queueResourceLabel1, "enable_manual_assignment", util.FalseValue),
					resource.TestCheckResourceAttr("genesyscloud_routing_queue."+queueResourceLabel1, "enable_transcription", util.FalseValue),

					resource.TestCheckResourceAttr("genesyscloud_routing_queue."+queueResourceLabel1, "conditional_group_routing_rules.0.operator", conditionalGroupRouting1Operator),
					resource.TestCheckResourceAttr("genesyscloud_routing_queue."+queueResourceLabel1, "conditional_group_routing_rules.0.metric", conditionalGroupRouting1Metric),
					resource.TestCheckResourceAttr("genesyscloud_routing_queue."+queueResourceLabel1, "conditional_group_routing_rules.0.condition_value", conditionalGroupRouting1ConditionValue),
					resource.TestCheckResourceAttr("genesyscloud_routing_queue."+queueResourceLabel1, "conditional_group_routing_rules.0.wait_seconds", conditionalGroupRouting1WaitSeconds),
<<<<<<< HEAD
					resource.TestCheckResourceAttr("genesyscloud_routing_queue."+queueResourceLabel1, "conditional_group_routing_rules.0.groups.0.member_group_type", conditionalGroupRouting1GroupType),
=======
					resource.TestCheckResourceAttr("genesyscloud_routing_queue."+queueResourceLabel1, "conditional_group_routing_rules.0.groups.#", "1"),
					resource.TestCheckResourceAttr("genesyscloud_routing_queue."+queueResourceLabel1, "conditional_group_routing_rules.0.groups.0.member_group_type", "SKILLGROUP"),
>>>>>>> fa86c042
					resource.TestCheckResourceAttrPair("genesyscloud_routing_queue."+queueResourceLabel1, "conditional_group_routing_rules.0.groups.0.member_group_id", "genesyscloud_routing_skill_group."+skillGroupResourceLabel, "id"),

					provider.TestDefaultHomeDivision("genesyscloud_routing_queue."+queueResourceLabel1),
					validateMediaSettings(queueResourceLabel1, "media_settings_call", alertTimeout1, util.TrueValue, slPercent1, slDuration1),
					validateMediaSettings(queueResourceLabel1, "media_settings_callback", alertTimeout1, util.TrueValue, slPercent1, slDuration1),
					validateMediaSettings(queueResourceLabel1, "media_settings_chat", alertTimeout1, util.FalseValue, slPercent1, slDuration1),
					validateMediaSettings(queueResourceLabel1, "media_settings_email", alertTimeout1, util.TrueValue, slPercent1, slDuration1),
					validateMediaSettings(queueResourceLabel1, "media_settings_message", alertTimeout1, util.TrueValue, slPercent1, slDuration1),
				),
			},
			{
				// Update
<<<<<<< HEAD
				Config: generateUserWithCustomAttrs(testUserResourceLabel, testUserEmail, testUserName) + group.GenerateBasicGroupResource(
					groupResourceLabel,
					groupName,
=======
				Config: generateUserWithCustomAttrs(
					testUserResourceLabel,
					testUserEmail,
					testUserName,
				) + group.GenerateBasicGroupResource(
					group1ResourceLabel,
					group1NameAttr,
>>>>>>> fa86c042
					group.GenerateGroupOwners("genesyscloud_user."+testUserResourceLabel+".id"),
				) + generateRoutingQueueResourceBasic(
					queueResourceLabel2,
					queueName2,
				) + routingSkillGroup.GenerateRoutingSkillGroupResourceBasic(
					skillGroupResourceLabel,
					skillGroupName,
					"description",
				) + GenerateRoutingQueueResource(
					queueResourceLabel1,
					queueName1,
					queueDesc1,
					util.NullValue,  // MANDATORY_TIMEOUT
					"200000",        // acw_timeout
					util.NullValue,  // ALL
					util.NullValue,  // auto_answer_only true
					util.NullValue,  // No calling party name
					util.NullValue,  // No calling party number
					util.NullValue,  // enable_transcription false
					util.FalseValue, // suppress_in_queue_call_recording false
					util.NullValue,  // enable_audio_monitoring false
					util.NullValue,  // enable_manual_assignment false
					strconv.Quote("TimestampAndPriority"),
					util.NullValue,
					util.NullValue,
					GenerateMediaSettings("media_settings_call", alertTimeout1, util.FalseValue, slPercent1, slDuration1),
					GenerateMediaSettings("media_settings_callback", alertTimeout1, util.FalseValue, slPercent1, slDuration1),
					GenerateMediaSettings("media_settings_chat", alertTimeout1, util.FalseValue, slPercent1, slDuration1),
					GenerateMediaSettings("media_settings_email", alertTimeout1, util.FalseValue, slPercent1, slDuration1),
					GenerateMediaSettings("media_settings_message", alertTimeout1, util.FalseValue, slPercent1, slDuration1),
					GenerateConditionalGroupRoutingRules(
						util.NullValue,                         // queue_id (queue_id in the first rule should be omitted)
						conditionalGroupRouting1Operator,       // operator
						conditionalGroupRouting1Metric,         // metric
						conditionalGroupRouting1ConditionValue, // condition_value
						conditionalGroupRouting1WaitSeconds,    // wait_seconds
						GenerateConditionalGroupRoutingRuleGroup(
							"genesyscloud_routing_skill_group."+skillGroupResourceLabel+".id", // group_id
							conditionalGroupRouting1GroupType,                                 // group_type
						),
					),
					GenerateConditionalGroupRoutingRules(
						"genesyscloud_routing_queue."+queueResourceLabel2+".id", // queue_id
						conditionalGroupRouting2Operator,                        // operator
						conditionalGroupRouting2Metric,                          // metric
						conditionalGroupRouting2ConditionValue,                  // condition_value
						conditionalGroupRouting2WaitSeconds,                     // wait_seconds
						GenerateConditionalGroupRoutingRuleGroup(
<<<<<<< HEAD
							"genesyscloud_group."+groupResourceLabel+".id", // group_id
							conditionalGroupRouting2GroupType,              // group_type
						),
					),
					"skill_groups = [genesyscloud_routing_skill_group."+skillGroupResourceLabel+".id]",
					"groups = [genesyscloud_group."+groupResourceLabel+".id]",
=======
							"genesyscloud_group."+group1ResourceLabel+".id", // group_id
							"GROUP", // group_type
						),
					),
					"skill_groups = [genesyscloud_routing_skill_group."+skillGroupResourceLabel+".id]",
					fmt.Sprintf("groups = [genesyscloud_group.%s.id]", group1ResourceLabel),
>>>>>>> fa86c042
				),
				Check: resource.ComposeTestCheckFunc(
					resource.TestCheckResourceAttr("genesyscloud_routing_queue."+queueResourceLabel1, "name", queueName1),
					resource.TestCheckResourceAttr("genesyscloud_routing_queue."+queueResourceLabel1, "description", queueDesc1),
					resource.TestCheckResourceAttr("genesyscloud_routing_queue."+queueResourceLabel1, "acw_wrapup_prompt", wrapupPromptMandTimeout),
					resource.TestCheckResourceAttr("genesyscloud_routing_queue."+queueResourceLabel1, "acw_timeout_ms", "200000"),
					resource.TestCheckResourceAttr("genesyscloud_routing_queue."+queueResourceLabel1, "skill_evaluation_method", skillEvalAll),
					resource.TestCheckResourceAttr("genesyscloud_routing_queue."+queueResourceLabel1, "auto_answer_only", util.TrueValue),
					resource.TestCheckResourceAttr("genesyscloud_routing_queue."+queueResourceLabel1, "suppress_in_queue_call_recording", util.FalseValue),
					resource.TestCheckResourceAttr("genesyscloud_routing_queue."+queueResourceLabel1, "enable_audio_monitoring", util.FalseValue),
					resource.TestCheckResourceAttr("genesyscloud_routing_queue."+queueResourceLabel1, "enable_manual_assignment", util.FalseValue),
					resource.TestCheckResourceAttr("genesyscloud_routing_queue."+queueResourceLabel1, "enable_transcription", util.FalseValue),

					resource.TestCheckResourceAttr("genesyscloud_routing_queue."+queueResourceLabel1, "conditional_group_routing_rules.0.operator", conditionalGroupRouting1Operator),
					resource.TestCheckResourceAttr("genesyscloud_routing_queue."+queueResourceLabel1, "conditional_group_routing_rules.0.metric", conditionalGroupRouting1Metric),
					resource.TestCheckResourceAttr("genesyscloud_routing_queue."+queueResourceLabel1, "conditional_group_routing_rules.0.condition_value", conditionalGroupRouting1ConditionValue),
					resource.TestCheckResourceAttr("genesyscloud_routing_queue."+queueResourceLabel1, "conditional_group_routing_rules.0.wait_seconds", conditionalGroupRouting1WaitSeconds),
					resource.TestCheckResourceAttr("genesyscloud_routing_queue."+queueResourceLabel1, "conditional_group_routing_rules.0.groups.0.member_group_type", conditionalGroupRouting1GroupType),
					resource.TestCheckResourceAttrPair("genesyscloud_routing_queue."+queueResourceLabel1, "conditional_group_routing_rules.0.groups.0.member_group_id", "genesyscloud_routing_skill_group."+skillGroupResourceLabel, "id"),

					resource.TestCheckResourceAttr("genesyscloud_routing_queue."+queueResourceLabel1, "conditional_group_routing_rules.1.operator", conditionalGroupRouting2Operator),
					resource.TestCheckResourceAttr("genesyscloud_routing_queue."+queueResourceLabel1, "conditional_group_routing_rules.1.metric", conditionalGroupRouting2Metric),
					resource.TestCheckResourceAttr("genesyscloud_routing_queue."+queueResourceLabel1, "conditional_group_routing_rules.1.condition_value", conditionalGroupRouting2ConditionValue),
					resource.TestCheckResourceAttr("genesyscloud_routing_queue."+queueResourceLabel1, "conditional_group_routing_rules.1.wait_seconds", conditionalGroupRouting2WaitSeconds),
<<<<<<< HEAD
					resource.TestCheckResourceAttr("genesyscloud_routing_queue."+queueResourceLabel1, "conditional_group_routing_rules.1.groups.0.member_group_type", conditionalGroupRouting2GroupType),
					resource.TestCheckResourceAttrPair("genesyscloud_routing_queue."+queueResourceLabel1, "conditional_group_routing_rules.1.groups.0.member_group_id", "genesyscloud_group."+groupResourceLabel, "id"),
=======

					resource.TestCheckResourceAttr("genesyscloud_routing_queue."+queueResourceLabel1, "conditional_group_routing_rules.1.groups.#", "1"),
					resource.TestCheckResourceAttr("genesyscloud_routing_queue."+queueResourceLabel1, "conditional_group_routing_rules.1.groups.0.member_group_type", "GROUP"),
					resource.TestCheckResourceAttrPair("genesyscloud_routing_queue."+queueResourceLabel1, "conditional_group_routing_rules.1.groups.0.member_group_id", "genesyscloud_group."+group1ResourceLabel, "id"),
>>>>>>> fa86c042

					provider.TestDefaultHomeDivision("genesyscloud_routing_queue."+queueResourceLabel1),
					validateMediaSettings(queueResourceLabel1, "media_settings_call", alertTimeout1, util.FalseValue, slPercent1, slDuration1),
					validateMediaSettings(queueResourceLabel1, "media_settings_callback", alertTimeout1, util.FalseValue, slPercent1, slDuration1),
					validateMediaSettings(queueResourceLabel1, "media_settings_chat", alertTimeout1, util.FalseValue, slPercent1, slDuration1),
					validateMediaSettings(queueResourceLabel1, "media_settings_email", alertTimeout1, util.FalseValue, slPercent1, slDuration1),
					validateMediaSettings(queueResourceLabel1, "media_settings_message", alertTimeout1, util.FalseValue, slPercent1, slDuration1),
				),
				PreventPostDestroyRefresh: true,
			},
			{
				Config: GenerateRoutingQueueResource(
					queueResourceLabel1,
					queueName1,
					queueDesc1,
					util.NullValue,  // MANDATORY_TIMEOUT
					"200000",        // acw_timeout
					util.NullValue,  // ALL
					util.NullValue,  // auto_answer_only true
					util.NullValue,  // No calling party name
					util.NullValue,  // No calling party number
					util.NullValue,  // enable_transcription false
					util.FalseValue, // suppress_in_queue_call_recording false
					util.NullValue,  // enable_audio_monitoring false
					util.NullValue,  // enable_manual_assignment false
					strconv.Quote("TimestampAndPriority"),
					util.NullValue,
					util.NullValue,
					GenerateMediaSettings("media_settings_call", alertTimeout1, util.FalseValue, slPercent1, slDuration1),
					GenerateMediaSettings("media_settings_callback", alertTimeout1, util.FalseValue, slPercent1, slDuration1),
					GenerateMediaSettings("media_settings_chat", alertTimeout1, util.FalseValue, slPercent1, slDuration1),
					GenerateMediaSettings("media_settings_email", alertTimeout1, util.FalseValue, slPercent1, slDuration1),
					GenerateMediaSettings("media_settings_message", alertTimeout1, util.FalseValue, slPercent1, slDuration1),
					GenerateConditionalGroupRoutingRules(
						util.NullValue,                         // queue_id (queue_id in the first rule should be omitted)
						conditionalGroupRouting1Operator,       // operator
						conditionalGroupRouting1Metric,         // metric
						conditionalGroupRouting1ConditionValue, // condition_value
						conditionalGroupRouting1WaitSeconds,    // wait_seconds
						GenerateConditionalGroupRoutingRuleGroup(
							"genesyscloud_routing_skill_group."+skillGroupResourceLabel+".id", // group_id
							conditionalGroupRouting1GroupType,                                 // group_type
						),
					),
					GenerateConditionalGroupRoutingRules(
						"genesyscloud_routing_queue."+queueResourceLabel2+".id", // queue_id
						conditionalGroupRouting2Operator,                        // operator
						conditionalGroupRouting2Metric,                          // metric
						conditionalGroupRouting2ConditionValue,                  // condition_value
						conditionalGroupRouting2WaitSeconds,                     // wait_seconds
						GenerateConditionalGroupRoutingRuleGroup(
<<<<<<< HEAD
							"genesyscloud_group."+groupResourceLabel+".id", // group_id
							conditionalGroupRouting2GroupType,              // group_type
						),
					),
					"skill_groups = [genesyscloud_routing_skill_group."+skillGroupResourceLabel+".id]",
					"groups = [genesyscloud_group."+groupResourceLabel+".id]",
=======
							"genesyscloud_group."+group1ResourceLabel+".id", // group_id
							conditionalGroupRouting2GroupType,               // group_type
						),
					),
					"skill_groups = [genesyscloud_routing_skill_group."+skillGroupResourceLabel+".id]",
					"groups = [genesyscloud_group."+group1ResourceLabel+".id]",
>>>>>>> fa86c042
				),
				// Import/Read
				ResourceName:      "genesyscloud_routing_queue." + queueResourceLabel1,
				ImportState:       true,
				ImportStateVerify: true,
				Destroy:           true,
			},
		},
		CheckDestroy: func(state *terraform.State) error {
			time.Sleep(45 * time.Second)
			return testVerifyQueuesAndUsersDestroyed(state)
		},
	})
}

func TestAccResourceRoutingQueueParToCGR(t *testing.T) {
	var (
		queueResourceLabel1     = "test-queue"
		queueName1              = "Terraform Test Queue1-" + uuid.NewString()
		queueDesc1              = "This is a test"
		alertTimeout1           = "7"
		slPercent1              = "0.5"
		slDuration1             = "1000"
		wrapupPromptMandTimeout = "MANDATORY_TIMEOUT"
		routingRuleOpAny        = "ANY"
		skillEvalAll            = "ALL"
		callbackHours           = "7"
		scoringMethod           = "TimestampAndPriority"
		skillGroupResourceLabel = "skillgroup"
		skillGroupName          = "test skillgroup " + uuid.NewString()
	)

	// Create CGR queue with routing rules
	resource.Test(t, resource.TestCase{
		PreCheck:          func() { util.TestAccPreCheck(t) },
		ProviderFactories: provider.GetProviderFactories(providerResources, providerDataSources),
		Steps: []resource.TestStep{
			{
				Config: routingSkillGroup.GenerateRoutingSkillGroupResourceBasic(
					skillGroupResourceLabel,
					skillGroupName,
					"description",
				) + GenerateRoutingQueueResource(
					queueResourceLabel1,
					queueName1,
					queueDesc1,
					util.NullValue,  // MANDATORY_TIMEOUT
					"200000",        // acw_timeout
					util.NullValue,  // ALL
					util.NullValue,  // auto_answer_only true
					util.NullValue,  // No calling party name
					util.NullValue,  // No calling party number
					util.NullValue,  // enable_transcription false
					util.FalseValue, // suppress_in_queue_call_recording false
					util.NullValue,  // enable_audio_monitoring false

					util.NullValue, // enable_manual_assignment false
					strconv.Quote(scoringMethod),
					util.NullValue,
					util.NullValue,
					GenerateAgentOwnedRouting("agent_owned_routing", util.TrueValue, callbackHours, callbackHours),
					GenerateMediaSettings("media_settings_call", alertTimeout1, util.FalseValue, slPercent1, slDuration1),
					GenerateMediaSettings("media_settings_callback", alertTimeout1, util.FalseValue, slPercent1, slDuration1),
					GenerateMediaSettings("media_settings_chat", alertTimeout1, util.FalseValue, slPercent1, slDuration1),
					GenerateMediaSettings("media_settings_email", alertTimeout1, util.FalseValue, slPercent1, slDuration1),
					GenerateMediaSettings("media_settings_message", alertTimeout1, util.FalseValue, slPercent1, slDuration1),
					GenerateRoutingRules(routingRuleOpAny, "50", "6"),
					"skill_groups = [genesyscloud_routing_skill_group."+skillGroupResourceLabel+".id]",
				),
				Check: resource.ComposeTestCheckFunc(
					resource.TestCheckResourceAttr("genesyscloud_routing_queue."+queueResourceLabel1, "name", queueName1),
					resource.TestCheckResourceAttr("genesyscloud_routing_queue."+queueResourceLabel1, "description", queueDesc1),
					resource.TestCheckResourceAttr("genesyscloud_routing_queue."+queueResourceLabel1, "acw_wrapup_prompt", wrapupPromptMandTimeout),
					resource.TestCheckResourceAttr("genesyscloud_routing_queue."+queueResourceLabel1, "acw_timeout_ms", "200000"),
					resource.TestCheckResourceAttr("genesyscloud_routing_queue."+queueResourceLabel1, "skill_evaluation_method", skillEvalAll),
					resource.TestCheckResourceAttr("genesyscloud_routing_queue."+queueResourceLabel1, "auto_answer_only", util.TrueValue),
					resource.TestCheckResourceAttr("genesyscloud_routing_queue."+queueResourceLabel1, "enable_audio_monitoring", util.FalseValue),
					resource.TestCheckResourceAttr("genesyscloud_routing_queue."+queueResourceLabel1, "enable_manual_assignment", util.FalseValue),
					resource.TestCheckResourceAttr("genesyscloud_routing_queue."+queueResourceLabel1, "suppress_in_queue_call_recording", util.FalseValue),
					resource.TestCheckResourceAttr("genesyscloud_routing_queue."+queueResourceLabel1, "enable_transcription", util.FalseValue),

					provider.TestDefaultHomeDivision("genesyscloud_routing_queue."+queueResourceLabel1),
					validateMediaSettings(queueResourceLabel1, "media_settings_call", alertTimeout1, util.FalseValue, slPercent1, slDuration1),
					validateMediaSettings(queueResourceLabel1, "media_settings_callback", alertTimeout1, util.FalseValue, slPercent1, slDuration1),
					validateMediaSettings(queueResourceLabel1, "media_settings_chat", alertTimeout1, util.FalseValue, slPercent1, slDuration1),
					validateMediaSettings(queueResourceLabel1, "media_settings_email", alertTimeout1, util.FalseValue, slPercent1, slDuration1),
					validateMediaSettings(queueResourceLabel1, "media_settings_message", alertTimeout1, util.FalseValue, slPercent1, slDuration1),
					validateAgentOwnedRouting(queueResourceLabel1, "agent_owned_routing", util.TrueValue, callbackHours, callbackHours),
					validateRoutingRules(queueResourceLabel1, 0, routingRuleOpAny, "50", "6"),
				),
			},
			{
				// Import/Read
				ResourceName:      "genesyscloud_routing_queue." + queueResourceLabel1,
				ImportState:       true,
				ImportStateVerify: true,
			},
		},
		CheckDestroy: testVerifyQueuesDestroyed,
	})
}

func TestAccResourceRoutingQueueFlows(t *testing.T) {
	var (
		queueResourceLabel1 = "test-queue"
		queueName1          = "Terraform Test Queue1-" + uuid.NewString()

		queueFlowResourceLabel1          = "test_flow1"
		queueFlowResourceLabel2          = "test_flow2"
		emailInQueueFlowResourceLabel1   = "email_test_flow1"
		emailInQueueFlowResourceLabel2   = "email_test_flow2"
		messageInQueueFlowResourceLabel1 = "message_test_flow1"
		messageInQueueFlowResourceLabel2 = "message_test_flow2"
		queueFlowName1                   = "Terraform Flow Test-" + uuid.NewString()
		queueFlowName2                   = "Terraform Flow Test-" + uuid.NewString()
		queueFlowName3                   = "Terraform Flow Test-" + uuid.NewString()
		queueFlowFilePath1               = "../../examples/resources/genesyscloud_flow/inboundcall_flow_example.yaml"
		queueFlowFilePath2               = "../../examples/resources/genesyscloud_flow/inboundcall_flow_example2.yaml"
		queueFlowFilePath3               = "../../examples/resources/genesyscloud_flow/inboundcall_flow_example3.yaml"

		queueFlowInboundcallConfig1          = fmt.Sprintf("inboundCall:\n  name: %s\n  defaultLanguage: en-us\n  startUpRef: ./menus/menu[mainMenu]\n  initialGreeting:\n    tts: Archy says hi!!!\n  menus:\n    - menu:\n        name: Main Menu\n        audio:\n          tts: You are at the Main Menu, press 9 to disconnect.\n        refId: mainMenu\n        choices:\n          - menuDisconnect:\n              name: Disconnect\n              dtmf: digit_9", queueFlowName1)
		messageInQueueFlowInboundcallConfig3 = fmt.Sprintf("inboundCall:\n  name: %s\n  defaultLanguage: en-us\n  startUpRef: ./menus/menu[mainMenu]\n  initialGreeting:\n    tts: Archy says hi!!!!!\n  menus:\n    - menu:\n        name: Main Menu\n        audio:\n          tts: You are at the Main Menu, press 9 to disconnect.\n        refId: mainMenu\n        choices:\n          - menuDisconnect:\n              name: Disconnect\n              dtmf: digit_9", queueFlowName3)

		//variables for testing 'on_hold_prompt_id'
		userPromptResourceLabel1    = "test-user_prompt_1"
		userPromptName1             = "TestUserPrompt_1" + strings.Replace(uuid.NewString(), "-", "", -1)
		userPromptDescription1      = "Test description"
		userPromptResourceLang1     = "en-us"
		userPromptResourceText1     = "This is a test greeting!"
		userPromptResourceFileName2 = "../" + testrunner.GetTestDataPath("test-prompt-02.wav")
		userPromptResourceTTS1      = "This is a test greeting!"
		userPromptAsset1            = architect_user_prompt.UserPromptResourceStruct{
			Language:        userPromptResourceLang1,
			Tts_string:      strconv.Quote(userPromptResourceTTS1),
			Text:            util.NullValue,
			Filename:        util.NullValue,
			FileContentHash: util.NullValue,
		}
		userPromptAsset2 = architect_user_prompt.UserPromptResourceStruct{
			Language:        userPromptResourceLang1,
			Tts_string:      util.NullValue,
			Text:            strconv.Quote(userPromptResourceText1),
			Filename:        strconv.Quote(userPromptResourceFileName2),
			FileContentHash: userPromptResourceFileName2,
		}

		userPromptResources1 = []*architect_user_prompt.UserPromptResourceStruct{&userPromptAsset1}
		userPromptResources2 = []*architect_user_prompt.UserPromptResourceStruct{&userPromptAsset2}
	)

	var homeDivisionName string
	resource.Test(t, resource.TestCase{
		PreCheck:          func() { util.TestAccPreCheck(t) },
		ProviderFactories: provider.GetProviderFactories(providerResources, providerDataSources),
		Steps: []resource.TestStep{
			{
				Config: "data \"genesyscloud_auth_division_home\" \"home\" {}",
				Check: resource.ComposeTestCheckFunc(
					util.GetHomeDivisionName("data.genesyscloud_auth_division_home.home", &homeDivisionName),
				),
			},
		},
	})

	emailInQueueFlowInboundcallConfig2 := fmt.Sprintf(`inboundEmail:
    name: %s
    division: %s
    startUpRef: "/inboundEmail/states/state[Initial State_10]"
    defaultLanguage: en-us
    supportedLanguages:
        en-us:
            defaultLanguageSkill:
                noValue: true
    settingsInboundEmailHandling:
        emailHandling:
            disconnect:
                none: true
    settingsErrorHandling:
        errorHandling:
            disconnect:
                none: true
    states:
        - state:
            name: Initial State
            refId: Initial State_10
            actions:
                - disconnect:
                    name: Disconnect
`, queueFlowName2, homeDivisionName)

	resource.Test(t, resource.TestCase{
		PreCheck:          func() { util.TestAccPreCheck(t) },
		ProviderFactories: provider.GetProviderFactories(providerResources, providerDataSources),
		Steps: []resource.TestStep{
			{
				// Create
				Config: architect_flow.GenerateFlowResource(
					queueFlowResourceLabel1,
					queueFlowFilePath1,
					queueFlowInboundcallConfig1,
					false,
				) + architect_flow.GenerateFlowResource(
					emailInQueueFlowResourceLabel1,
					queueFlowFilePath2,
					emailInQueueFlowInboundcallConfig2,
					false,
				) + architect_flow.GenerateFlowResource(
					messageInQueueFlowResourceLabel1,
					queueFlowFilePath3,
					messageInQueueFlowInboundcallConfig3,
					false,
				) + architect_user_prompt.GenerateUserPromptResource(&architect_user_prompt.UserPromptStruct{
					ResourceLabel: userPromptResourceLabel1,
					Name:          userPromptName1,
					Description:   strconv.Quote(userPromptDescription1),
					Resources:     userPromptResources1,
				}) + GenerateRoutingQueueResourceBasic(
					queueResourceLabel1,
					queueName1,
					"queue_flow_id = genesyscloud_flow."+queueFlowResourceLabel1+".id",
					"email_in_queue_flow_id = genesyscloud_flow."+emailInQueueFlowResourceLabel1+".id",
					"message_in_queue_flow_id = genesyscloud_flow."+messageInQueueFlowResourceLabel1+".id",
					"on_hold_prompt_id = genesyscloud_architect_user_prompt."+userPromptResourceLabel1+".id",
				),
				Check: resource.ComposeTestCheckFunc(
					resource.TestCheckResourceAttrPair("genesyscloud_routing_queue."+queueResourceLabel1, "queue_flow_id", "genesyscloud_flow."+queueFlowResourceLabel1, "id"),
					resource.TestCheckResourceAttrPair("genesyscloud_routing_queue."+queueResourceLabel1, "email_in_queue_flow_id", "genesyscloud_flow."+emailInQueueFlowResourceLabel1, "id"),
					resource.TestCheckResourceAttrPair("genesyscloud_routing_queue."+queueResourceLabel1, "message_in_queue_flow_id", "genesyscloud_flow."+messageInQueueFlowResourceLabel1, "id"),
					resource.TestCheckResourceAttrPair("genesyscloud_routing_queue."+queueResourceLabel1, "on_hold_prompt_id", "genesyscloud_architect_user_prompt."+userPromptResourceLabel1, "id"),
				),
			},
			{
				// Update the flows
				Config: architect_flow.GenerateFlowResource(
					queueFlowResourceLabel2,
					queueFlowFilePath1,
					queueFlowInboundcallConfig1,
					false,
				) + architect_flow.GenerateFlowResource(
					emailInQueueFlowResourceLabel2,
					queueFlowFilePath2,
					emailInQueueFlowInboundcallConfig2,
					false,
				) + architect_flow.GenerateFlowResource(
					messageInQueueFlowResourceLabel2,
					queueFlowFilePath3,
					messageInQueueFlowInboundcallConfig3,
					false,
				) + architect_user_prompt.GenerateUserPromptResource(&architect_user_prompt.UserPromptStruct{
					ResourceLabel: userPromptResourceLabel1,
					Name:          userPromptName1,
					Description:   strconv.Quote(userPromptDescription1),
					Resources:     userPromptResources2,
				}) + GenerateRoutingQueueResourceBasic(
					queueResourceLabel1,
					queueName1,
					"queue_flow_id = genesyscloud_flow."+queueFlowResourceLabel2+".id",
					"email_in_queue_flow_id = genesyscloud_flow."+emailInQueueFlowResourceLabel2+".id",
					"message_in_queue_flow_id = genesyscloud_flow."+messageInQueueFlowResourceLabel2+".id",
					"on_hold_prompt_id = genesyscloud_architect_user_prompt."+userPromptResourceLabel1+".id",
				),
				Check: resource.ComposeTestCheckFunc(
					resource.TestCheckResourceAttrPair("genesyscloud_routing_queue."+queueResourceLabel1, "queue_flow_id", "genesyscloud_flow."+queueFlowResourceLabel2, "id"),
					resource.TestCheckResourceAttrPair("genesyscloud_routing_queue."+queueResourceLabel1, "email_in_queue_flow_id", "genesyscloud_flow."+emailInQueueFlowResourceLabel2, "id"),
					resource.TestCheckResourceAttrPair("genesyscloud_routing_queue."+queueResourceLabel1, "message_in_queue_flow_id", "genesyscloud_flow."+messageInQueueFlowResourceLabel2, "id"),
					resource.TestCheckResourceAttrPair("genesyscloud_routing_queue."+queueResourceLabel1, "on_hold_prompt_id", "genesyscloud_architect_user_prompt."+userPromptResourceLabel1, "id"),
					func(s *terraform.State) error {
						time.Sleep(45 * time.Second) // Wait for 45 seconds for proper deletion of user
						return nil
					},
				),
			},
			{
				// Import/Read
				ResourceName:      "genesyscloud_routing_queue." + queueResourceLabel1,
				ImportState:       true,
				ImportStateVerify: true,
			},
		},
		CheckDestroy: testVerifyQueuesDestroyed,
	})
}

func TestAccResourceRoutingQueueSkillgroupMembers(t *testing.T) {
	var (
		queueResourceLabel = "test-queue"
		queueName          = "tf test queue" + uuid.NewString()

		user1ResourceLabel = "user1"
		user1Name          = "user " + uuid.NewString()
		user1Email         = "user" + strings.Replace(uuid.NewString(), "-", "", -1) + "@example.com"

		user2ResourceLabel = "user2"
		user2Name          = "user " + uuid.NewString()
		user2Email         = "user" + strings.Replace(uuid.NewString(), "-", "", -1) + "@example.com"

		skillResourceLabel = "test-skill"
		skillName          = "Skill " + uuid.NewString()

		skillGroupResourceLabel = "test-skill-group"
		skillGroupName          = "tf test skillgroup " + uuid.NewString()
	)

	skillGroupConfig := fmt.Sprintf(`
	resource "genesyscloud_routing_skill_group" "%s" {
		name = "%s"
		skill_conditions = jsonencode(
			[
			  {
				"routingSkillConditions" : [
				  {
					"routingSkill" : "%s",
					"comparator" : "GreaterThan",
					"proficiency" : 2,
					"childConditions" : [{
					  "routingSkillConditions" : [],
					  "languageSkillConditions" : [],
					  "operation" : "And"
					}]
				  }
				],
				"languageSkillConditions" : [],
				"operation" : "And"
			}]
		)

		depends_on = [ genesyscloud_routing_skill.%s ]
	}
	`, skillGroupResourceLabel, skillGroupName, skillName, skillResourceLabel)

	user2Config := fmt.Sprintf(`
	resource "genesyscloud_user" "%s" {
		email = "%s"
		name = "%s"
		routing_skills {
			skill_id    = genesyscloud_routing_skill.%s.id
			proficiency = 4.5
		}
	}
	`, user2ResourceLabel, user2Email, user2Name, skillResourceLabel)

	/*
		Assign 1 user to the queue via the members set
		Assign 1 members based on a skill group
		Confirm that the length of `skill_groups` and `members` both equal 1
	*/
	resource.Test(t, resource.TestCase{
		PreCheck:          func() { util.TestAccPreCheck(t) },
		ProviderFactories: provider.GetProviderFactories(providerResources, providerDataSources),
		Steps: []resource.TestStep{
			{
				Config: routingSkill.GenerateRoutingSkillResource(
					skillResourceLabel,
					skillName,
				) + skillGroupConfig + user2Config +
					user.GenerateBasicUserResource(
						user1ResourceLabel,
						user1Email,
						user1Name,
					) + GenerateRoutingQueueResourceBasic(
					queueResourceLabel,
					queueName,
					GenerateMemberBlock("genesyscloud_user."+user1ResourceLabel+".id", util.NullValue),
					fmt.Sprintf("skill_groups = [genesyscloud_routing_skill_group.%s.id]", skillGroupResourceLabel),
				),
				Check: resource.ComposeTestCheckFunc(
					resource.TestCheckResourceAttr("genesyscloud_routing_queue."+queueResourceLabel, "skill_groups.#", "1"),
					resource.TestCheckResourceAttr("genesyscloud_routing_queue."+queueResourceLabel, "members.#", "1"),
				),
			},
			{
				// Import/Read
				ResourceName:      "genesyscloud_routing_queue." + queueResourceLabel,
				ImportState:       true,
				ImportStateVerify: true,
			},
		},
		CheckDestroy: testVerifyQueuesDestroyed,
	})
}

func TestAccResourceRoutingQueueMembers(t *testing.T) {
	var (
		queueResourceLabel        = "test-queue-members"
		queueName                 = "Terraform Test Queue3-" + uuid.NewString()
		queueMemberResourceLabel1 = "test-queue-user1"
		queueMemberResourceLabel2 = "test-queue-user2"
		queueMemberEmail1         = "terraform1-" + uuid.NewString() + "@queue1.com"
		queueMemberEmail2         = "terraform2-" + uuid.NewString() + "@queue2.com"
		queueMemberName1          = "Henry Terraform Test"
		queueMemberName2          = "Amanda Terraform Test"
		defaultQueueRingNum       = "1"
		queueRingNum              = "3"
	)
	resource.Test(t, resource.TestCase{
		PreCheck:          func() { util.TestAccPreCheck(t) },
		ProviderFactories: provider.GetProviderFactories(providerResources, providerDataSources),
		Steps: []resource.TestStep{
			{
				// Create
				Config: user.GenerateBasicUserResource(
					queueMemberResourceLabel1,
					queueMemberEmail1,
					queueMemberName1,
				) + user.GenerateBasicUserResource(
					queueMemberResourceLabel2,
					queueMemberEmail2,
					queueMemberName2,
				) + GenerateRoutingQueueResourceBasic(
					queueResourceLabel,
					queueName,
					GenerateMemberBlock("genesyscloud_user."+queueMemberResourceLabel1+".id", util.NullValue),
				),
				Check: resource.ComposeTestCheckFunc(
					validateMember("genesyscloud_routing_queue."+queueResourceLabel, "genesyscloud_user."+queueMemberResourceLabel1, defaultQueueRingNum),
				),
			},
			{
				PreConfig: func() {
					// Wait for a specified duration to avoid runtime error
					time.Sleep(30 * time.Second)
				},
				// Update with another queue member and modify rings
				Config: user.GenerateBasicUserResource(
					queueMemberResourceLabel1,
					queueMemberEmail1,
					queueMemberName1,
				) + user.GenerateBasicUserResource(
					queueMemberResourceLabel2,
					queueMemberEmail2,
					queueMemberName2,
				) + GenerateRoutingQueueResourceBasic(
					queueResourceLabel,
					queueName,
					GenerateMemberBlock("genesyscloud_user."+queueMemberResourceLabel1+".id", queueRingNum),
					GenerateMemberBlock("genesyscloud_user."+queueMemberResourceLabel2+".id", queueRingNum),
					GenerateBullseyeSettings("10"),
					GenerateBullseyeSettings("10"),
					GenerateBullseyeSettings("10"),
				),
				Check: resource.ComposeTestCheckFunc(
					validateMember("genesyscloud_routing_queue."+queueResourceLabel, "genesyscloud_user."+queueMemberResourceLabel1, queueRingNum),
					validateMember("genesyscloud_routing_queue."+queueResourceLabel, "genesyscloud_user."+queueMemberResourceLabel2, queueRingNum),
				),
			},
			{
				// Remove a queue member
				Config: user.GenerateBasicUserResource(
					queueMemberResourceLabel2,
					queueMemberEmail2,
					queueMemberName2,
				) + GenerateRoutingQueueResourceBasic(
					queueResourceLabel,
					queueName,
					GenerateMemberBlock("genesyscloud_user."+queueMemberResourceLabel2+".id", queueRingNum),
					GenerateBullseyeSettings("10"),
					GenerateBullseyeSettings("10"),
					GenerateBullseyeSettings("10"),
				),
				Check: resource.ComposeTestCheckFunc(
					validateMember("genesyscloud_routing_queue."+queueResourceLabel, "genesyscloud_user."+queueMemberResourceLabel2, queueRingNum),
				),
				Destroy: true,
			},
			{
				// Remove all queue members
				Config: GenerateRoutingQueueResourceBasic(
					queueResourceLabel,
					queueName,
					"members = []",
					GenerateBullseyeSettings("10"),
					GenerateBullseyeSettings("10"),
					GenerateBullseyeSettings("10"),
				),
				Check: resource.ComposeTestCheckFunc(
					resource.TestCheckNoResourceAttr("genesyscloud_routing_queue."+queueResourceLabel, "members.%"),
				),
			},
			{
				// Import/Read
				ResourceName:      "genesyscloud_routing_queue." + queueResourceLabel,
				ImportState:       true,
				ImportStateVerify: true,
				Destroy:           true,
			},
		},
		CheckDestroy: testVerifyQueuesAndUsersDestroyed,
	})
}

func TestAccResourceRoutingQueueWrapupCodes(t *testing.T) {
	var (
		queueResourceLabel       = "test-queue-wrapup"
		queueName                = "Terraform Test Queue-" + uuid.NewString()
		wrapupCodeResourceLabel1 = "test-wrapup-1"
		wrapupCodeResourceLabel2 = "test-wrapup-2"
		wrapupCodeResourceLabel3 = "test-wrapup-3"
		wrapupCodeName1          = "Terraform Test Code1-" + uuid.NewString()
		wrapupCodeName2          = "Terraform Test Code2-" + uuid.NewString()
		wrapupCodeName3          = "Terraform Test Code3-" + uuid.NewString()
		divResourceLabel         = "test-division"
		divName                  = "terraform-" + uuid.NewString()
	)
	resource.Test(t, resource.TestCase{
		PreCheck:          func() { util.TestAccPreCheck(t) },
		ProviderFactories: provider.GetProviderFactories(providerResources, providerDataSources),
		Steps: []resource.TestStep{
			{
				// Create with two wrapup codes
				Config: GenerateRoutingQueueResourceBasic(
					queueResourceLabel,
					queueName,
					"division_id = genesyscloud_auth_division."+divResourceLabel+".id",
					GenerateQueueWrapupCodes("genesyscloud_routing_wrapupcode."+wrapupCodeResourceLabel1+".id",
						"genesyscloud_routing_wrapupcode."+wrapupCodeResourceLabel2+".id"),
				) + authDivision.GenerateAuthDivisionBasic(divResourceLabel, divName) + routingWrapupcode.GenerateRoutingWrapupcodeResource(
					wrapupCodeResourceLabel1,
					wrapupCodeName1,
					"genesyscloud_auth_division."+divResourceLabel+".id",
				) + routingWrapupcode.GenerateRoutingWrapupcodeResource(
					wrapupCodeResourceLabel2,
					wrapupCodeName2,
					"genesyscloud_auth_division."+divResourceLabel+".id",
				),
				Check: resource.ComposeTestCheckFunc(
					validateQueueWrapupCode("genesyscloud_routing_queue."+queueResourceLabel, "genesyscloud_routing_wrapupcode."+wrapupCodeResourceLabel1),
					validateQueueWrapupCode("genesyscloud_routing_queue."+queueResourceLabel, "genesyscloud_routing_wrapupcode."+wrapupCodeResourceLabel2),
				),
			},
			{
				// Update with another wrapup code
				Config: GenerateRoutingQueueResourceBasic(
					queueResourceLabel,
					queueName,
					"division_id = genesyscloud_auth_division."+divResourceLabel+".id",
					GenerateQueueWrapupCodes(
						"genesyscloud_routing_wrapupcode."+wrapupCodeResourceLabel1+".id",
						"genesyscloud_routing_wrapupcode."+wrapupCodeResourceLabel2+".id",
						"genesyscloud_routing_wrapupcode."+wrapupCodeResourceLabel3+".id"),
				) + authDivision.GenerateAuthDivisionBasic(divResourceLabel, divName) + routingWrapupcode.GenerateRoutingWrapupcodeResource(
					wrapupCodeResourceLabel1,
					wrapupCodeName1,
					"genesyscloud_auth_division."+divResourceLabel+".id",
				) + routingWrapupcode.GenerateRoutingWrapupcodeResource(
					wrapupCodeResourceLabel2,
					wrapupCodeName2,
					"genesyscloud_auth_division."+divResourceLabel+".id",
				) + routingWrapupcode.GenerateRoutingWrapupcodeResource(
					wrapupCodeResourceLabel3,
					wrapupCodeName3,
					"genesyscloud_auth_division."+divResourceLabel+".id",
				),
				Check: resource.ComposeTestCheckFunc(
					validateQueueWrapupCode("genesyscloud_routing_queue."+queueResourceLabel, "genesyscloud_routing_wrapupcode."+wrapupCodeResourceLabel1),
					validateQueueWrapupCode("genesyscloud_routing_queue."+queueResourceLabel, "genesyscloud_routing_wrapupcode."+wrapupCodeResourceLabel2),
				),
			},
			{
				// Remove two wrapup codes
				Config: GenerateRoutingQueueResourceBasic(
					queueResourceLabel,
					queueName,
					"division_id = genesyscloud_auth_division."+divResourceLabel+".id",
					GenerateQueueWrapupCodes("genesyscloud_routing_wrapupcode."+wrapupCodeResourceLabel2+".id"),
				) + authDivision.GenerateAuthDivisionBasic(divResourceLabel, divName) + routingWrapupcode.GenerateRoutingWrapupcodeResource(
					wrapupCodeResourceLabel2,
					wrapupCodeName2,
					"genesyscloud_auth_division."+divResourceLabel+".id",
				),
				Check: resource.ComposeTestCheckFunc(
					validateQueueWrapupCode("genesyscloud_routing_queue."+queueResourceLabel, "genesyscloud_routing_wrapupcode."+wrapupCodeResourceLabel2),
				),
			},
			{
				// Remove all wrapup codes
				Config: GenerateRoutingQueueResourceBasic(
					queueResourceLabel,
					queueName,
					"division_id = genesyscloud_auth_division."+divResourceLabel+".id",
					GenerateQueueWrapupCodes(),
				) + authDivision.GenerateAuthDivisionBasic(divResourceLabel, divName),
				Check: resource.ComposeTestCheckFunc(
					resource.TestCheckNoResourceAttr("genesyscloud_routing_queue."+queueResourceLabel, "wrapup_codes.%"),
				),
			},
			{
				// Import/Read
				ResourceName:      "genesyscloud_routing_queue." + queueResourceLabel,
				ImportState:       true,
				ImportStateVerify: true,
			},
		},
		CheckDestroy: testVerifyQueuesDestroyed,
	})
}

func TestAccResourceRoutingQueueDirectRouting(t *testing.T) {
	var (
		queueResourceLabel1 = "test-queue-direct"
		queueResourceLabel2 = "test-queue"
		queueName1          = "Terraform Test Queue1-" + uuid.NewString()
		queueName2          = "Terraform Test Queue2-" + uuid.NewString()
		queueName3          = "Terraform Test Queue3-" + uuid.NewString()
		agentWaitSeconds1   = "200"
		waitForAgent1       = "true"
		agentWaitSeconds2   = "300"
		waitForAgent2       = "false"
	)

	resource.Test(t, resource.TestCase{
		PreCheck:          func() { util.TestAccPreCheck(t) },
		ProviderFactories: provider.GetProviderFactories(providerResources, providerDataSources),
		Steps: []resource.TestStep{
			{
				// Create
				Config: generateRoutingQueueResourceBasic(queueResourceLabel2, queueName2) +
					generateRoutingQueueResourceBasicWithDepends(
						queueResourceLabel1,
						"genesyscloud_routing_queue."+queueResourceLabel2,
						queueName1,
						generateDirectRouting(
							agentWaitSeconds1, // agentWaitSeconds
							waitForAgent1,     // waitForAgent
							"true",            // callUseAgentAddressOutbound
							"true",            // emailUseAgentAddressOutbound
							"true",            // messageUseAgentAddressOutbound
							"backup_queue_id = genesyscloud_routing_queue."+queueResourceLabel2+".id",
						),
					),
				Check: resource.ComposeTestCheckFunc(
					resource.TestCheckResourceAttr("genesyscloud_routing_queue."+queueResourceLabel1, "name", queueName1),
					validateDirectRouting(queueResourceLabel1, agentWaitSeconds1, waitForAgent1, "true", "true", "true"),
					resource.TestCheckResourceAttrPair("genesyscloud_routing_queue."+queueResourceLabel1, "direct_routing.0.backup_queue_id", "genesyscloud_routing_queue."+queueResourceLabel2, "id"),
				),
			},
			{
				// Update
				Config: generateRoutingQueueResourceBasic(queueResourceLabel2, queueName3) +
					generateRoutingQueueResourceBasicWithDepends(
						queueResourceLabel1,
						"genesyscloud_routing_queue."+queueResourceLabel2,
						queueName1,
						generateDirectRouting(
							agentWaitSeconds2, // agentWaitSeconds
							waitForAgent2,     // waitForAgent
							"true",            // callUseAgentAddressOutbound
							"true",            // emailUseAgentAddressOutbound
							"true",            // messageEnabled
							"backup_queue_id = genesyscloud_routing_queue."+queueResourceLabel2+".id",
						),
					),
				Check: resource.ComposeTestCheckFunc(
					validateDirectRouting(queueResourceLabel1, agentWaitSeconds2, waitForAgent2, "true", "true", "true"),
					resource.TestCheckResourceAttrPair("genesyscloud_routing_queue."+queueResourceLabel1, "direct_routing.0.backup_queue_id", "genesyscloud_routing_queue."+queueResourceLabel2, "id"),
				),
			},
			{
				// Import/Read
				ResourceName:      "genesyscloud_routing_queue." + queueResourceLabel1,
				ImportState:       true,
				ImportStateVerify: true,
			},
		},
		CheckDestroy: testVerifyQueuesDestroyed,
	})
}

func TestAccResourceRoutingQueueDirectRoutingNoBackup(t *testing.T) {
	var (
		queueResourceLabel1 = "test-queue-direct"
		queueName1          = "Terraform Test Queue1-" + uuid.NewString()
		queueName2          = "Terraform Test Queue2-" + uuid.NewString()
		agentWaitSeconds1   = "200"
		waitForAgent1       = "true"
		agentWaitSeconds2   = "300"
		waitForAgent2       = "false"
	)

	resource.Test(t, resource.TestCase{
		PreCheck:          func() { util.TestAccPreCheck(t) },
		ProviderFactories: provider.GetProviderFactories(providerResources, providerDataSources),
		Steps: []resource.TestStep{
			{
				// Create
				Config: generateRoutingQueueResourceBasic(
					queueResourceLabel1,
					queueName1,
					generateDirectRouting(
						agentWaitSeconds1, // agentWaitSeconds
						waitForAgent1,     // waitForAgent
						"true",            // callUseAgentAddressOutbound
						"true",            // emailUseAgentAddressOutbound
						"true",            // messageUseAgentAddressOutbound
					),
				),
				Check: resource.ComposeTestCheckFunc(
					resource.TestCheckResourceAttr("genesyscloud_routing_queue."+queueResourceLabel1, "name", queueName1),
					validateDirectRouting(queueResourceLabel1, agentWaitSeconds1, waitForAgent1, "true", "true", "true"),
					resource.TestCheckResourceAttrPair("genesyscloud_routing_queue."+queueResourceLabel1, "direct_routing.0.backup_queue_id", "genesyscloud_routing_queue."+queueResourceLabel1, "id"), // set to itself by Backend logic
				),
			},
			{
				// Update
				Config: generateRoutingQueueResourceBasic(
					queueResourceLabel1,
					queueName2,
					generateDirectRouting(
						agentWaitSeconds2, // agentWaitSeconds
						waitForAgent2,     // waitForAgent
						"true",            // callUseAgentAddressOutbound
						"true",            // emailUseAgentAddressOutbound
						"true",            // messageEnabled
					),
				),
				Check: resource.ComposeTestCheckFunc(
					validateDirectRouting(queueResourceLabel1, agentWaitSeconds2, waitForAgent2, "true", "true", "true"),
					resource.TestCheckResourceAttrPair("genesyscloud_routing_queue."+queueResourceLabel1, "direct_routing.0.backup_queue_id", "genesyscloud_routing_queue."+queueResourceLabel1, "id"), // set to itself by Backend logic
				),
			},
			{
				// Import/Read
				ResourceName:      "genesyscloud_routing_queue." + queueResourceLabel1,
				ImportState:       true,
				ImportStateVerify: true,
			},
		},
		CheckDestroy: testVerifyQueuesDestroyed,
	})
}

// TestAccResourceRoutingQueueMembersOutsideOfConfig
// Creates a queue and a user, and then adds the user to that queue outside Terraform.
// On the next apply, we expect an empty plan and therefore no errors (achieved through 'members' being a computed field)
// Although members should not be a computed field, it was always computed in the past. As a result, some CX as Code users got used
// to the behaviour described above, so we don't want to break that behaviour.
func TestAccResourceRoutingQueueMembersOutsideOfConfig(t *testing.T) {
	var (
		userResourceLabel  = "user"
		userEmail          = fmt.Sprintf("user%s@test.com", strings.Replace(uuid.NewString(), "-", "", -1))
		queueResourceLabel = "queue"
		queueName          = "tf test queue " + uuid.NewString()
		userID             string
	)

	queueResource := fmt.Sprintf(`
resource "genesyscloud_routing_queue" "%s" {
	name = "%s"
}
`, queueResourceLabel, queueName)

	userResource := fmt.Sprintf(`
resource "genesyscloud_user" "%s" {
	name  = "tf test user"
	email = "%s"
}
`, userResourceLabel, userEmail)

	resource.Test(t, resource.TestCase{
		PreCheck:          func() { util.TestAccPreCheck(t) },
		ProviderFactories: provider.GetProviderFactories(providerResources, providerDataSources),
		Steps: []resource.TestStep{
			{
				Config: queueResource + userResource,
				Check: resource.ComposeTestCheckFunc(
					addMemberToQueue("genesyscloud_routing_queue."+queueResourceLabel, "genesyscloud_user."+userResourceLabel),
				),
			},
			{
				Config:             queueResource + userResource,
				ExpectNonEmptyPlan: false,
				Check: resource.ComposeTestCheckFunc(
					func(s *terraform.State) error {
						rs, ok := s.RootModule().Resources["genesyscloud_user."+userResourceLabel]
						if !ok {
							return fmt.Errorf("not found: %s", "genesyscloud_user."+userResourceLabel)
						}
						userID = rs.Primary.ID
						log.Printf("User ID: %s\n", userID) // Print user ID
						return nil
					},
				),
			},
			{
				// Import/Read
				ResourceName:      "genesyscloud_routing_queue." + queueResourceLabel,
				ImportState:       true,
				ImportStateVerify: true,
				Check: resource.ComposeTestCheckFunc(
					checkUserDeleted(userID),
				),
			},
		},
		CheckDestroy: testVerifyQueuesDestroyed,
	})
}

func addMemberToQueue(queueResourceName, userResourceName string) resource.TestCheckFunc {
	getResourceGuidFromState := func(state *terraform.State, resourceName string) (string, error) {
		resourceState, ok := state.RootModule().Resources[resourceName]
		if !ok {
			return "", fmt.Errorf("failed to find resourceState %s in state", resourceName)
		}
		return resourceState.Primary.ID, nil
	}

	return func(state *terraform.State) error {
		sdkConfig, err := provider.AuthorizeSdk()
		if err != nil {
			log.Fatal(err)
		}

		apiInstance := platformclientv2.NewRoutingApiWithConfig(sdkConfig)

		queueID, err := getResourceGuidFromState(state, queueResourceName)
		if err != nil {
			return err
		}

		userID, err := getResourceGuidFromState(state, userResourceName)
		if err != nil {
			return err
		}

		log.Printf("adding member %s to queue %s", userID, queueID)

		const deleteMembers = false
		body := []platformclientv2.Writableentity{{Id: &userID}}
		if _, err := apiInstance.PostRoutingQueueMembers(queueID, body, deleteMembers); err != nil {
			return fmt.Errorf("failed to add member to queue %s: %v", queueID, err)
		}

		log.Printf("added member %s to queue %s", userID, queueID)

		time.Sleep(3 * time.Second)
		return nil
	}
}

func testVerifyQueuesDestroyed(state *terraform.State) error {
	routingAPI := platformclientv2.NewRoutingApi()
	for _, rs := range state.RootModule().Resources {
		if rs.Type != "genesyscloud_routing_queue" {
			continue
		}
		queue, resp, err := routingAPI.GetRoutingQueue(rs.Primary.ID)
		if queue != nil {
			return fmt.Errorf("Queue (%s) still exists", rs.Primary.ID)
		} else if util.IsStatus404(resp) {
			// Queue not found as expected
			continue
		} else {
			// Unexpected error
			return fmt.Errorf("Unexpected error: %s", err)
		}
	}
	// Success. All queues destroyed
	return nil
}

func testVerifyQueuesAndUsersDestroyed(state *terraform.State) error {
	routingAPI := platformclientv2.NewRoutingApi()
	usersAPI := platformclientv2.NewUsersApi()
	for _, rs := range state.RootModule().Resources {
		if rs.Type == "genesyscloud_routing_queue" {
			queue, resp, err := routingAPI.GetRoutingQueue(rs.Primary.ID)
			if queue != nil {
				return fmt.Errorf("Queue (%s) still exists", rs.Primary.ID)
			} else if util.IsStatus404(resp) {
				// Queue not found as expected
				continue
			} else {
				// Unexpected error
				return fmt.Errorf("Unexpected error: %s", err)
			}
		}
		if rs.Type == "genesyscloud_user" {
			err := checkUserDeleted(rs.Primary.ID)(state)
			if err != nil {
				continue
			}
			user, resp, err := usersAPI.GetUser(rs.Primary.ID, nil, "", "")
			if user != nil {
				return fmt.Errorf("User Resource (%s) still exists", rs.Primary.ID)
			} else if util.IsStatus404(resp) {
				// User not found as expected
				continue
			} else {
				// Unexpected error
				return fmt.Errorf("Unexpected error: %s", err)
			}
		}
	}
	// Success. All queues destroyed
	return nil
}

func validateMediaSettings(resourceLabel, settingsAttr, alertingTimeout, enableAutoAnswer, slPercent, slDurationMs string) resource.TestCheckFunc {
	return resource.ComposeAggregateTestCheckFunc(
		resource.TestCheckResourceAttr("genesyscloud_routing_queue."+resourceLabel, settingsAttr+".0.alerting_timeout_sec", alertingTimeout),
		resource.TestCheckResourceAttr("genesyscloud_routing_queue."+resourceLabel, settingsAttr+".0.service_level_percentage", slPercent),
		resource.TestCheckResourceAttr("genesyscloud_routing_queue."+resourceLabel, settingsAttr+".0.service_level_duration_ms", slDurationMs),
		resource.TestCheckResourceAttr("genesyscloud_routing_queue."+resourceLabel, settingsAttr+".0.enable_auto_answer", enableAutoAnswer),
	)
}

func validateAgentOwnedRouting(resourceLabel string, agentattr, enableAgentOwnedCallBacks string, maxOwnedCallBackHours string, maxOwnedCallBackDelayHours string) resource.TestCheckFunc {
	return resource.ComposeAggregateTestCheckFunc(
		resource.TestCheckResourceAttr("genesyscloud_routing_queue."+resourceLabel, agentattr+".0.enable_agent_owned_callbacks", enableAgentOwnedCallBacks),
		resource.TestCheckResourceAttr("genesyscloud_routing_queue."+resourceLabel, agentattr+".0.max_owned_callback_hours", maxOwnedCallBackHours),
		resource.TestCheckResourceAttr("genesyscloud_routing_queue."+resourceLabel, agentattr+".0.max_owned_callback_delay_hours", maxOwnedCallBackDelayHours),
	)
}

func generateRoutingQueueResourceBasic(resourceLabel string, name string, nestedBlocks ...string) string {
	return fmt.Sprintf(`resource "genesyscloud_routing_queue" "%s" {
		name = "%s"
		%s
	}
	`, resourceLabel, name, strings.Join(nestedBlocks, "\n"))
}

// Used when testing skills group dependencies.
func generateRoutingQueueResourceBasicWithDepends(resourceLabel string, dependsOn string, name string, nestedBlocks ...string) string {
	return fmt.Sprintf(`resource "genesyscloud_routing_queue" "%s" {
		depends_on = [%s]
		name = "%s"
		%s
	}
	`, resourceLabel, dependsOn, name, strings.Join(nestedBlocks, "\n"))
}

func generateDirectRouting(
	agentWaitSeconds string,
	waitForAgent string,
	callUseAgentAddressOutbound string,
	emailUseAgentAddressOutbound string,
	messageUseAgentAddressOutbound string,
	extraArgs ...string) string {
	return fmt.Sprintf(` direct_routing {
		agent_wait_seconds = %s
		wait_for_agent = %s
		call_use_agent_address_outbound = %s
		email_use_agent_address_outbound = %s
		message_use_agent_address_outbound = %s
		%s
	}
	`,
		agentWaitSeconds,
		waitForAgent,
		callUseAgentAddressOutbound,
		emailUseAgentAddressOutbound,
		messageUseAgentAddressOutbound,
		strings.Join(extraArgs, "\n"))
}

func validateRoutingRules(resourceLabel string, ringNum int, operator string, threshold string, waitSec string) resource.TestCheckFunc {
	ringNumStr := strconv.Itoa(ringNum)
	return resource.ComposeAggregateTestCheckFunc(
		resource.TestCheckResourceAttr("genesyscloud_routing_queue."+resourceLabel, "routing_rules."+ringNumStr+".operator", operator),
		resource.TestCheckResourceAttr("genesyscloud_routing_queue."+resourceLabel, "routing_rules."+ringNumStr+".threshold", threshold),
		resource.TestCheckResourceAttr("genesyscloud_routing_queue."+resourceLabel, "routing_rules."+ringNumStr+".wait_seconds", waitSec),
	)
}

func validateBullseyeSettings(resourceLabel string, numRings int, timeout string, skillToRemove string) resource.TestCheckFunc {
	var checks []resource.TestCheckFunc
	for i := 0; i < numRings; i++ {
		ringNum := strconv.Itoa(i)
		checks = append(checks,
			resource.TestCheckResourceAttr("genesyscloud_routing_queue."+resourceLabel, "bullseye_rings."+ringNum+".expansion_timeout_seconds", timeout))

		if skillToRemove != "" {
			checks = append(checks,
				resource.TestCheckResourceAttrPair("genesyscloud_routing_queue."+resourceLabel, "bullseye_rings."+ringNum+".skills_to_remove.0", skillToRemove, "id"))
		} else {
			checks = append(checks,
				resource.TestCheckResourceAttr("genesyscloud_routing_queue."+resourceLabel, "bullseye_rings."+ringNum+".skills_to_remove.#", "0"))
		}
	}
	return resource.ComposeAggregateTestCheckFunc(checks...)
}

func validateMember(queueResourceName string, userResourceName string, ringNum string) resource.TestCheckFunc {
	return func(state *terraform.State) error {
		queueResource, ok := state.RootModule().Resources[queueResourceName]
		if !ok {
			return fmt.Errorf("Failed to find queue %s in state", queueResourceName)
		}
		queueID := queueResource.Primary.ID

		userResource, ok := state.RootModule().Resources[userResourceName]
		if !ok {
			return fmt.Errorf("Failed to find user %s in state", userResourceName)
		}
		userID := userResource.Primary.ID

		numMembersAttr, ok := queueResource.Primary.Attributes["members.#"]
		if !ok {
			return fmt.Errorf("No members found for queue %s in state", queueID)
		}

		numMembers, _ := strconv.Atoi(numMembersAttr)
		for i := 0; i < numMembers; i++ {
			if queueResource.Primary.Attributes["members."+strconv.Itoa(i)+".user_id"] == userID {
				if queueResource.Primary.Attributes["members."+strconv.Itoa(i)+".ring_num"] == ringNum {
					// Found user with correct ring
					return nil
				}
				return fmt.Errorf("Member %s found for queue %s with incorrect ring_num", userID, queueID)
			}
		}

		return fmt.Errorf("Member %s not found for queue %s in state", userID, queueID)
	}
}

// Validate groups and skill group fields.
func validateGroups(queueResourceName string, skillGroupResourceName string, groupResourceName string) resource.TestCheckFunc {
	return func(state *terraform.State) error {
		skillGroupResource, ok := state.RootModule().Resources[skillGroupResourceName]
		if !ok {
			return fmt.Errorf("Failed to find skillGroup %s in state", skillGroupResourceName)
		}

		groupResource, ok := state.RootModule().Resources[groupResourceName]
		if !ok {
			return fmt.Errorf("Failed to find group %s in state", groupResourceName)
		}

		queueResource, ok := state.RootModule().Resources[queueResourceName]
		if !ok {
			return fmt.Errorf("Failed to find queue %s in state", queueResourceName)
		}

		queueID := queueResource.Primary.ID
		skillGroupID := skillGroupResource.Primary.ID
		groupID := groupResource.Primary.ID

		numSkillGroupAttr, ok := queueResource.Primary.Attributes["skill_groups.#"]
		if !ok {
			return fmt.Errorf("No skill_groups found for queue %s in state", queueID)
		}

		numGroupAttr, ok := queueResource.Primary.Attributes["groups.#"]
		if !ok {
			return fmt.Errorf("No groups found for queue %s in state", queueID)
		}

		foundSkillGroup := false
		numSkillGroups, _ := strconv.Atoi(numSkillGroupAttr)
		for i := 0; i < numSkillGroups; i++ {
			if queueResource.Primary.Attributes["skill_groups."+strconv.Itoa(i)] == skillGroupID {
				foundSkillGroup = true
				break
			}
		}
		if !foundSkillGroup {
			return fmt.Errorf("Skill group id %s not found for queue %s in state", skillGroupID, queueID)
		}

		numGroups, _ := strconv.Atoi(numGroupAttr)
		for i := 0; i < numGroups; i++ {
			if queueResource.Primary.Attributes["groups."+strconv.Itoa(i)] == groupID {
				// Found  group
				return nil
			}
		}
		return fmt.Errorf("Group id %s not found for queue %s in state", groupID, queueID)
	}
}

func validateQueueWrapupCode(queueResourceName string, codeResourceName string) resource.TestCheckFunc {
	return func(state *terraform.State) error {
		queueResource, ok := state.RootModule().Resources[queueResourceName]
		if !ok {
			return fmt.Errorf("Failed to find queue %s in state", queueResourceName)
		}
		queueID := queueResource.Primary.ID

		codeResource, ok := state.RootModule().Resources[codeResourceName]
		if !ok {
			return fmt.Errorf("Failed to find code %s in state", codeResourceName)
		}
		codeID := codeResource.Primary.ID

		numCodesAttr, ok := queueResource.Primary.Attributes["wrapup_codes.#"]
		if !ok {
			return fmt.Errorf("No wrapup codes found for queue %s in state", queueID)
		}

		numCodes, _ := strconv.Atoi(numCodesAttr)
		for i := 0; i < numCodes; i++ {
			if queueResource.Primary.Attributes["wrapup_codes."+strconv.Itoa(i)] == codeID {
				// Found wrapup code
				return nil
			}
		}
		return fmt.Errorf("Wrapup code %s not found for queue %s in state", codeID, queueID)
	}
}

func validateDirectRouting(resourceLabel string,
	agentWaitSeconds string,
	waitForAgent string,
	callUseAgentAddressOutbound string,
	emailUseAgentAddressOutbound string,
	messageUseAgentAddressOutbound string) resource.TestCheckFunc {
	return resource.ComposeAggregateTestCheckFunc(
		resource.TestCheckResourceAttr("genesyscloud_routing_queue."+resourceLabel, "direct_routing.0.agent_wait_seconds", agentWaitSeconds),
		resource.TestCheckResourceAttr("genesyscloud_routing_queue."+resourceLabel, "direct_routing.0.wait_for_agent", waitForAgent),
		resource.TestCheckResourceAttr("genesyscloud_routing_queue."+resourceLabel, "direct_routing.0.call_use_agent_address_outbound", callUseAgentAddressOutbound),
		resource.TestCheckResourceAttr("genesyscloud_routing_queue."+resourceLabel, "direct_routing.0.email_use_agent_address_outbound", emailUseAgentAddressOutbound),
		resource.TestCheckResourceAttr("genesyscloud_routing_queue."+resourceLabel, "direct_routing.0.message_use_agent_address_outbound", messageUseAgentAddressOutbound),
	)
}

func TestAccResourceRoutingQueueSkillGroups(t *testing.T) {
	var (
		queueResourceLabel      = "test-queue-members-seg"
		queueName               = "Terraform-Test-QueueSkillGroup-" + uuid.NewString()
		groupResourceLabel      = "routing-group"
		groupName               = "group" + uuid.NewString()
		skillGroupResourceLabel = "routing-skill-group"
		skillGroupName          = "Skillgroup" + uuid.NewString()
		skillGroupDescription   = "description-" + uuid.NewString()
		testUserResourceLabel   = "user_resource1"
		testUserName            = "nameUser1" + uuid.NewString()
		testUserEmail           = uuid.NewString() + "@example.com"
	)

	resource.Test(t, resource.TestCase{
		PreCheck:          func() { util.TestAccPreCheck(t) },
		ProviderFactories: provider.GetProviderFactories(providerResources, providerDataSources),
		Steps: []resource.TestStep{
			{
				// Create
				Config: generateUserWithCustomAttrs(testUserResourceLabel, testUserEmail, testUserName) + routingSkillGroup.GenerateRoutingSkillGroupResourceBasic(skillGroupResourceLabel, skillGroupName, skillGroupDescription) +
					group.GenerateBasicGroupResource(groupResourceLabel, groupName,
						group.GenerateGroupOwners("genesyscloud_user."+testUserResourceLabel+".id"),
					) +
					GenerateRoutingQueueResourceBasicWithDepends(
						queueResourceLabel,
						"genesyscloud_routing_skill_group."+skillGroupResourceLabel,
						queueName,
						"members = []",
						"skill_groups = [genesyscloud_routing_skill_group."+skillGroupResourceLabel+".id]",
						"groups = [genesyscloud_group."+groupResourceLabel+".id]",
						GenerateBullseyeSettings("10"),
						GenerateBullseyeSettings("10"),
						GenerateBullseyeSettings("10")),
				Check: resource.ComposeTestCheckFunc(
					validateGroups("genesyscloud_routing_queue."+queueResourceLabel, "genesyscloud_routing_skill_group."+skillGroupResourceLabel, "genesyscloud_group."+groupResourceLabel),
				),

				PreventPostDestroyRefresh: true,
			},
			{
				// Import/Read
				ResourceName:      "genesyscloud_routing_queue." + queueResourceLabel,
				ImportState:       true,
				ImportStateVerify: true,
				ImportStateVerifyIgnore: []string{
					"suppress_in_queue_call_recording",
				},
				Destroy: true,
			},
		},
		CheckDestroy: func(state *terraform.State) error {
			time.Sleep(45 * time.Second)
			return testVerifyQueuesAndUsersDestroyed(state)
		},
	})
}

func generateUserWithCustomAttrs(resourceLabel string, email string, name string, attrs ...string) string {
	return fmt.Sprintf(`resource "genesyscloud_user" "%s" {
		email = "%s"
		name = "%s"
		%s
	}
	`, resourceLabel, email, name, strings.Join(attrs, "\n"))
}

func checkUserDeleted(id string) resource.TestCheckFunc {
	log.Printf("Fetching user with ID: %s\n", id)
	return func(s *terraform.State) error {
		maxAttempts := 30
		for i := 0; i < maxAttempts; i++ {
			deleted, err := isUserDeleted(id)
			if err != nil {
				return err
			}
			if deleted {
				return nil
			}
			time.Sleep(10 * time.Second)
		}
		return fmt.Errorf("user %s was not deleted properly", id)
	}
}

func isUserDeleted(id string) (bool, error) {
	mu.Lock()
	defer mu.Unlock()

	usersAPI := platformclientv2.NewUsersApi()
	// Attempt to get the user
	_, response, err := usersAPI.GetUser(id, nil, "", "")

	// Check if the user is not found (deleted)
	if response != nil && response.StatusCode == 404 {
		return true, nil // User is deleted
	}

	// Handle other errors
	if err != nil {
		log.Printf("Error fetching user: %v", err)
		return false, err
	}

	// If user is found, it means the user is not deleted
	return false, nil
}<|MERGE_RESOLUTION|>--- conflicted
+++ resolved
@@ -229,16 +229,10 @@
 
 		skillGroupResourceLabel = "skillgroup"
 		skillGroupName          = "test skillgroup " + uuid.NewString()
-<<<<<<< HEAD
-
-		groupResourceLabel  = "group"
-		groupName           = "terraform test group" + uuid.NewString()
-=======
 
 		group1ResourceLabel = "group_1"
 		group1NameAttr      = "terraform test group" + uuid.NewString()
 
->>>>>>> fa86c042
 		queueResourceLabel2 = "test-queue-2"
 		queueName2          = "Terraform Test Queue2-" + uuid.NewString()
 
@@ -346,12 +340,8 @@
 					resource.TestCheckResourceAttr("genesyscloud_routing_queue."+queueResourceLabel1, "conditional_group_routing_rules.0.metric", conditionalGroupRouting1Metric),
 					resource.TestCheckResourceAttr("genesyscloud_routing_queue."+queueResourceLabel1, "conditional_group_routing_rules.0.condition_value", conditionalGroupRouting1ConditionValue),
 					resource.TestCheckResourceAttr("genesyscloud_routing_queue."+queueResourceLabel1, "conditional_group_routing_rules.0.wait_seconds", conditionalGroupRouting1WaitSeconds),
-<<<<<<< HEAD
-					resource.TestCheckResourceAttr("genesyscloud_routing_queue."+queueResourceLabel1, "conditional_group_routing_rules.0.groups.0.member_group_type", conditionalGroupRouting1GroupType),
-=======
 					resource.TestCheckResourceAttr("genesyscloud_routing_queue."+queueResourceLabel1, "conditional_group_routing_rules.0.groups.#", "1"),
 					resource.TestCheckResourceAttr("genesyscloud_routing_queue."+queueResourceLabel1, "conditional_group_routing_rules.0.groups.0.member_group_type", "SKILLGROUP"),
->>>>>>> fa86c042
 					resource.TestCheckResourceAttrPair("genesyscloud_routing_queue."+queueResourceLabel1, "conditional_group_routing_rules.0.groups.0.member_group_id", "genesyscloud_routing_skill_group."+skillGroupResourceLabel, "id"),
 
 					provider.TestDefaultHomeDivision("genesyscloud_routing_queue."+queueResourceLabel1),
@@ -364,11 +354,6 @@
 			},
 			{
 				// Update
-<<<<<<< HEAD
-				Config: generateUserWithCustomAttrs(testUserResourceLabel, testUserEmail, testUserName) + group.GenerateBasicGroupResource(
-					groupResourceLabel,
-					groupName,
-=======
 				Config: generateUserWithCustomAttrs(
 					testUserResourceLabel,
 					testUserEmail,
@@ -376,7 +361,6 @@
 				) + group.GenerateBasicGroupResource(
 					group1ResourceLabel,
 					group1NameAttr,
->>>>>>> fa86c042
 					group.GenerateGroupOwners("genesyscloud_user."+testUserResourceLabel+".id"),
 				) + generateRoutingQueueResourceBasic(
 					queueResourceLabel2,
@@ -425,21 +409,12 @@
 						conditionalGroupRouting2ConditionValue,                  // condition_value
 						conditionalGroupRouting2WaitSeconds,                     // wait_seconds
 						GenerateConditionalGroupRoutingRuleGroup(
-<<<<<<< HEAD
-							"genesyscloud_group."+groupResourceLabel+".id", // group_id
-							conditionalGroupRouting2GroupType,              // group_type
-						),
-					),
-					"skill_groups = [genesyscloud_routing_skill_group."+skillGroupResourceLabel+".id]",
-					"groups = [genesyscloud_group."+groupResourceLabel+".id]",
-=======
 							"genesyscloud_group."+group1ResourceLabel+".id", // group_id
 							"GROUP", // group_type
 						),
 					),
 					"skill_groups = [genesyscloud_routing_skill_group."+skillGroupResourceLabel+".id]",
 					fmt.Sprintf("groups = [genesyscloud_group.%s.id]", group1ResourceLabel),
->>>>>>> fa86c042
 				),
 				Check: resource.ComposeTestCheckFunc(
 					resource.TestCheckResourceAttr("genesyscloud_routing_queue."+queueResourceLabel1, "name", queueName1),
@@ -464,15 +439,10 @@
 					resource.TestCheckResourceAttr("genesyscloud_routing_queue."+queueResourceLabel1, "conditional_group_routing_rules.1.metric", conditionalGroupRouting2Metric),
 					resource.TestCheckResourceAttr("genesyscloud_routing_queue."+queueResourceLabel1, "conditional_group_routing_rules.1.condition_value", conditionalGroupRouting2ConditionValue),
 					resource.TestCheckResourceAttr("genesyscloud_routing_queue."+queueResourceLabel1, "conditional_group_routing_rules.1.wait_seconds", conditionalGroupRouting2WaitSeconds),
-<<<<<<< HEAD
-					resource.TestCheckResourceAttr("genesyscloud_routing_queue."+queueResourceLabel1, "conditional_group_routing_rules.1.groups.0.member_group_type", conditionalGroupRouting2GroupType),
-					resource.TestCheckResourceAttrPair("genesyscloud_routing_queue."+queueResourceLabel1, "conditional_group_routing_rules.1.groups.0.member_group_id", "genesyscloud_group."+groupResourceLabel, "id"),
-=======
 
 					resource.TestCheckResourceAttr("genesyscloud_routing_queue."+queueResourceLabel1, "conditional_group_routing_rules.1.groups.#", "1"),
 					resource.TestCheckResourceAttr("genesyscloud_routing_queue."+queueResourceLabel1, "conditional_group_routing_rules.1.groups.0.member_group_type", "GROUP"),
 					resource.TestCheckResourceAttrPair("genesyscloud_routing_queue."+queueResourceLabel1, "conditional_group_routing_rules.1.groups.0.member_group_id", "genesyscloud_group."+group1ResourceLabel, "id"),
->>>>>>> fa86c042
 
 					provider.TestDefaultHomeDivision("genesyscloud_routing_queue."+queueResourceLabel1),
 					validateMediaSettings(queueResourceLabel1, "media_settings_call", alertTimeout1, util.FalseValue, slPercent1, slDuration1),
@@ -524,21 +494,12 @@
 						conditionalGroupRouting2ConditionValue,                  // condition_value
 						conditionalGroupRouting2WaitSeconds,                     // wait_seconds
 						GenerateConditionalGroupRoutingRuleGroup(
-<<<<<<< HEAD
-							"genesyscloud_group."+groupResourceLabel+".id", // group_id
-							conditionalGroupRouting2GroupType,              // group_type
-						),
-					),
-					"skill_groups = [genesyscloud_routing_skill_group."+skillGroupResourceLabel+".id]",
-					"groups = [genesyscloud_group."+groupResourceLabel+".id]",
-=======
 							"genesyscloud_group."+group1ResourceLabel+".id", // group_id
 							conditionalGroupRouting2GroupType,               // group_type
 						),
 					),
 					"skill_groups = [genesyscloud_routing_skill_group."+skillGroupResourceLabel+".id]",
 					"groups = [genesyscloud_group."+group1ResourceLabel+".id]",
->>>>>>> fa86c042
 				),
 				// Import/Read
 				ResourceName:      "genesyscloud_routing_queue." + queueResourceLabel1,
