package routing_queue

import (
	"fmt"
	"log"
<<<<<<< HEAD
=======
	"os"
>>>>>>> e523423e
	"path/filepath"
	"strconv"
	"strings"
	"sync"
	"testing"
	"time"

	architectFlow "github.com/mypurecloud/terraform-provider-genesyscloud/genesyscloud/architect_flow"
	"github.com/mypurecloud/terraform-provider-genesyscloud/genesyscloud/architect_user_prompt"
	userPrompt "github.com/mypurecloud/terraform-provider-genesyscloud/genesyscloud/architect_user_prompt"
	authDivision "github.com/mypurecloud/terraform-provider-genesyscloud/genesyscloud/auth_division"
	"github.com/mypurecloud/terraform-provider-genesyscloud/genesyscloud/group"
	"github.com/mypurecloud/terraform-provider-genesyscloud/genesyscloud/provider"
	responseManagementLibrary "github.com/mypurecloud/terraform-provider-genesyscloud/genesyscloud/responsemanagement_library"
	routingSkill "github.com/mypurecloud/terraform-provider-genesyscloud/genesyscloud/routing_skill"
	routingSkillGroup "github.com/mypurecloud/terraform-provider-genesyscloud/genesyscloud/routing_skill_group"
	routingWrapupcode "github.com/mypurecloud/terraform-provider-genesyscloud/genesyscloud/routing_wrapupcode"
	"github.com/mypurecloud/terraform-provider-genesyscloud/genesyscloud/user"
	"github.com/mypurecloud/terraform-provider-genesyscloud/genesyscloud/util"
	featureToggles "github.com/mypurecloud/terraform-provider-genesyscloud/genesyscloud/util/feature_toggles"
	"github.com/mypurecloud/terraform-provider-genesyscloud/genesyscloud/util/testrunner"

	"github.com/google/uuid"
	"github.com/hashicorp/terraform-plugin-sdk/v2/helper/resource"
	"github.com/hashicorp/terraform-plugin-sdk/v2/terraform"
	"github.com/mypurecloud/platform-client-sdk-go/v162/platformclientv2"
)

var (
	mu sync.Mutex
)

func TestAccResourceRoutingQueueBasic(t *testing.T) {
	var (
		queueResourceLabel1      = "test-queue"
		queueName1               = "Terraform Test Queue1-" + uuid.NewString()
		queueName2               = "Terraform Test Queue2-" + uuid.NewString()
		queueDesc1               = "This is a test"
		queueDesc2               = "This is still a test"
		alertTimeout1            = "7"
		alertTimeout2            = "100"
		slPercent1               = "0.5"
		slPercent2               = "0.9"
		slDuration1              = "1000"
		slDuration2              = "10000"
		wrapupPromptOptional     = "OPTIONAL"
		wrapupPromptMandTimeout  = "MANDATORY_TIMEOUT"
		routingRuleOpAny         = "ANY"
		routingRuleOpMeetsThresh = "MEETS_THRESHOLD"
		skillEvalAll             = "ALL"
		skillEvalBest            = "BEST"
		callingPartyName         = "Acme"
		callingPartyNumber       = "3173416548"
		scoringMethod            = "TimestampAndPriority"
		queueSkillResourceLabel  = "test-queue-skill"
		queueSkillName           = "Terraform Skill " + uuid.NewString()

		bullseyeMemberGroupLabel = "test-group"
		bullseyeMemberGroupType  = "GROUP"
		testUserResourceLabel    = "user_resource1"
		testUserName             = "nameUser1" + uuid.NewString()
		testUserEmail            = uuid.NewString() + "@examplestest.com"
		callbackHours            = "7"
		callbackHours2           = "7"
		callbackModeAgentFirst   = "AgentFirst"
		userID                   string
		groupName                = "MySeries6Groupv20_" + uuid.NewString()
	)

	resource.Test(t, resource.TestCase{
		PreCheck:          func() { util.TestAccPreCheck(t) },
		ProviderFactories: provider.GetProviderFactories(providerResources, providerDataSources),
		Steps: []resource.TestStep{
			{
				// Create
				Config: generateUserWithCustomAttrs(testUserResourceLabel, testUserEmail, testUserName) + routingSkill.GenerateRoutingSkillResource(queueSkillResourceLabel, queueSkillName) +
					group.GenerateGroupResource(
						bullseyeMemberGroupLabel,
						groupName,
						strconv.Quote("TestGroupForSeries6"),
						util.NullValue, // Default type
						util.NullValue, // Default visibility
						util.NullValue, // Default rules_visible
						group.GenerateGroupOwners("genesyscloud_user."+testUserResourceLabel+".id"),
					) + GenerateRoutingQueueResource(
					queueResourceLabel1,
					queueName1,
					queueDesc1,
					util.NullValue,               // MANDATORY_TIMEOUT
					"200000",                     // acw_timeout
					util.NullValue,               // ALL
					util.NullValue,               // auto_answer_only true
					util.NullValue,               // No calling party name
					util.NullValue,               // No calling party number
					util.NullValue,               // enable_audio_monitoring false
					util.FalseValue,              // suppress_in_queue_call_recording false
					util.NullValue,               // enable_manual_assignment false
					util.NullValue,               // enable_transcription false
					strconv.Quote(scoringMethod), // scoring Method
					strconv.Quote("Disabled"),    // last_agent_routing_mode
					util.NullValue,
					util.NullValue,
					GenerateAgentOwnedRouting("agent_owned_routing", util.TrueValue, callbackHours, callbackHours),
					GenerateMediaSettings("media_settings_call", alertTimeout1, util.FalseValue, slPercent1, slDuration1),
					GenerateMediaSettingsCallBack("media_settings_callback", alertTimeout1, util.FalseValue, slPercent1, slDuration1, util.TrueValue, slDuration1, slDuration1, "mode="+strconv.Quote(callbackModeAgentFirst)),
					GenerateMediaSettings("media_settings_chat", alertTimeout1, util.FalseValue, slPercent1, slDuration1),
					GenerateMediaSettings("media_settings_email", alertTimeout1, util.TrueValue, slPercent1, slDuration1),
					GenerateMediaSettings("media_settings_message", alertTimeout1, util.FalseValue, slPercent1, slDuration1),
					GenerateBullseyeSettingsWithMemberGroup(alertTimeout1, "genesyscloud_group."+bullseyeMemberGroupLabel+".id", bullseyeMemberGroupType, "genesyscloud_routing_skill."+queueSkillResourceLabel+".id"),
					GenerateRoutingRules(routingRuleOpAny, "50", util.NullValue),
				),
				Check: resource.ComposeTestCheckFunc(
					resource.TestCheckResourceAttr("genesyscloud_routing_queue."+queueResourceLabel1, "name", queueName1),
					resource.TestCheckResourceAttr("genesyscloud_routing_queue."+queueResourceLabel1, "description", queueDesc1),
					resource.TestCheckResourceAttr("genesyscloud_routing_queue."+queueResourceLabel1, "acw_wrapup_prompt", wrapupPromptMandTimeout),
					resource.TestCheckResourceAttr("genesyscloud_routing_queue."+queueResourceLabel1, "acw_timeout_ms", "200000"),
					resource.TestCheckResourceAttr("genesyscloud_routing_queue."+queueResourceLabel1, "skill_evaluation_method", skillEvalAll),
					resource.TestCheckResourceAttr("genesyscloud_routing_queue."+queueResourceLabel1, "auto_answer_only", util.TrueValue),
					resource.TestCheckResourceAttr("genesyscloud_routing_queue."+queueResourceLabel1, "suppress_in_queue_call_recording", util.FalseValue),
					resource.TestCheckResourceAttr("genesyscloud_routing_queue."+queueResourceLabel1, "enable_audio_monitoring", util.FalseValue),
					resource.TestCheckResourceAttr("genesyscloud_routing_queue."+queueResourceLabel1, "last_agent_routing_mode", "Disabled"),
					resource.TestCheckResourceAttr("genesyscloud_routing_queue."+queueResourceLabel1, "enable_manual_assignment", util.FalseValue),
					resource.TestCheckResourceAttr("genesyscloud_routing_queue."+queueResourceLabel1, "enable_transcription", util.FalseValue),
					resource.TestCheckResourceAttr("genesyscloud_routing_queue."+queueResourceLabel1, "media_settings_callback.0.mode", callbackModeAgentFirst),
					provider.TestDefaultHomeDivision("genesyscloud_routing_queue."+queueResourceLabel1),
					validateMediaSettings(queueResourceLabel1, "media_settings_call", alertTimeout1, util.FalseValue, slPercent1, slDuration1),
					validateMediaSettings(queueResourceLabel1, "media_settings_callback", alertTimeout1, util.FalseValue, slPercent1, slDuration1),
					validateMediaSettings(queueResourceLabel1, "media_settings_chat", alertTimeout1, util.FalseValue, slPercent1, slDuration1),
					validateMediaSettings(queueResourceLabel1, "media_settings_email", alertTimeout1, util.TrueValue, slPercent1, slDuration1),
					validateMediaSettings(queueResourceLabel1, "media_settings_message", alertTimeout1, util.FalseValue, slPercent1, slDuration1),
					validateBullseyeSettings(queueResourceLabel1, 1, alertTimeout1, "genesyscloud_routing_skill."+queueSkillResourceLabel),
					validateRoutingRules(queueResourceLabel1, 0, routingRuleOpAny, "50", "5"),
					validateAgentOwnedRouting(queueResourceLabel1, "agent_owned_routing", util.TrueValue, callbackHours, callbackHours),
					func(s *terraform.State) error {
						rs, ok := s.RootModule().Resources["genesyscloud_user."+testUserResourceLabel]
						if !ok {
							return fmt.Errorf("not found: %s", "genesyscloud_user."+testUserResourceLabel)
						}
						userID = rs.Primary.ID
						log.Printf("User ID: %s\n", userID) // Print user ID
						return nil
					},
				),
			},
			{
				// Update
				Config: GenerateRoutingQueueResource(
					queueResourceLabel1,
					queueName2,
					queueDesc2,
					strconv.Quote(wrapupPromptOptional),
					util.NullValue, // acw_timeout
					strconv.Quote(skillEvalBest),
					util.FalseValue, // auto_answer_only false
					strconv.Quote(callingPartyName),
					strconv.Quote(callingPartyNumber),
					util.TrueValue, // suppress_in_queue_call_recording true
					util.TrueValue, // enable_audio_monitoring true
					util.TrueValue, // enable_manual_assignment true
					util.TrueValue, // enable_transcription true
					strconv.Quote(scoringMethod),
					strconv.Quote("QueueMembersOnly"), // last_agent_routing_mode
					util.NullValue,
					util.NullValue,
					GenerateAgentOwnedRouting("agent_owned_routing", util.TrueValue, callbackHours2, callbackHours2),
					GenerateMediaSettings("media_settings_call", alertTimeout2, util.FalseValue, slPercent2, slDuration2),
					GenerateMediaSettings("media_settings_callback", alertTimeout2, util.TrueValue, slPercent2, slDuration2, "mode = "+util.NullValue),
					GenerateMediaSettings("media_settings_chat", alertTimeout2, util.FalseValue, slPercent2, slDuration2),
					GenerateMediaSettings("media_settings_email", alertTimeout2, util.FalseValue, slPercent2, slDuration2),
					GenerateMediaSettings("media_settings_message", alertTimeout2, util.FalseValue, slPercent2, slDuration2),
					GenerateBullseyeSettings(alertTimeout2),
					GenerateBullseyeSettings(alertTimeout2),
					GenerateBullseyeSettings(alertTimeout2),
					GenerateRoutingRules(routingRuleOpMeetsThresh, "90", "30"),
					GenerateRoutingRules(routingRuleOpAny, "45", "15"),
				),
				Check: resource.ComposeTestCheckFunc(
					resource.TestCheckResourceAttr("genesyscloud_routing_queue."+queueResourceLabel1, "name", queueName2),
					resource.TestCheckResourceAttr("genesyscloud_routing_queue."+queueResourceLabel1, "description", queueDesc2),
					resource.TestCheckResourceAttr("genesyscloud_routing_queue."+queueResourceLabel1, "acw_wrapup_prompt", wrapupPromptOptional),
					resource.TestCheckResourceAttr("genesyscloud_routing_queue."+queueResourceLabel1, "skill_evaluation_method", skillEvalBest),
					resource.TestCheckResourceAttr("genesyscloud_routing_queue."+queueResourceLabel1, "auto_answer_only", util.FalseValue),
					resource.TestCheckResourceAttr("genesyscloud_routing_queue."+queueResourceLabel1, "calling_party_name", callingPartyName),
					resource.TestCheckResourceAttr("genesyscloud_routing_queue."+queueResourceLabel1, "calling_party_number", callingPartyNumber),
					resource.TestCheckResourceAttr("genesyscloud_routing_queue."+queueResourceLabel1, "scoring_method", scoringMethod),
					resource.TestCheckResourceAttr("genesyscloud_routing_queue."+queueResourceLabel1, "last_agent_routing_mode", "QueueMembersOnly"),
					resource.TestCheckResourceAttr("genesyscloud_routing_queue."+queueResourceLabel1, "suppress_in_queue_call_recording", util.TrueValue),
					resource.TestCheckResourceAttr("genesyscloud_routing_queue."+queueResourceLabel1, "enable_manual_assignment", util.TrueValue),
					resource.TestCheckResourceAttr("genesyscloud_routing_queue."+queueResourceLabel1, "enable_audio_monitoring", util.TrueValue),
					resource.TestCheckResourceAttr("genesyscloud_routing_queue."+queueResourceLabel1, "enable_transcription", util.TrueValue),
					resource.TestCheckResourceAttr("genesyscloud_routing_queue."+queueResourceLabel1, "media_settings_callback"+".0.mode", callbackModeAgentFirst),
					provider.TestDefaultHomeDivision("genesyscloud_routing_queue."+queueResourceLabel1),
					validateMediaSettings(queueResourceLabel1, "media_settings_call", alertTimeout2, util.FalseValue, slPercent2, slDuration2),
					validateMediaSettings(queueResourceLabel1, "media_settings_callback", alertTimeout2, util.TrueValue, slPercent2, slDuration2),
					validateMediaSettings(queueResourceLabel1, "media_settings_chat", alertTimeout2, util.FalseValue, slPercent2, slDuration2),
					validateMediaSettings(queueResourceLabel1, "media_settings_email", alertTimeout2, util.FalseValue, slPercent2, slDuration2),
					validateMediaSettings(queueResourceLabel1, "media_settings_message", alertTimeout2, util.FalseValue, slPercent2, slDuration2),
					validateBullseyeSettings(queueResourceLabel1, 3, alertTimeout2, ""),
					validateRoutingRules(queueResourceLabel1, 0, routingRuleOpMeetsThresh, "90", "30"),
					validateRoutingRules(queueResourceLabel1, 1, routingRuleOpAny, "45", "15"),
					validateAgentOwnedRouting(queueResourceLabel1, "agent_owned_routing", util.TrueValue, callbackHours2, callbackHours2),
					func(s *terraform.State) error {
						time.Sleep(3 * time.Second) // Wait for 3 seconds for resources to get deleted properly
						return nil
					},
				),
			},
			{
				// Import/Read
				ResourceName:      "genesyscloud_routing_queue." + queueResourceLabel1,
				ImportState:       true,
				ImportStateVerify: true,
				Check: resource.ComposeTestCheckFunc(
					checkUserDeleted(userID),
				),
			},
		},
		CheckDestroy: testVerifyQueuesAndUsersDestroyed,
	})
}

func TestAccResourceRoutingQueueConditionalRouting(t *testing.T) {
	if exists := featureToggles.CSGToggleExists(); exists {
		t.Skip("conditional group routing is deprecated in this resource, skipping test")
	}
	const lastAgentRoutingModeComputedValue = "AnyAgent"
	var (
		queueResourceLabel1     = "test-queue"
		queueName1              = "Terraform Test Queue1-" + uuid.NewString()
		queueDesc1              = "This is a test"
		alertTimeout1           = "7"
		slPercent1              = "0.5"
		slDuration1             = "1000"
		wrapupPromptMandTimeout = "MANDATORY_TIMEOUT"
		skillEvalAll            = "ALL"

		skillGroupResourceLabel = "skillgroup"
		skillGroupName          = "test skillgroup " + uuid.NewString()

		group1ResourceLabel = "group_1"
		group1NameAttr      = "terraform test group" + uuid.NewString()

		queueResourceLabel2 = "test-queue-2"
		queueName2          = "Terraform Test Queue2-" + uuid.NewString()

		conditionalGroupRouting1Operator       = "LessThanOrEqualTo"
		conditionalGroupRouting1Metric         = "EstimatedWaitTime"
		conditionalGroupRouting1ConditionValue = "0"
		conditionalGroupRouting1WaitSeconds    = "20"
		conditionalGroupRouting1GroupType      = "SKILLGROUP"

		conditionalGroupRouting2Operator       = "GreaterThanOrEqualTo"
		conditionalGroupRouting2Metric         = "EstimatedWaitTime"
		conditionalGroupRouting2ConditionValue = "5"
		conditionalGroupRouting2WaitSeconds    = "15"
		conditionalGroupRouting2GroupType      = "GROUP"
		testUserResourceLabel                  = "user_resource1"
		testUserName                           = "nameUser1" + uuid.NewString()
		testUserEmail                          = uuid.NewString() + "@example.com"
		callbackModeAgentFirst                 = "AgentFirst"
	)

	resource.Test(t, resource.TestCase{
		PreCheck:          func() { util.TestAccPreCheck(t) },
		ProviderFactories: provider.GetProviderFactories(providerResources, providerDataSources),
		Steps: []resource.TestStep{
			{
				PreConfig: func() {
					time.Sleep(30 * time.Second)
				},
				// Create
				Config: routingSkillGroup.GenerateRoutingSkillGroupResourceBasic(
					skillGroupResourceLabel,
					skillGroupName,
					"description",
				) + GenerateRoutingQueueResource(
					queueResourceLabel1,
					queueName1,
					queueDesc1,
					util.NullValue,                        // MANDATORY_TIMEOUT
					"200000",                              // acw_timeout
					util.NullValue,                        // ALL
					util.NullValue,                        // auto_answer_only true
					util.NullValue,                        // No calling party name
					util.NullValue,                        // No calling party number
					util.NullValue,                        // enable_transcription false
					util.FalseValue,                       // suppress_in_queue_call_recording false
					util.NullValue,                        // enable_audio_monitoring false
					util.NullValue,                        // enable_manual_assignment false
					strconv.Quote("TimestampAndPriority"), // scoring_method
					util.NullValue,                        // last_agent_routing_mode
					util.NullValue,
					util.NullValue,
					GenerateMediaSettings(
						"media_settings_call",
						alertTimeout1,
						util.TrueValue,
						slPercent1,
						slDuration1),
					GenerateMediaSettings(
						"media_settings_callback",
						alertTimeout1,
						util.TrueValue,
						slPercent1,
						slDuration1,
						"mode="+strconv.Quote(callbackModeAgentFirst)),
					GenerateMediaSettings(
						"media_settings_chat",
						alertTimeout1,
						util.FalseValue,
						slPercent1,
						slDuration1),
					GenerateMediaSettings(
						"media_settings_email",
						alertTimeout1,
						util.TrueValue,
						slPercent1,
						slDuration1),
					GenerateMediaSettings(
						"media_settings_message",
						alertTimeout1,
						util.TrueValue, slPercent1,
						slDuration1),
					GenerateConditionalGroupRoutingRules(
						util.NullValue,                         // queue_id (queue_id in the first rule should be omitted)
						conditionalGroupRouting1Operator,       // operator
						conditionalGroupRouting1Metric,         // metric
						conditionalGroupRouting1ConditionValue, // condition_value
						conditionalGroupRouting1WaitSeconds,    // wait_seconds
						GenerateConditionalGroupRoutingRuleGroup(
							"genesyscloud_routing_skill_group."+skillGroupResourceLabel+".id", // group_id
							conditionalGroupRouting1GroupType,                                 // group_type
						),
					),
					"skill_groups = [genesyscloud_routing_skill_group."+skillGroupResourceLabel+".id]",
				),
				Check: resource.ComposeTestCheckFunc(
					resource.TestCheckResourceAttr("genesyscloud_routing_queue."+queueResourceLabel1, "name", queueName1),
					resource.TestCheckResourceAttr("genesyscloud_routing_queue."+queueResourceLabel1, "description", queueDesc1),
					resource.TestCheckResourceAttr("genesyscloud_routing_queue."+queueResourceLabel1, "acw_wrapup_prompt", wrapupPromptMandTimeout),
					resource.TestCheckResourceAttr("genesyscloud_routing_queue."+queueResourceLabel1, "acw_timeout_ms", "200000"),
					resource.TestCheckResourceAttr("genesyscloud_routing_queue."+queueResourceLabel1, "skill_evaluation_method", skillEvalAll),
					resource.TestCheckResourceAttr("genesyscloud_routing_queue."+queueResourceLabel1, "auto_answer_only", util.TrueValue),
					resource.TestCheckResourceAttr("genesyscloud_routing_queue."+queueResourceLabel1, "suppress_in_queue_call_recording", util.FalseValue),
					resource.TestCheckResourceAttr("genesyscloud_routing_queue."+queueResourceLabel1, "enable_audio_monitoring", util.FalseValue),
					resource.TestCheckResourceAttr("genesyscloud_routing_queue."+queueResourceLabel1, "enable_manual_assignment", util.FalseValue),
					resource.TestCheckResourceAttr("genesyscloud_routing_queue."+queueResourceLabel1, "enable_transcription", util.FalseValue),
					resource.TestCheckResourceAttr("genesyscloud_routing_queue."+queueResourceLabel1, "last_agent_routing_mode", lastAgentRoutingModeComputedValue),
					resource.TestCheckResourceAttr("genesyscloud_routing_queue."+queueResourceLabel1, "conditional_group_routing_rules.0.operator", conditionalGroupRouting1Operator),
					resource.TestCheckResourceAttr("genesyscloud_routing_queue."+queueResourceLabel1, "conditional_group_routing_rules.0.metric", conditionalGroupRouting1Metric),
					resource.TestCheckResourceAttr("genesyscloud_routing_queue."+queueResourceLabel1, "conditional_group_routing_rules.0.condition_value", conditionalGroupRouting1ConditionValue),
					resource.TestCheckResourceAttr("genesyscloud_routing_queue."+queueResourceLabel1, "conditional_group_routing_rules.0.wait_seconds", conditionalGroupRouting1WaitSeconds),
					resource.TestCheckResourceAttr("genesyscloud_routing_queue."+queueResourceLabel1, "conditional_group_routing_rules.0.groups.#", "1"),
					resource.TestCheckResourceAttr("genesyscloud_routing_queue."+queueResourceLabel1, "conditional_group_routing_rules.0.groups.0.member_group_type", "SKILLGROUP"),
					resource.TestCheckResourceAttrPair("genesyscloud_routing_queue."+queueResourceLabel1, "conditional_group_routing_rules.0.groups.0.member_group_id", "genesyscloud_routing_skill_group."+skillGroupResourceLabel, "id"),
					resource.TestCheckResourceAttr("genesyscloud_routing_queue."+queueResourceLabel1, "media_settings_callback"+".0.mode", callbackModeAgentFirst),
					provider.TestDefaultHomeDivision("genesyscloud_routing_queue."+queueResourceLabel1),
					validateMediaSettings(queueResourceLabel1, "media_settings_call", alertTimeout1, util.TrueValue, slPercent1, slDuration1),
					validateMediaSettings(queueResourceLabel1, "media_settings_callback", alertTimeout1, util.TrueValue, slPercent1, slDuration1),
					validateMediaSettings(queueResourceLabel1, "media_settings_chat", alertTimeout1, util.FalseValue, slPercent1, slDuration1),
					validateMediaSettings(queueResourceLabel1, "media_settings_email", alertTimeout1, util.TrueValue, slPercent1, slDuration1),
					validateMediaSettings(queueResourceLabel1, "media_settings_message", alertTimeout1, util.TrueValue, slPercent1, slDuration1),
				),
			},
			{
				// Update
				Config: generateUserWithCustomAttrs(
					testUserResourceLabel,
					testUserEmail,
					testUserName,
				) + group.GenerateBasicGroupResource(
					group1ResourceLabel,
					group1NameAttr,
					group.GenerateGroupOwners("genesyscloud_user."+testUserResourceLabel+".id"),
				) + generateRoutingQueueResourceBasic(
					queueResourceLabel2,
					queueName2,
				) + routingSkillGroup.GenerateRoutingSkillGroupResourceBasic(
					skillGroupResourceLabel,
					skillGroupName,
					"description",
				) + GenerateRoutingQueueResource(
					queueResourceLabel1,
					queueName1,
					queueDesc1,
					util.NullValue,                        // MANDATORY_TIMEOUT
					"200000",                              // acw_timeout
					util.NullValue,                        // ALL
					util.NullValue,                        // auto_answer_only true
					util.NullValue,                        // No calling party name
					util.NullValue,                        // No calling party number
					util.NullValue,                        // enable_transcription false
					util.FalseValue,                       // suppress_in_queue_call_recording false
					util.NullValue,                        // enable_audio_monitoring false
					util.NullValue,                        // enable_manual_assignment false
					strconv.Quote("TimestampAndPriority"), // scoring_method
					strconv.Quote("Disabled"),             // last_agent_routing_mode
					util.NullValue,
					util.NullValue,
					GenerateMediaSettings("media_settings_call", alertTimeout1, util.FalseValue, slPercent1, slDuration1),
					GenerateMediaSettings("media_settings_callback", alertTimeout1, util.FalseValue, slPercent1, slDuration1, "mode="+strconv.Quote(callbackModeAgentFirst)),
					GenerateMediaSettings("media_settings_chat", alertTimeout1, util.FalseValue, slPercent1, slDuration1),
					GenerateMediaSettings("media_settings_email", alertTimeout1, util.FalseValue, slPercent1, slDuration1),
					GenerateMediaSettings("media_settings_message", alertTimeout1, util.FalseValue, slPercent1, slDuration1),
					GenerateConditionalGroupRoutingRules(
						util.NullValue,                         // queue_id (queue_id in the first rule should be omitted)
						conditionalGroupRouting1Operator,       // operator
						conditionalGroupRouting1Metric,         // metric
						conditionalGroupRouting1ConditionValue, // condition_value
						conditionalGroupRouting1WaitSeconds,    // wait_seconds
						GenerateConditionalGroupRoutingRuleGroup(
							"genesyscloud_routing_skill_group."+skillGroupResourceLabel+".id", // group_id
							conditionalGroupRouting1GroupType,                                 // group_type
						),
					),
					GenerateConditionalGroupRoutingRules(
						"genesyscloud_routing_queue."+queueResourceLabel2+".id", // queue_id
						conditionalGroupRouting2Operator,                        // operator
						conditionalGroupRouting2Metric,                          // metric
						conditionalGroupRouting2ConditionValue,                  // condition_value
						conditionalGroupRouting2WaitSeconds,                     // wait_seconds
						GenerateConditionalGroupRoutingRuleGroup(
							"genesyscloud_group."+group1ResourceLabel+".id", // group_id
							"GROUP", // group_type
						),
					),
					"skill_groups = [genesyscloud_routing_skill_group."+skillGroupResourceLabel+".id]",
					fmt.Sprintf("groups = [genesyscloud_group.%s.id]", group1ResourceLabel),
				),
				Check: resource.ComposeTestCheckFunc(
					resource.TestCheckResourceAttr("genesyscloud_routing_queue."+queueResourceLabel1, "name", queueName1),
					resource.TestCheckResourceAttr("genesyscloud_routing_queue."+queueResourceLabel1, "description", queueDesc1),
					resource.TestCheckResourceAttr("genesyscloud_routing_queue."+queueResourceLabel1, "acw_wrapup_prompt", wrapupPromptMandTimeout),
					resource.TestCheckResourceAttr("genesyscloud_routing_queue."+queueResourceLabel1, "acw_timeout_ms", "200000"),
					resource.TestCheckResourceAttr("genesyscloud_routing_queue."+queueResourceLabel1, "skill_evaluation_method", skillEvalAll),
					resource.TestCheckResourceAttr("genesyscloud_routing_queue."+queueResourceLabel1, "auto_answer_only", util.TrueValue),
					resource.TestCheckResourceAttr("genesyscloud_routing_queue."+queueResourceLabel1, "suppress_in_queue_call_recording", util.FalseValue),
					resource.TestCheckResourceAttr("genesyscloud_routing_queue."+queueResourceLabel1, "enable_audio_monitoring", util.FalseValue),
					resource.TestCheckResourceAttr("genesyscloud_routing_queue."+queueResourceLabel1, "enable_manual_assignment", util.FalseValue),
					resource.TestCheckResourceAttr("genesyscloud_routing_queue."+queueResourceLabel1, "enable_transcription", util.FalseValue),
					resource.TestCheckResourceAttr("genesyscloud_routing_queue."+queueResourceLabel1, "last_agent_routing_mode", "Disabled"),

					resource.TestCheckResourceAttr("genesyscloud_routing_queue."+queueResourceLabel1, "conditional_group_routing_rules.0.operator", conditionalGroupRouting1Operator),
					resource.TestCheckResourceAttr("genesyscloud_routing_queue."+queueResourceLabel1, "conditional_group_routing_rules.0.metric", conditionalGroupRouting1Metric),
					resource.TestCheckResourceAttr("genesyscloud_routing_queue."+queueResourceLabel1, "conditional_group_routing_rules.0.condition_value", conditionalGroupRouting1ConditionValue),
					resource.TestCheckResourceAttr("genesyscloud_routing_queue."+queueResourceLabel1, "conditional_group_routing_rules.0.wait_seconds", conditionalGroupRouting1WaitSeconds),
					resource.TestCheckResourceAttr("genesyscloud_routing_queue."+queueResourceLabel1, "conditional_group_routing_rules.0.groups.0.member_group_type", conditionalGroupRouting1GroupType),
					resource.TestCheckResourceAttrPair("genesyscloud_routing_queue."+queueResourceLabel1, "conditional_group_routing_rules.0.groups.0.member_group_id", "genesyscloud_routing_skill_group."+skillGroupResourceLabel, "id"),

					resource.TestCheckResourceAttr("genesyscloud_routing_queue."+queueResourceLabel1, "conditional_group_routing_rules.1.operator", conditionalGroupRouting2Operator),
					resource.TestCheckResourceAttr("genesyscloud_routing_queue."+queueResourceLabel1, "conditional_group_routing_rules.1.metric", conditionalGroupRouting2Metric),
					resource.TestCheckResourceAttr("genesyscloud_routing_queue."+queueResourceLabel1, "conditional_group_routing_rules.1.condition_value", conditionalGroupRouting2ConditionValue),
					resource.TestCheckResourceAttr("genesyscloud_routing_queue."+queueResourceLabel1, "conditional_group_routing_rules.1.wait_seconds", conditionalGroupRouting2WaitSeconds),

					resource.TestCheckResourceAttr("genesyscloud_routing_queue."+queueResourceLabel1, "conditional_group_routing_rules.1.groups.#", "1"),
					resource.TestCheckResourceAttr("genesyscloud_routing_queue."+queueResourceLabel1, "conditional_group_routing_rules.1.groups.0.member_group_type", "GROUP"),
					resource.TestCheckResourceAttrPair("genesyscloud_routing_queue."+queueResourceLabel1, "conditional_group_routing_rules.1.groups.0.member_group_id", "genesyscloud_group."+group1ResourceLabel, "id"),
					resource.TestCheckResourceAttr("genesyscloud_routing_queue."+queueResourceLabel1, "media_settings_callback"+".0.mode", callbackModeAgentFirst),
					provider.TestDefaultHomeDivision("genesyscloud_routing_queue."+queueResourceLabel1),
					validateMediaSettings(queueResourceLabel1, "media_settings_call", alertTimeout1, util.FalseValue, slPercent1, slDuration1),
					validateMediaSettings(queueResourceLabel1, "media_settings_callback", alertTimeout1, util.FalseValue, slPercent1, slDuration1),
					validateMediaSettings(queueResourceLabel1, "media_settings_chat", alertTimeout1, util.FalseValue, slPercent1, slDuration1),
					validateMediaSettings(queueResourceLabel1, "media_settings_email", alertTimeout1, util.FalseValue, slPercent1, slDuration1),
					validateMediaSettings(queueResourceLabel1, "media_settings_message", alertTimeout1, util.FalseValue, slPercent1, slDuration1),
				),
				PreventPostDestroyRefresh: true,
			},
			{
				Config: GenerateRoutingQueueResource(
					queueResourceLabel1,
					queueName1,
					queueDesc1,
					util.NullValue,  // MANDATORY_TIMEOUT
					"200000",        // acw_timeout
					util.NullValue,  // ALL
					util.NullValue,  // auto_answer_only true
					util.NullValue,  // No calling party name
					util.NullValue,  // No calling party number
					util.NullValue,  // enable_transcription false
					util.FalseValue, // suppress_in_queue_call_recording false
					util.NullValue,  // enable_audio_monitoring false
					util.NullValue,  // enable_manual_assignment false
					strconv.Quote("TimestampAndPriority"),
					util.NullValue,
					util.NullValue,
					util.NullValue,
					GenerateMediaSettings("media_settings_call", alertTimeout1, util.FalseValue, slPercent1, slDuration1),
					GenerateMediaSettings("media_settings_callback", alertTimeout1, util.FalseValue, slPercent1, slDuration1, "mode="+strconv.Quote(callbackModeAgentFirst)),
					GenerateMediaSettings("media_settings_chat", alertTimeout1, util.FalseValue, slPercent1, slDuration1),
					GenerateMediaSettings("media_settings_email", alertTimeout1, util.FalseValue, slPercent1, slDuration1),
					GenerateMediaSettings("media_settings_message", alertTimeout1, util.FalseValue, slPercent1, slDuration1),
					GenerateConditionalGroupRoutingRules(
						util.NullValue,                         // queue_id (queue_id in the first rule should be omitted)
						conditionalGroupRouting1Operator,       // operator
						conditionalGroupRouting1Metric,         // metric
						conditionalGroupRouting1ConditionValue, // condition_value
						conditionalGroupRouting1WaitSeconds,    // wait_seconds
						GenerateConditionalGroupRoutingRuleGroup(
							"genesyscloud_routing_skill_group."+skillGroupResourceLabel+".id", // group_id
							conditionalGroupRouting1GroupType,                                 // group_type
						),
					),
					GenerateConditionalGroupRoutingRules(
						"genesyscloud_routing_queue."+queueResourceLabel2+".id", // queue_id
						conditionalGroupRouting2Operator,                        // operator
						conditionalGroupRouting2Metric,                          // metric
						conditionalGroupRouting2ConditionValue,                  // condition_value
						conditionalGroupRouting2WaitSeconds,                     // wait_seconds
						GenerateConditionalGroupRoutingRuleGroup(
							"genesyscloud_group."+group1ResourceLabel+".id", // group_id
							conditionalGroupRouting2GroupType,               // group_type
						),
					),
					"skill_groups = [genesyscloud_routing_skill_group."+skillGroupResourceLabel+".id]",
					"groups = [genesyscloud_group."+group1ResourceLabel+".id]",
				),
				// Import/Read
				ResourceName:      "genesyscloud_routing_queue." + queueResourceLabel1,
				ImportState:       true,
				ImportStateVerify: true,
				Destroy:           true,
			},
		},
		CheckDestroy: func(state *terraform.State) error {
			time.Sleep(45 * time.Second)
			return testVerifyQueuesAndUsersDestroyed(state)
		},
	})
}

func TestAccResourceRoutingQueueParToCGR(t *testing.T) {
	var (
		queueResourceLabel1     = "test-queue"
		queueName1              = "Terraform Test Queue1-" + uuid.NewString()
		queueDesc1              = "This is a test"
		alertTimeout1           = "7"
		slPercent1              = "0.5"
		slDuration1             = "1000"
		wrapupPromptMandTimeout = "MANDATORY_TIMEOUT"
		routingRuleOpAny        = "ANY"
		skillEvalAll            = "ALL"
		callbackHours           = "7"
		scoringMethod           = "TimestampAndPriority"
		lastAgentRoutingMode    = "Disabled"
		skillGroupResourceLabel = "skillgroup"
		skillGroupName          = "test skillgroup " + uuid.NewString()
		callbackModeAgentFirst  = "AgentFirst"
	)

	// Create CGR queue with routing rules
	resource.Test(t, resource.TestCase{
		PreCheck:          func() { util.TestAccPreCheck(t) },
		ProviderFactories: provider.GetProviderFactories(providerResources, providerDataSources),
		Steps: []resource.TestStep{
			{
				Config: routingSkillGroup.GenerateRoutingSkillGroupResourceBasic(
					skillGroupResourceLabel,
					skillGroupName,
					"description",
				) + GenerateRoutingQueueResource(
					queueResourceLabel1,
					queueName1,
					queueDesc1,
					util.NullValue,  // MANDATORY_TIMEOUT
					"200000",        // acw_timeout
					util.NullValue,  // ALL
					util.NullValue,  // auto_answer_only true
					util.NullValue,  // No calling party name
					util.NullValue,  // No calling party number
					util.NullValue,  // enable_transcription false
					util.FalseValue, // suppress_in_queue_call_recording false
					util.NullValue,  // enable_audio_monitoring false

					util.NullValue, // enable_manual_assignment false
					strconv.Quote(scoringMethod),
					strconv.Quote(lastAgentRoutingMode), // last_agent_routing_mode
					util.NullValue,
					util.NullValue,
					GenerateAgentOwnedRouting("agent_owned_routing", util.TrueValue, callbackHours, callbackHours),
					GenerateMediaSettings("media_settings_call", alertTimeout1, util.FalseValue, slPercent1, slDuration1),
					GenerateMediaSettings("media_settings_callback", alertTimeout1, util.FalseValue, slPercent1, slDuration1, "mode="+strconv.Quote(callbackModeAgentFirst)),
					GenerateMediaSettings("media_settings_chat", alertTimeout1, util.FalseValue, slPercent1, slDuration1),
					GenerateMediaSettings("media_settings_email", alertTimeout1, util.FalseValue, slPercent1, slDuration1),
					GenerateMediaSettings("media_settings_message", alertTimeout1, util.FalseValue, slPercent1, slDuration1),
					GenerateRoutingRules(routingRuleOpAny, "50", "6"),
					"skill_groups = [genesyscloud_routing_skill_group."+skillGroupResourceLabel+".id]",
				),
				Check: resource.ComposeTestCheckFunc(
					resource.TestCheckResourceAttr("genesyscloud_routing_queue."+queueResourceLabel1, "name", queueName1),
					resource.TestCheckResourceAttr("genesyscloud_routing_queue."+queueResourceLabel1, "description", queueDesc1),
					resource.TestCheckResourceAttr("genesyscloud_routing_queue."+queueResourceLabel1, "acw_wrapup_prompt", wrapupPromptMandTimeout),
					resource.TestCheckResourceAttr("genesyscloud_routing_queue."+queueResourceLabel1, "acw_timeout_ms", "200000"),
					resource.TestCheckResourceAttr("genesyscloud_routing_queue."+queueResourceLabel1, "skill_evaluation_method", skillEvalAll),
					resource.TestCheckResourceAttr("genesyscloud_routing_queue."+queueResourceLabel1, "auto_answer_only", util.TrueValue),
					resource.TestCheckResourceAttr("genesyscloud_routing_queue."+queueResourceLabel1, "enable_audio_monitoring", util.FalseValue),
					resource.TestCheckResourceAttr("genesyscloud_routing_queue."+queueResourceLabel1, "enable_manual_assignment", util.FalseValue),
					resource.TestCheckResourceAttr("genesyscloud_routing_queue."+queueResourceLabel1, "suppress_in_queue_call_recording", util.FalseValue),
					resource.TestCheckResourceAttr("genesyscloud_routing_queue."+queueResourceLabel1, "last_agent_routing_mode", lastAgentRoutingMode),
					resource.TestCheckResourceAttr("genesyscloud_routing_queue."+queueResourceLabel1, "enable_transcription", util.FalseValue),
					resource.TestCheckResourceAttr("genesyscloud_routing_queue."+queueResourceLabel1, "media_settings_callback"+".0.mode", callbackModeAgentFirst),
					provider.TestDefaultHomeDivision("genesyscloud_routing_queue."+queueResourceLabel1),
					validateMediaSettings(queueResourceLabel1, "media_settings_call", alertTimeout1, util.FalseValue, slPercent1, slDuration1),
					validateMediaSettings(queueResourceLabel1, "media_settings_callback", alertTimeout1, util.FalseValue, slPercent1, slDuration1),
					validateMediaSettings(queueResourceLabel1, "media_settings_chat", alertTimeout1, util.FalseValue, slPercent1, slDuration1),
					validateMediaSettings(queueResourceLabel1, "media_settings_email", alertTimeout1, util.FalseValue, slPercent1, slDuration1),
					validateMediaSettings(queueResourceLabel1, "media_settings_message", alertTimeout1, util.FalseValue, slPercent1, slDuration1),
					validateAgentOwnedRouting(queueResourceLabel1, "agent_owned_routing", util.TrueValue, callbackHours, callbackHours),
					validateRoutingRules(queueResourceLabel1, 0, routingRuleOpAny, "50", "6"),
				),
			},
			{
				// Import/Read
				ResourceName:      "genesyscloud_routing_queue." + queueResourceLabel1,
				ImportState:       true,
				ImportStateVerify: true,
			},
		},
		CheckDestroy: testVerifyQueuesDestroyed,
	})
}

func TestAccResourceRoutingQueueFlows(t *testing.T) {
	var (
		queueResourceLabel1   = "test-queue"
		queueName1            = "Terraform Test Queue1-" + uuid.NewString()
		queueResourceFullPath = ResourceType + "." + queueResourceLabel1

		queueFlowResourceLabel1          = "test_flow1"
		queueFlowResourceLabel2          = "test_flow2"
		emailInQueueFlowResourceLabel1   = "email_test_flow1"
		emailInQueueFlowResourceLabel2   = "email_test_flow2"
		messageInQueueFlowResourceLabel1 = "message_test_flow1"
		messageInQueueFlowResourceLabel2 = "message_test_flow2"
		inqueueCallFlowName              = "TF Test inqueueCall Flow " + uuid.NewString()
		inqueueEmailFlowName             = "TF Test inqueueEmail Flow " + uuid.NewString()
		inqueueShortMessageFlowName      = "TF Test inqueueShortMessage Flow " + uuid.NewString()
		queueFlowFilePath1               = filepath.Join(testrunner.RootDir, "examples/resources/genesyscloud_flow/inboundcall_flow_example.yaml")
		queueFlowFilePath2               = filepath.Join(testrunner.RootDir, "examples/resources/genesyscloud_flow/inboundcall_flow_example2.yaml")
		queueFlowFilePath3               = filepath.Join(testrunner.RootDir, "examples/resources/genesyscloud_flow/inboundcall_flow_example3.yaml")

		queueFlowInqueueCallConfig    = getBasicInQueueCallFlow(inqueueCallFlowName)
		inQueueShortMessageFlowConfig = getBasicInQueueShortMessageFlow(inqueueShortMessageFlowName)

		//variables for testing 'on_hold_prompt_id'
		userPromptResourceLabel1    = "test-user_prompt_1"
		userPromptName1             = "TestUserPrompt_1" + strings.Replace(uuid.NewString(), "-", "", -1)
		userPromptDescription1      = "Test description"
		userPromptResourceLang1     = "en-us"
		userPromptResourceText1     = "This is a test greeting!"
		userPromptResourceFileName2 = testrunner.GetTestDataPath("resource", userPrompt.ResourceType, "test-prompt-02.wav")
		userPromptResourceTTS1      = "This is a test greeting!"
		userPromptAsset1            = architect_user_prompt.UserPromptResourceStruct{
			Language:        userPromptResourceLang1,
			Tts_string:      strconv.Quote(userPromptResourceTTS1),
			Text:            util.NullValue,
			Filename:        util.NullValue,
			FileContentHash: util.NullValue,
		}
		userPromptAsset2 = architect_user_prompt.UserPromptResourceStruct{
			Language:        userPromptResourceLang1,
			Tts_string:      util.NullValue,
			Text:            strconv.Quote(userPromptResourceText1),
			Filename:        strconv.Quote(userPromptResourceFileName2),
			FileContentHash: userPromptResourceFileName2,
		}

		userPromptResources1 = []*architect_user_prompt.UserPromptResourceStruct{&userPromptAsset1}
		userPromptResources2 = []*architect_user_prompt.UserPromptResourceStruct{&userPromptAsset2}
	)

	var homeDivisionName string
	resource.Test(t, resource.TestCase{
		PreCheck:          func() { util.TestAccPreCheck(t) },
		ProviderFactories: provider.GetProviderFactories(providerResources, providerDataSources),
		Steps: []resource.TestStep{
			{
				Config: "data \"genesyscloud_auth_division_home\" \"home\" {}",
				Check: resource.ComposeTestCheckFunc(
					util.GetHomeDivisionName("data.genesyscloud_auth_division_home.home", &homeDivisionName),
				),
			},
		},
	})

	emailInQueueFlowInboundcallConfig2 := getBasicInQueueEmailFlow(inqueueEmailFlowName, homeDivisionName)

	resource.Test(t, resource.TestCase{
		PreCheck:          func() { util.TestAccPreCheck(t) },
		ProviderFactories: provider.GetProviderFactories(providerResources, providerDataSources),
		Steps: []resource.TestStep{
			{
				// Create
				Config: architectFlow.GenerateFlowResource(
					queueFlowResourceLabel1,
					queueFlowFilePath1,
					queueFlowInqueueCallConfig,
					false,
				) + architectFlow.GenerateFlowResource(
					emailInQueueFlowResourceLabel1,
					queueFlowFilePath2,
					emailInQueueFlowInboundcallConfig2,
					false,
				) + architectFlow.GenerateFlowResource(
					messageInQueueFlowResourceLabel1,
					queueFlowFilePath3,
					inQueueShortMessageFlowConfig,
					false,
				) + architect_user_prompt.GenerateUserPromptResource(&architect_user_prompt.UserPromptStruct{
					ResourceLabel: userPromptResourceLabel1,
					Name:          userPromptName1,
					Description:   strconv.Quote(userPromptDescription1),
					Resources:     userPromptResources1,
				}) + GenerateRoutingQueueResourceBasic(
					queueResourceLabel1,
					queueName1,
					"queue_flow_id = genesyscloud_flow."+queueFlowResourceLabel1+".id",
					"email_in_queue_flow_id = genesyscloud_flow."+emailInQueueFlowResourceLabel1+".id",
					"message_in_queue_flow_id = genesyscloud_flow."+messageInQueueFlowResourceLabel1+".id",
					"on_hold_prompt_id = genesyscloud_architect_user_prompt."+userPromptResourceLabel1+".id",
				),
				Check: resource.ComposeTestCheckFunc(
					resource.TestCheckResourceAttrPair(queueResourceFullPath, "queue_flow_id", "genesyscloud_flow."+queueFlowResourceLabel1, "id"),
					resource.TestCheckResourceAttrPair(queueResourceFullPath, "email_in_queue_flow_id", "genesyscloud_flow."+emailInQueueFlowResourceLabel1, "id"),
					resource.TestCheckResourceAttrPair(queueResourceFullPath, "message_in_queue_flow_id", "genesyscloud_flow."+messageInQueueFlowResourceLabel1, "id"),
					resource.TestCheckResourceAttrPair(queueResourceFullPath, "on_hold_prompt_id", "genesyscloud_architect_user_prompt."+userPromptResourceLabel1, "id"),
				),
			},
			{
				// Update queue fields to null before deleting re-creating flows to avoid errors
				Config: architectFlow.GenerateFlowResource(
					queueFlowResourceLabel1,
					queueFlowFilePath1,
					queueFlowInqueueCallConfig,
					false,
				) + architectFlow.GenerateFlowResource(
					emailInQueueFlowResourceLabel1,
					queueFlowFilePath2,
					emailInQueueFlowInboundcallConfig2,
					false,
				) + architectFlow.GenerateFlowResource(
					messageInQueueFlowResourceLabel1,
					queueFlowFilePath3,
					inQueueShortMessageFlowConfig,
					false,
				) + architect_user_prompt.GenerateUserPromptResource(&architect_user_prompt.UserPromptStruct{
					ResourceLabel: userPromptResourceLabel1,
					Name:          userPromptName1,
					Description:   strconv.Quote(userPromptDescription1),
					Resources:     userPromptResources1,
				}) + GenerateRoutingQueueResourceBasic(
					queueResourceLabel1,
					queueName1,
					"queue_flow_id = null",
					"email_in_queue_flow_id = null",
					"message_in_queue_flow_id = null",
					"on_hold_prompt_id = null",
				),
			},
			{
				// Update the flows
				Config: architectFlow.GenerateFlowResource(
					queueFlowResourceLabel2,
					queueFlowFilePath1,
					queueFlowInqueueCallConfig,
					false,
				) + architectFlow.GenerateFlowResource(
					emailInQueueFlowResourceLabel2,
					queueFlowFilePath2,
					emailInQueueFlowInboundcallConfig2,
					false,
				) + architectFlow.GenerateFlowResource(
					messageInQueueFlowResourceLabel2,
					queueFlowFilePath3,
					inQueueShortMessageFlowConfig,
					false,
				) + architect_user_prompt.GenerateUserPromptResource(&architect_user_prompt.UserPromptStruct{
					ResourceLabel: userPromptResourceLabel1,
					Name:          userPromptName1,
					Description:   strconv.Quote(userPromptDescription1),
					Resources:     userPromptResources2,
				}) + GenerateRoutingQueueResourceBasic(
					queueResourceLabel1,
					queueName1,
					"queue_flow_id = genesyscloud_flow."+queueFlowResourceLabel2+".id",
					"email_in_queue_flow_id = genesyscloud_flow."+emailInQueueFlowResourceLabel2+".id",
					"message_in_queue_flow_id = genesyscloud_flow."+messageInQueueFlowResourceLabel2+".id",
					"on_hold_prompt_id = genesyscloud_architect_user_prompt."+userPromptResourceLabel1+".id",
				),
				Check: resource.ComposeTestCheckFunc(
					resource.TestCheckResourceAttrPair(queueResourceFullPath, "queue_flow_id", "genesyscloud_flow."+queueFlowResourceLabel2, "id"),
					resource.TestCheckResourceAttrPair(queueResourceFullPath, "email_in_queue_flow_id", "genesyscloud_flow."+emailInQueueFlowResourceLabel2, "id"),
					resource.TestCheckResourceAttrPair(queueResourceFullPath, "message_in_queue_flow_id", "genesyscloud_flow."+messageInQueueFlowResourceLabel2, "id"),
					resource.TestCheckResourceAttrPair(queueResourceFullPath, "on_hold_prompt_id", "genesyscloud_architect_user_prompt."+userPromptResourceLabel1, "id"),
					func(s *terraform.State) error {
						time.Sleep(45 * time.Second) // Wait for 45 seconds for proper deletion of user
						return nil
					},
				),
			},
			{
				// Import/Read
				ResourceName:      queueResourceFullPath,
				ImportState:       true,
				ImportStateVerify: true,
			},
		},
		CheckDestroy: testVerifyQueuesDestroyed,
	})
}

func TestAccResourceRoutingQueueSkillgroupMembers(t *testing.T) {
	var (
		queueResourceLabel = "test-queue"
		queueName          = "tf test queue" + uuid.NewString()

		user1ResourceLabel = "user1"
		user1Name          = "user " + uuid.NewString()
		user1Email         = "user" + strings.Replace(uuid.NewString(), "-", "", -1) + "@example.com"

		user2ResourceLabel = "user2"
		user2Name          = "user " + uuid.NewString()
		user2Email         = "user" + strings.Replace(uuid.NewString(), "-", "", -1) + "@example.com"

		skillResourceLabel = "test-skill"
		skillName          = "Skill " + uuid.NewString()

		skillGroupResourceLabel = "test-skill-group"
		skillGroupName          = "tf test skillgroup " + uuid.NewString()
	)

	skillGroupConfig := fmt.Sprintf(`
	resource "genesyscloud_routing_skill_group" "%s" {
		name = "%s"
		skill_conditions = jsonencode(
			[
			  {
				"routingSkillConditions" : [
				  {
					"routingSkill" : "%s",
					"comparator" : "GreaterThan",
					"proficiency" : 2,
					"childConditions" : [{
					  "routingSkillConditions" : [],
					  "languageSkillConditions" : [],
					  "operation" : "And"
					}]
				  }
				],
				"languageSkillConditions" : [],
				"operation" : "And"
			}]
		)

		depends_on = [ genesyscloud_routing_skill.%s ]
	}
	`, skillGroupResourceLabel, skillGroupName, skillName, skillResourceLabel)

	user2Config := fmt.Sprintf(`
	resource "genesyscloud_user" "%s" {
		email = "%s"
		name = "%s"
		routing_skills {
			skill_id    = genesyscloud_routing_skill.%s.id
			proficiency = 4.5
		}
	}
	`, user2ResourceLabel, user2Email, user2Name, skillResourceLabel)

	/*
		Assign 1 user to the queue via the members set
		Assign 1 members based on a skill group
		Confirm that the length of `skill_groups` and `members` both equal 1
	*/
	resource.Test(t, resource.TestCase{
		PreCheck:          func() { util.TestAccPreCheck(t) },
		ProviderFactories: provider.GetProviderFactories(providerResources, providerDataSources),
		Steps: []resource.TestStep{
			{
				Config: routingSkill.GenerateRoutingSkillResource(
					skillResourceLabel,
					skillName,
				) + skillGroupConfig + user2Config +
					user.GenerateBasicUserResource(
						user1ResourceLabel,
						user1Email,
						user1Name,
					) + GenerateRoutingQueueResourceBasic(
					queueResourceLabel,
					queueName,
					GenerateMemberBlock("genesyscloud_user."+user1ResourceLabel+".id", util.NullValue),
					fmt.Sprintf("skill_groups = [genesyscloud_routing_skill_group.%s.id]", skillGroupResourceLabel),
				),
				Check: resource.ComposeTestCheckFunc(
					resource.TestCheckResourceAttr("genesyscloud_routing_queue."+queueResourceLabel, "skill_groups.#", "1"),
					resource.TestCheckResourceAttr("genesyscloud_routing_queue."+queueResourceLabel, "members.#", "1"),
				),
			},
			{
				// Import/Read
				ResourceName:      "genesyscloud_routing_queue." + queueResourceLabel,
				ImportState:       true,
				ImportStateVerify: true,
			},
		},
		CheckDestroy: testVerifyQueuesDestroyed,
	})
}

func TestAccResourceRoutingQueueMembers(t *testing.T) {
	var (
		queueResourceLabel        = "test-queue-members"
		queueName                 = "Terraform Test Queue3-" + uuid.NewString()
		queueMemberResourceLabel1 = "test-queue-user1"
		queueMemberResourceLabel2 = "test-queue-user2"
		queueMemberEmail1         = "terraform1-" + uuid.NewString() + "@queue1.com"
		queueMemberEmail2         = "terraform2-" + uuid.NewString() + "@queue2.com"
		queueMemberName1          = "Henry Terraform Test"
		queueMemberName2          = "Amanda Terraform Test"
		defaultQueueRingNum       = "1"
		queueRingNum              = "3"
	)
	resource.Test(t, resource.TestCase{
		PreCheck:          func() { util.TestAccPreCheck(t) },
		ProviderFactories: provider.GetProviderFactories(providerResources, providerDataSources),
		Steps: []resource.TestStep{
			{
				// Create users
				Config: user.GenerateBasicUserResource(
					queueMemberResourceLabel1,
					queueMemberEmail1,
					queueMemberName1,
				) + user.GenerateBasicUserResource(
					queueMemberResourceLabel2,
					queueMemberEmail2,
					queueMemberName2,
				),
			},
			{
				PreConfig: func() {
					time.Sleep(30 * time.Second)
				},
				// Create queue also
				Config: user.GenerateBasicUserResource(
					queueMemberResourceLabel1,
					queueMemberEmail1,
					queueMemberName1,
				) + user.GenerateBasicUserResource(
					queueMemberResourceLabel2,
					queueMemberEmail2,
					queueMemberName2,
				) + GenerateRoutingQueueResourceBasic(
					queueResourceLabel,
					queueName,
					GenerateMemberBlock("genesyscloud_user."+queueMemberResourceLabel1+".id", util.NullValue),
				),
				Check: resource.ComposeTestCheckFunc(
					validateMember("genesyscloud_routing_queue."+queueResourceLabel, "genesyscloud_user."+queueMemberResourceLabel1, defaultQueueRingNum),
				),
			},
			{
				// Update with another queue member and modify rings
				Config: user.GenerateBasicUserResource(
					queueMemberResourceLabel1,
					queueMemberEmail1,
					queueMemberName1,
				) + user.GenerateBasicUserResource(
					queueMemberResourceLabel2,
					queueMemberEmail2,
					queueMemberName2,
				) + GenerateRoutingQueueResourceBasic(
					queueResourceLabel,
					queueName,
					GenerateMemberBlock("genesyscloud_user."+queueMemberResourceLabel1+".id", queueRingNum),
					GenerateMemberBlock("genesyscloud_user."+queueMemberResourceLabel2+".id", queueRingNum),
					GenerateBullseyeSettings("10"),
					GenerateBullseyeSettings("10"),
					GenerateBullseyeSettings("10"),
				),
				Check: resource.ComposeTestCheckFunc(
					validateMember("genesyscloud_routing_queue."+queueResourceLabel, "genesyscloud_user."+queueMemberResourceLabel1, queueRingNum),
					validateMember("genesyscloud_routing_queue."+queueResourceLabel, "genesyscloud_user."+queueMemberResourceLabel2, queueRingNum),
				),
			},
			{
				// Remove a queue member
				Config: user.GenerateBasicUserResource(
					queueMemberResourceLabel2,
					queueMemberEmail2,
					queueMemberName2,
				) + GenerateRoutingQueueResourceBasic(
					queueResourceLabel,
					queueName,
					GenerateMemberBlock("genesyscloud_user."+queueMemberResourceLabel2+".id", queueRingNum),
					GenerateBullseyeSettings("10"),
					GenerateBullseyeSettings("10"),
					GenerateBullseyeSettings("10"),
				),
				Check: resource.ComposeTestCheckFunc(
					validateMember("genesyscloud_routing_queue."+queueResourceLabel, "genesyscloud_user."+queueMemberResourceLabel2, queueRingNum),
				),
				Destroy: true,
			},
			{
				// Remove all queue members
				Config: GenerateRoutingQueueResourceBasic(
					queueResourceLabel,
					queueName,
					GenerateBullseyeSettings("10"),
					GenerateBullseyeSettings("10"),
					GenerateBullseyeSettings("10"),
				),
				Check: resource.ComposeTestCheckFunc(
					resource.TestCheckNoResourceAttr("genesyscloud_routing_queue."+queueResourceLabel, "members.%"),
				),
			},
			{
				// Import/Read
				ResourceName:      "genesyscloud_routing_queue." + queueResourceLabel,
				ImportState:       true,
				ImportStateVerify: true,
				Destroy:           true,
			},
		},
		CheckDestroy: testVerifyQueuesAndUsersDestroyed,
	})
}

func TestAccResourceRoutingQueueWrapupCodes(t *testing.T) {
	var (
		queueResourceLabel       = "test-queue-wrapup"
		queueName                = "Terraform Test Queue-" + uuid.NewString()
		wrapupCodeResourceLabel1 = "test-wrapup-1"
		wrapupCodeResourceLabel2 = "test-wrapup-2"
		wrapupCodeResourceLabel3 = "test-wrapup-3"
		wrapupCodeName1          = "Terraform Test Code1-" + uuid.NewString()
		wrapupCodeName2          = "Terraform Test Code2-" + uuid.NewString()
		wrapupCodeName3          = "Terraform Test Code3-" + uuid.NewString()
		divResourceLabel         = "test-division"
		divName                  = "terraform-" + uuid.NewString()
		description              = "Terraform wrapup code description"
	)
	resource.Test(t, resource.TestCase{
		PreCheck:          func() { util.TestAccPreCheck(t) },
		ProviderFactories: provider.GetProviderFactories(providerResources, providerDataSources),
		Steps: []resource.TestStep{
			{
				// Create with two wrapup codes
				Config: GenerateRoutingQueueResourceBasic(
					queueResourceLabel,
					queueName,
					"division_id = genesyscloud_auth_division."+divResourceLabel+".id",
					GenerateQueueWrapupCodes("genesyscloud_routing_wrapupcode."+wrapupCodeResourceLabel1+".id",
						"genesyscloud_routing_wrapupcode."+wrapupCodeResourceLabel2+".id"),
				) + authDivision.GenerateAuthDivisionBasic(divResourceLabel, divName) + routingWrapupcode.GenerateRoutingWrapupcodeResource(
					wrapupCodeResourceLabel1,
					wrapupCodeName1,
					"genesyscloud_auth_division."+divResourceLabel+".id",
					description,
				) + routingWrapupcode.GenerateRoutingWrapupcodeResource(
					wrapupCodeResourceLabel2,
					wrapupCodeName2,
					"genesyscloud_auth_division."+divResourceLabel+".id",
					description,
				),
				Check: resource.ComposeTestCheckFunc(
					validateQueueWrapupCode("genesyscloud_routing_queue."+queueResourceLabel, "genesyscloud_routing_wrapupcode."+wrapupCodeResourceLabel1),
					validateQueueWrapupCode("genesyscloud_routing_queue."+queueResourceLabel, "genesyscloud_routing_wrapupcode."+wrapupCodeResourceLabel2),
				),
			},
			{
				// Update with another wrapup code
				Config: GenerateRoutingQueueResourceBasic(
					queueResourceLabel,
					queueName,
					"division_id = genesyscloud_auth_division."+divResourceLabel+".id",
					GenerateQueueWrapupCodes(
						"genesyscloud_routing_wrapupcode."+wrapupCodeResourceLabel1+".id",
						"genesyscloud_routing_wrapupcode."+wrapupCodeResourceLabel2+".id",
						"genesyscloud_routing_wrapupcode."+wrapupCodeResourceLabel3+".id"),
				) + authDivision.GenerateAuthDivisionBasic(divResourceLabel, divName) + routingWrapupcode.GenerateRoutingWrapupcodeResource(
					wrapupCodeResourceLabel1,
					wrapupCodeName1,
					"genesyscloud_auth_division."+divResourceLabel+".id",
					description,
				) + routingWrapupcode.GenerateRoutingWrapupcodeResource(
					wrapupCodeResourceLabel2,
					wrapupCodeName2,
					"genesyscloud_auth_division."+divResourceLabel+".id",
					description,
				) + routingWrapupcode.GenerateRoutingWrapupcodeResource(
					wrapupCodeResourceLabel3,
					wrapupCodeName3,
					"genesyscloud_auth_division."+divResourceLabel+".id",
					description,
				),
				Check: resource.ComposeTestCheckFunc(
					validateQueueWrapupCode("genesyscloud_routing_queue."+queueResourceLabel, "genesyscloud_routing_wrapupcode."+wrapupCodeResourceLabel1),
					validateQueueWrapupCode("genesyscloud_routing_queue."+queueResourceLabel, "genesyscloud_routing_wrapupcode."+wrapupCodeResourceLabel2),
				),
			},
			{
				// Remove two wrapup codes
				Config: GenerateRoutingQueueResourceBasic(
					queueResourceLabel,
					queueName,
					"division_id = genesyscloud_auth_division."+divResourceLabel+".id",
					GenerateQueueWrapupCodes("genesyscloud_routing_wrapupcode."+wrapupCodeResourceLabel2+".id"),
				) + authDivision.GenerateAuthDivisionBasic(divResourceLabel, divName) + routingWrapupcode.GenerateRoutingWrapupcodeResource(
					wrapupCodeResourceLabel2,
					wrapupCodeName2,
					"genesyscloud_auth_division."+divResourceLabel+".id",
					description,
				),
				Check: resource.ComposeTestCheckFunc(
					validateQueueWrapupCode("genesyscloud_routing_queue."+queueResourceLabel, "genesyscloud_routing_wrapupcode."+wrapupCodeResourceLabel2),
				),
			},
			{
				// Remove all wrapup codes
				Config: GenerateRoutingQueueResourceBasic(
					queueResourceLabel,
					queueName,
					"division_id = genesyscloud_auth_division."+divResourceLabel+".id",
					GenerateQueueWrapupCodes(),
				) + authDivision.GenerateAuthDivisionBasic(divResourceLabel, divName),
				Check: resource.ComposeTestCheckFunc(
					resource.TestCheckNoResourceAttr("genesyscloud_routing_queue."+queueResourceLabel, "wrapup_codes.%"),
				),
			},
			{
				// Import/Read
				ResourceName:      "genesyscloud_routing_queue." + queueResourceLabel,
				ImportState:       true,
				ImportStateVerify: true,
			},
		},
		CheckDestroy: testVerifyQueuesDestroyed,
	})
}

func TestAccResourceRoutingQueueDirectRouting(t *testing.T) {
	var (
		queueResourceLabel1 = "test-queue-direct"
		queueResourceLabel2 = "test-queue"
		queueName1          = "Terraform Test Queue1-" + uuid.NewString()
		queueName2          = "Terraform Test Queue2-" + uuid.NewString()
		queueName3          = "Terraform Test Queue3-" + uuid.NewString()
		agentWaitSeconds1   = "200"
		waitForAgent1       = "true"
		agentWaitSeconds2   = "300"
		waitForAgent2       = "false"
	)

	resource.Test(t, resource.TestCase{
		PreCheck:          func() { util.TestAccPreCheck(t) },
		ProviderFactories: provider.GetProviderFactories(providerResources, providerDataSources),
		Steps: []resource.TestStep{
			{
				// Create
				Config: generateRoutingQueueResourceBasic(queueResourceLabel2, queueName2) +
					generateRoutingQueueResourceBasicWithDepends(
						queueResourceLabel1,
						"genesyscloud_routing_queue."+queueResourceLabel2,
						queueName1,
						generateDirectRouting(
							agentWaitSeconds1, // agentWaitSeconds
							waitForAgent1,     // waitForAgent
							"true",            // callUseAgentAddressOutbound
							"true",            // emailUseAgentAddressOutbound
							"true",            // messageUseAgentAddressOutbound
							"backup_queue_id = genesyscloud_routing_queue."+queueResourceLabel2+".id",
						),
					),
				Check: resource.ComposeTestCheckFunc(
					resource.TestCheckResourceAttr("genesyscloud_routing_queue."+queueResourceLabel1, "name", queueName1),
					validateDirectRouting(queueResourceLabel1, agentWaitSeconds1, waitForAgent1, "true", "true", "true"),
					resource.TestCheckResourceAttrPair("genesyscloud_routing_queue."+queueResourceLabel1, "direct_routing.0.backup_queue_id", "genesyscloud_routing_queue."+queueResourceLabel2, "id"),
				),
			},
			{
				// Update
				Config: generateRoutingQueueResourceBasic(queueResourceLabel2, queueName3) +
					generateRoutingQueueResourceBasicWithDepends(
						queueResourceLabel1,
						"genesyscloud_routing_queue."+queueResourceLabel2,
						queueName1,
						generateDirectRouting(
							agentWaitSeconds2, // agentWaitSeconds
							waitForAgent2,     // waitForAgent
							"true",            // callUseAgentAddressOutbound
							"true",            // emailUseAgentAddressOutbound
							"true",            // messageEnabled
							"backup_queue_id = genesyscloud_routing_queue."+queueResourceLabel2+".id",
						),
					),
				Check: resource.ComposeTestCheckFunc(
					validateDirectRouting(queueResourceLabel1, agentWaitSeconds2, waitForAgent2, "true", "true", "true"),
					resource.TestCheckResourceAttrPair("genesyscloud_routing_queue."+queueResourceLabel1, "direct_routing.0.backup_queue_id", "genesyscloud_routing_queue."+queueResourceLabel2, "id"),
				),
			},
			{
				// Import/Read
				ResourceName:      "genesyscloud_routing_queue." + queueResourceLabel1,
				ImportState:       true,
				ImportStateVerify: true,
			},
		},
		CheckDestroy: testVerifyQueuesDestroyed,
	})
}

func TestAccResourceRoutingQueueDirectRoutingNoBackup(t *testing.T) {
	var (
		queueResourceLabel1 = "test-queue-direct"
		queueName1          = "Terraform Test Queue1-" + uuid.NewString()
		queueName2          = "Terraform Test Queue2-" + uuid.NewString()
		agentWaitSeconds1   = "200"
		waitForAgent1       = "true"
		agentWaitSeconds2   = "300"
		waitForAgent2       = "false"
	)

	resource.Test(t, resource.TestCase{
		PreCheck:          func() { util.TestAccPreCheck(t) },
		ProviderFactories: provider.GetProviderFactories(providerResources, providerDataSources),
		Steps: []resource.TestStep{
			{
				// Create
				Config: generateRoutingQueueResourceBasic(
					queueResourceLabel1,
					queueName1,
					generateDirectRouting(
						agentWaitSeconds1, // agentWaitSeconds
						waitForAgent1,     // waitForAgent
						"true",            // callUseAgentAddressOutbound
						"true",            // emailUseAgentAddressOutbound
						"true",            // messageUseAgentAddressOutbound
					),
				),
				Check: resource.ComposeTestCheckFunc(
					resource.TestCheckResourceAttr("genesyscloud_routing_queue."+queueResourceLabel1, "name", queueName1),
					validateDirectRouting(queueResourceLabel1, agentWaitSeconds1, waitForAgent1, "true", "true", "true"),
					resource.TestCheckResourceAttrPair("genesyscloud_routing_queue."+queueResourceLabel1, "direct_routing.0.backup_queue_id", "genesyscloud_routing_queue."+queueResourceLabel1, "id"), // set to itself by Backend logic
				),
			},
			{
				// Update
				Config: generateRoutingQueueResourceBasic(
					queueResourceLabel1,
					queueName2,
					generateDirectRouting(
						agentWaitSeconds2, // agentWaitSeconds
						waitForAgent2,     // waitForAgent
						"true",            // callUseAgentAddressOutbound
						"true",            // emailUseAgentAddressOutbound
						"true",            // messageEnabled
					),
				),
				Check: resource.ComposeTestCheckFunc(
					validateDirectRouting(queueResourceLabel1, agentWaitSeconds2, waitForAgent2, "true", "true", "true"),
					resource.TestCheckResourceAttrPair("genesyscloud_routing_queue."+queueResourceLabel1, "direct_routing.0.backup_queue_id", "genesyscloud_routing_queue."+queueResourceLabel1, "id"), // set to itself by Backend logic
				),
			},
			{
				// Import/Read
				ResourceName:      "genesyscloud_routing_queue." + queueResourceLabel1,
				ImportState:       true,
				ImportStateVerify: true,
			},
		},
		CheckDestroy: testVerifyQueuesDestroyed,
	})
}

func TestAccResourceRoutingQueueCannedResponseLibraryIds(t *testing.T) {
	t.Parallel()
	var (
		resourceLabel = "queue_with_lib_ids"
		queueNameAttr = "tf test queue" + uuid.NewString()
		queueFullPath = ResourceType + "." + resourceLabel

		library1Label        = "lib1"
		library1NameAttr     = "tf test library " + uuid.NewString()
		lib1FullResourcePath = responseManagementLibrary.ResourceType + "." + library1Label

		library2Label        = "lib2"
		library2NameAttr     = "tf test library " + uuid.NewString()
		lib2FullResourcePath = responseManagementLibrary.ResourceType + "." + library2Label

		library3Label        = "lib3"
		library3NameAttr     = "tf test library " + uuid.NewString()
		lib3FullResourcePath = responseManagementLibrary.ResourceType + "." + library3Label
	)

	lib1Config := responseManagementLibrary.GenerateResponseManagementLibraryResource(library1Label, library1NameAttr)
	lib2Config := responseManagementLibrary.GenerateResponseManagementLibraryResource(library2Label, library2NameAttr)
	lib3Config := responseManagementLibrary.GenerateResponseManagementLibraryResource(library3Label, library3NameAttr)

	resource.Test(t, resource.TestCase{
		PreCheck:          func() { util.TestAccPreCheck(t) },
		ProviderFactories: provider.GetProviderFactories(providerResources, providerDataSources),
		Steps: []resource.TestStep{
			{
				Config: lib1Config + lib2Config + lib3Config + fmt.Sprintf(`
resource "%s" "%s" {
	name = "%s"
	canned_response_libraries {
		mode        = "SelectedOnly"
		library_ids = [
			%s,
			%s,
			%s
		]
	}
}
`, ResourceType, resourceLabel, queueNameAttr, lib1FullResourcePath+".id", lib2FullResourcePath+".id", lib3FullResourcePath+".id"),
				Check: resource.ComposeTestCheckFunc(
					resource.TestCheckResourceAttr(queueFullPath, "name", queueNameAttr),
					resource.TestCheckResourceAttr(queueFullPath, "canned_response_libraries.0.mode", "SelectedOnly"),
					resource.TestCheckResourceAttr(queueFullPath, "canned_response_libraries.0.library_ids.#", "3"),
					util.ValidateResourceAttributeInArray(queueFullPath, "canned_response_libraries.0.library_ids", lib1FullResourcePath, "id"),
					util.ValidateResourceAttributeInArray(queueFullPath, "canned_response_libraries.0.library_ids", lib2FullResourcePath, "id"),
					util.ValidateResourceAttributeInArray(queueFullPath, "canned_response_libraries.0.library_ids", lib3FullResourcePath, "id"),
				),
			},
			// update just the description
			{
				Config: lib1Config + lib2Config + lib3Config + fmt.Sprintf(`
resource "%s" "%s" {
	name        = "%s"
	description = "Foobar"
	canned_response_libraries {
		mode        = "SelectedOnly"
		library_ids = [
			%s,
			%s,
			%s
		]
	}
}
`, ResourceType, resourceLabel, queueNameAttr, lib1FullResourcePath+".id", lib2FullResourcePath+".id", lib3FullResourcePath+".id"),
				Check: resource.ComposeTestCheckFunc(
					resource.TestCheckResourceAttr(queueFullPath, "name", queueNameAttr),
					resource.TestCheckResourceAttr(queueFullPath, "description", "Foobar"),
					resource.TestCheckResourceAttr(queueFullPath, "canned_response_libraries.0.mode", "SelectedOnly"),
					resource.TestCheckResourceAttr(queueFullPath, "canned_response_libraries.0.library_ids.#", "3"),
					util.ValidateResourceAttributeInArray(queueFullPath, "canned_response_libraries.0.library_ids", lib1FullResourcePath, "id"),
					util.ValidateResourceAttributeInArray(queueFullPath, "canned_response_libraries.0.library_ids", lib2FullResourcePath, "id"),
					util.ValidateResourceAttributeInArray(queueFullPath, "canned_response_libraries.0.library_ids", lib3FullResourcePath, "id"),
				),
			},
			// update description and library_ids
			{
				Config: lib1Config + lib2Config + lib3Config + fmt.Sprintf(`
resource "%s" "%s" {
	name        = "%s"
	description = "Foo"
	canned_response_libraries {
		mode        = "SelectedOnly"
		library_ids = [
			%s,
			%s
		]
	}
}
`, ResourceType, resourceLabel, queueNameAttr, lib1FullResourcePath+".id", lib2FullResourcePath+".id"),
				Check: resource.ComposeTestCheckFunc(
					resource.TestCheckResourceAttr(queueFullPath, "name", queueNameAttr),
					resource.TestCheckResourceAttr(queueFullPath, "description", "Foo"),
					resource.TestCheckResourceAttr(queueFullPath, "canned_response_libraries.0.mode", "SelectedOnly"),
					resource.TestCheckResourceAttr(queueFullPath, "canned_response_libraries.0.library_ids.#", "2"),
					util.ValidateResourceAttributeInArray(queueFullPath, "canned_response_libraries.0.library_ids", lib1FullResourcePath, "id"),
					util.ValidateResourceAttributeInArray(queueFullPath, "canned_response_libraries.0.library_ids", lib2FullResourcePath, "id"),
				),
			},
			{
				// Import/Read
				ResourceName:      queueFullPath,
				ImportState:       true,
				ImportStateVerify: true,
			},
		},
		CheckDestroy: testVerifyQueuesDestroyed,
	})
}

func addMemberToQueue(queueResourcePath, userResourcePath string) resource.TestCheckFunc {
	getResourceGuidFromState := func(state *terraform.State, resourcePath string) (string, error) {
		resourceState, ok := state.RootModule().Resources[resourcePath]
		if !ok {
			return "", fmt.Errorf("failed to find resourceState %s in state", resourcePath)
		}
		return resourceState.Primary.ID, nil
	}

	return func(state *terraform.State) error {
		sdkConfig, err := provider.AuthorizeSdk()
		if err != nil {
			log.Fatal(err)
		}

		apiInstance := platformclientv2.NewRoutingApiWithConfig(sdkConfig)

		queueID, err := getResourceGuidFromState(state, queueResourcePath)
		if err != nil {
			return err
		}

		userID, err := getResourceGuidFromState(state, userResourcePath)
		if err != nil {
			return err
		}

		log.Printf("adding member %s to queue %s", userID, queueID)

		const deleteMembers = false
		body := []platformclientv2.Writableentity{{Id: &userID}}
		if _, err := apiInstance.PostRoutingQueueMembers(queueID, body, deleteMembers); err != nil {
			return fmt.Errorf("failed to add member to queue %s: %v", queueID, err)
		}

		log.Printf("added member %s to queue %s", userID, queueID)

		time.Sleep(3 * time.Second)
		return nil
	}
}

func testVerifyQueuesDestroyed(state *terraform.State) error {
	routingAPI := platformclientv2.NewRoutingApi()
	for _, rs := range state.RootModule().Resources {
		if rs.Type != "genesyscloud_routing_queue" {
			continue
		}
		queue, resp, err := routingAPI.GetRoutingQueue(rs.Primary.ID, nil)
		if queue != nil {
			return fmt.Errorf("queue (%s) still exists", rs.Primary.ID)
		} else if util.IsStatus404(resp) {
			// Queue not found as expected
			continue
		} else {
			// Unexpected error
			return fmt.Errorf("Unexpected error: %s", err)
		}
	}
	// Success. All queues destroyed
	return nil
}

func testVerifyQueuesAndUsersDestroyed(state *terraform.State) error {
	routingAPI := platformclientv2.NewRoutingApi()
	usersAPI := platformclientv2.NewUsersApi()
	for _, rs := range state.RootModule().Resources {
		if rs.Type == "genesyscloud_routing_queue" {
			queue, resp, err := routingAPI.GetRoutingQueue(rs.Primary.ID, nil)
			if queue != nil {
				return fmt.Errorf("Queue (%s) still exists", rs.Primary.ID)
			} else if util.IsStatus404(resp) {
				// Queue not found as expected
				continue
			} else {
				// Unexpected error
				return fmt.Errorf("Unexpected error: %s", err)
			}
		}
		if rs.Type == "genesyscloud_user" {
			err := checkUserDeleted(rs.Primary.ID)(state)
			if err != nil {
				continue
			}
			user, resp, err := usersAPI.GetUser(rs.Primary.ID, nil, "", "")
			if user != nil {
				return fmt.Errorf("User Resource (%s) still exists", rs.Primary.ID)
			} else if util.IsStatus404(resp) {
				// User not found as expected
				continue
			} else {
				// Unexpected error
				return fmt.Errorf("Unexpected error: %s", err)
			}
		}
	}
	// Success. All queues destroyed
	return nil
}

func validateMediaSettings(resourceLabel, settingsAttr, alertingTimeout, enableAutoAnswer, slPercent, slDurationMs string) resource.TestCheckFunc {
	return resource.ComposeAggregateTestCheckFunc(
		resource.TestCheckResourceAttr("genesyscloud_routing_queue."+resourceLabel, settingsAttr+".0.alerting_timeout_sec", alertingTimeout),
		resource.TestCheckResourceAttr("genesyscloud_routing_queue."+resourceLabel, settingsAttr+".0.service_level_percentage", slPercent),
		resource.TestCheckResourceAttr("genesyscloud_routing_queue."+resourceLabel, settingsAttr+".0.service_level_duration_ms", slDurationMs),
		resource.TestCheckResourceAttr("genesyscloud_routing_queue."+resourceLabel, settingsAttr+".0.enable_auto_answer", enableAutoAnswer),
	)
}

func validateAgentOwnedRouting(resourceLabel string, agentattr, enableAgentOwnedCallBacks string, maxOwnedCallBackHours string, maxOwnedCallBackDelayHours string) resource.TestCheckFunc {
	return resource.ComposeAggregateTestCheckFunc(
		resource.TestCheckResourceAttr("genesyscloud_routing_queue."+resourceLabel, agentattr+".0.enable_agent_owned_callbacks", enableAgentOwnedCallBacks),
		resource.TestCheckResourceAttr("genesyscloud_routing_queue."+resourceLabel, agentattr+".0.max_owned_callback_hours", maxOwnedCallBackHours),
		resource.TestCheckResourceAttr("genesyscloud_routing_queue."+resourceLabel, agentattr+".0.max_owned_callback_delay_hours", maxOwnedCallBackDelayHours),
	)
}

func generateRoutingQueueResourceBasic(resourceLabel string, name string, nestedBlocks ...string) string {
	return fmt.Sprintf(`resource "genesyscloud_routing_queue" "%s" {
		name = "%s"
		%s
	}
	`, resourceLabel, name, strings.Join(nestedBlocks, "\n"))
}

// Used when testing skills group dependencies.
func generateRoutingQueueResourceBasicWithDepends(resourceLabel string, dependsOn string, name string, nestedBlocks ...string) string {
	return fmt.Sprintf(`resource "genesyscloud_routing_queue" "%s" {
		depends_on = [%s]
		name = "%s"
		%s
	}
	`, resourceLabel, dependsOn, name, strings.Join(nestedBlocks, "\n"))
}

func generateDirectRouting(
	agentWaitSeconds string,
	waitForAgent string,
	callUseAgentAddressOutbound string,
	emailUseAgentAddressOutbound string,
	messageUseAgentAddressOutbound string,
	extraArgs ...string) string {
	return fmt.Sprintf(` direct_routing {
		agent_wait_seconds = %s
		wait_for_agent = %s
		call_use_agent_address_outbound = %s
		email_use_agent_address_outbound = %s
		message_use_agent_address_outbound = %s
		%s
	}
	`,
		agentWaitSeconds,
		waitForAgent,
		callUseAgentAddressOutbound,
		emailUseAgentAddressOutbound,
		messageUseAgentAddressOutbound,
		strings.Join(extraArgs, "\n"))
}

func validateRoutingRules(resourceLabel string, ringNum int, operator string, threshold string, waitSec string) resource.TestCheckFunc {
	ringNumStr := strconv.Itoa(ringNum)
	return resource.ComposeAggregateTestCheckFunc(
		resource.TestCheckResourceAttr("genesyscloud_routing_queue."+resourceLabel, "routing_rules."+ringNumStr+".operator", operator),
		resource.TestCheckResourceAttr("genesyscloud_routing_queue."+resourceLabel, "routing_rules."+ringNumStr+".threshold", threshold),
		resource.TestCheckResourceAttr("genesyscloud_routing_queue."+resourceLabel, "routing_rules."+ringNumStr+".wait_seconds", waitSec),
	)
}

func validateBullseyeSettings(resourceLabel string, numRings int, timeout string, skillToRemove string) resource.TestCheckFunc {
	var checks []resource.TestCheckFunc
	for i := 0; i < numRings; i++ {
		ringNum := strconv.Itoa(i)
		checks = append(checks,
			resource.TestCheckResourceAttr("genesyscloud_routing_queue."+resourceLabel, "bullseye_rings."+ringNum+".expansion_timeout_seconds", timeout))

		if skillToRemove != "" {
			checks = append(checks,
				resource.TestCheckResourceAttrPair("genesyscloud_routing_queue."+resourceLabel, "bullseye_rings."+ringNum+".skills_to_remove.0", skillToRemove, "id"))
		} else {
			checks = append(checks,
				resource.TestCheckResourceAttr("genesyscloud_routing_queue."+resourceLabel, "bullseye_rings."+ringNum+".skills_to_remove.#", "0"))
		}
	}
	return resource.ComposeAggregateTestCheckFunc(checks...)
}

func validateMember(queueResourcePath string, userResourcePath string, ringNum string) resource.TestCheckFunc {
	return func(state *terraform.State) error {
		queueResource, ok := state.RootModule().Resources[queueResourcePath]
		if !ok {
			return fmt.Errorf("Failed to find queue %s in state", queueResourcePath)
		}
		queueID := queueResource.Primary.ID

		userResource, ok := state.RootModule().Resources[userResourcePath]
		if !ok {
			return fmt.Errorf("Failed to find user %s in state", userResourcePath)
		}
		userID := userResource.Primary.ID

		numMembersAttr, ok := queueResource.Primary.Attributes["members.#"]
		if !ok {
			return fmt.Errorf("No members found for queue %s in state", queueID)
		}

		numMembers, _ := strconv.Atoi(numMembersAttr)
		for i := 0; i < numMembers; i++ {
			if queueResource.Primary.Attributes["members."+strconv.Itoa(i)+".user_id"] == userID {
				if queueResource.Primary.Attributes["members."+strconv.Itoa(i)+".ring_num"] == ringNum {
					// Found user with correct ring
					return nil
				}
				return fmt.Errorf("Member %s found for queue %s with incorrect ring_num", userID, queueID)
			}
		}

		return fmt.Errorf("Member %s not found for queue %s in state", userID, queueID)
	}
}

// Validate groups and skill group fields.
func validateGroups(queueResourcePath string, skillGroupResourcePath string, groupResourcePath string) resource.TestCheckFunc {
	return func(state *terraform.State) error {
		skillGroupResource, ok := state.RootModule().Resources[skillGroupResourcePath]
		if !ok {
			return fmt.Errorf("Failed to find skillGroup %s in state", skillGroupResourcePath)
		}

		groupResource, ok := state.RootModule().Resources[groupResourcePath]
		if !ok {
			return fmt.Errorf("Failed to find group %s in state", groupResourcePath)
		}

		queueResource, ok := state.RootModule().Resources[queueResourcePath]
		if !ok {
			return fmt.Errorf("Failed to find queue %s in state", queueResourcePath)
		}

		queueID := queueResource.Primary.ID
		skillGroupID := skillGroupResource.Primary.ID
		groupID := groupResource.Primary.ID

		numSkillGroupAttr, ok := queueResource.Primary.Attributes["skill_groups.#"]
		if !ok {
			return fmt.Errorf("No skill_groups found for queue %s in state", queueID)
		}

		numGroupAttr, ok := queueResource.Primary.Attributes["groups.#"]
		if !ok {
			return fmt.Errorf("No groups found for queue %s in state", queueID)
		}

		foundSkillGroup := false
		numSkillGroups, _ := strconv.Atoi(numSkillGroupAttr)
		for i := 0; i < numSkillGroups; i++ {
			if queueResource.Primary.Attributes["skill_groups."+strconv.Itoa(i)] == skillGroupID {
				foundSkillGroup = true
				break
			}
		}
		if !foundSkillGroup {
			return fmt.Errorf("Skill group id %s not found for queue %s in state", skillGroupID, queueID)
		}

		numGroups, _ := strconv.Atoi(numGroupAttr)
		for i := 0; i < numGroups; i++ {
			if queueResource.Primary.Attributes["groups."+strconv.Itoa(i)] == groupID {
				// Found  group
				return nil
			}
		}
		return fmt.Errorf("Group id %s not found for queue %s in state", groupID, queueID)
	}
}

func validateQueueWrapupCode(queueResourcePath string, codeResourcePath string) resource.TestCheckFunc {
	return func(state *terraform.State) error {
		queueResource, ok := state.RootModule().Resources[queueResourcePath]
		if !ok {
			return fmt.Errorf("Failed to find queue %s in state", queueResourcePath)
		}
		queueID := queueResource.Primary.ID

		codeResource, ok := state.RootModule().Resources[codeResourcePath]
		if !ok {
			return fmt.Errorf("Failed to find code %s in state", codeResourcePath)
		}
		codeID := codeResource.Primary.ID

		numCodesAttr, ok := queueResource.Primary.Attributes["wrapup_codes.#"]
		if !ok {
			return fmt.Errorf("No wrapup codes found for queue %s in state", queueID)
		}

		numCodes, _ := strconv.Atoi(numCodesAttr)
		for i := 0; i < numCodes; i++ {
			if queueResource.Primary.Attributes["wrapup_codes."+strconv.Itoa(i)] == codeID {
				// Found wrapup code
				return nil
			}
		}
		return fmt.Errorf("Wrapup code %s not found for queue %s in state", codeID, queueID)
	}
}

func validateDirectRouting(resourceLabel string,
	agentWaitSeconds string,
	waitForAgent string,
	callUseAgentAddressOutbound string,
	emailUseAgentAddressOutbound string,
	messageUseAgentAddressOutbound string) resource.TestCheckFunc {
	return resource.ComposeAggregateTestCheckFunc(
		resource.TestCheckResourceAttr("genesyscloud_routing_queue."+resourceLabel, "direct_routing.0.agent_wait_seconds", agentWaitSeconds),
		resource.TestCheckResourceAttr("genesyscloud_routing_queue."+resourceLabel, "direct_routing.0.wait_for_agent", waitForAgent),
		resource.TestCheckResourceAttr("genesyscloud_routing_queue."+resourceLabel, "direct_routing.0.call_use_agent_address_outbound", callUseAgentAddressOutbound),
		resource.TestCheckResourceAttr("genesyscloud_routing_queue."+resourceLabel, "direct_routing.0.email_use_agent_address_outbound", emailUseAgentAddressOutbound),
		resource.TestCheckResourceAttr("genesyscloud_routing_queue."+resourceLabel, "direct_routing.0.message_use_agent_address_outbound", messageUseAgentAddressOutbound),
	)
}

func TestAccResourceRoutingQueueSkillGroups(t *testing.T) {
	var (
		queueResourceLabel      = "test-queue-members-seg"
		queueName               = "Terraform-Test-QueueSkillGroup-" + uuid.NewString()
		groupResourceLabel      = "routing-group"
		groupName               = "group" + uuid.NewString()
		skillGroupResourceLabel = "routing-skill-group"
		skillGroupName          = "Skillgroup" + uuid.NewString()
		skillGroupDescription   = "description-" + uuid.NewString()
		testUserResourceLabel   = "user_resource1"
		testUserName            = "nameUser1" + uuid.NewString()
		testUserEmail           = uuid.NewString() + "@example.com"
	)

	resource.Test(t, resource.TestCase{
		PreCheck:          func() { util.TestAccPreCheck(t) },
		ProviderFactories: provider.GetProviderFactories(providerResources, providerDataSources),
		Steps: []resource.TestStep{
			{
				// Create
				Config: generateUserWithCustomAttrs(testUserResourceLabel, testUserEmail, testUserName) + routingSkillGroup.GenerateRoutingSkillGroupResourceBasic(skillGroupResourceLabel, skillGroupName, skillGroupDescription) +
					group.GenerateBasicGroupResource(groupResourceLabel, groupName,
						group.GenerateGroupOwners("genesyscloud_user."+testUserResourceLabel+".id"),
					) +
					GenerateRoutingQueueResourceBasicWithDepends(
						queueResourceLabel,
						"genesyscloud_routing_skill_group."+skillGroupResourceLabel,
						queueName,
						"skill_groups = [genesyscloud_routing_skill_group."+skillGroupResourceLabel+".id]",
						"groups = [genesyscloud_group."+groupResourceLabel+".id]",
						GenerateBullseyeSettings("10"),
						GenerateBullseyeSettings("10"),
						GenerateBullseyeSettings("10")),
				Check: resource.ComposeTestCheckFunc(
					validateGroups("genesyscloud_routing_queue."+queueResourceLabel, "genesyscloud_routing_skill_group."+skillGroupResourceLabel, "genesyscloud_group."+groupResourceLabel),
				),

				PreventPostDestroyRefresh: true,
			},
			{
				// Import/Read
				ResourceName:      "genesyscloud_routing_queue." + queueResourceLabel,
				ImportState:       true,
				ImportStateVerify: true,
				ImportStateVerifyIgnore: []string{
					"suppress_in_queue_call_recording",
				},
				Destroy: true,
			},
		},
		CheckDestroy: func(state *terraform.State) error {
			time.Sleep(45 * time.Second)
			return testVerifyQueuesAndUsersDestroyed(state)
		},
	})
}

func generateUserWithCustomAttrs(resourceLabel string, email string, name string, attrs ...string) string {
	return fmt.Sprintf(`resource "genesyscloud_user" "%s" {
		email = "%s"
		name = "%s"
		%s
	}
	`, resourceLabel, email, name, strings.Join(attrs, "\n"))
}

func checkUserDeleted(id string) resource.TestCheckFunc {
	return func(s *terraform.State) error {
		maxAttempts := 30
		for i := 0; i < maxAttempts; i++ {
			log.Printf("Attempt %d of %d: Fetching user with ID: %s\n", i+1, maxAttempts, id)
			deleted, err := isUserDeleted(id)
			if err != nil {
				return err
			}
			if deleted {
				log.Printf("User %s no longer exists", id)
				return nil
			}

			log.Printf("User %s still exists.", id)
			log.Println("Sleeping for 10 seconds")
			time.Sleep(10 * time.Second)
		}
		return fmt.Errorf("user %s was not deleted properly", id)
	}
}

func isUserDeleted(id string) (bool, error) {
	mu.Lock()
	defer mu.Unlock()

	usersAPI := platformclientv2.NewUsersApi()
	// Attempt to get the user
	_, response, err := usersAPI.GetUser(id, nil, "", "")

	// Check if the user is not found (deleted)
	if response != nil && response.StatusCode == 404 {
		return true, nil // User is deleted
	}

	// Handle other errors
	if err != nil {
		log.Printf("Error fetching user: %v", err)
		return false, err
	}

	// If user is found, it means the user is not deleted
	return false, nil
}

func getBasicInQueueCallFlow(name string) string {
	voiceEngineConfig := `textToSpeech:
        defaultEngine:
          voice: Jill`
	// In usw2, validation fails if we reference "Jill" (even though it is there by default in that region when creating a flow via Architect UI)
	// In use1, validation fails if it is not there.
	// To address this, we're adding it conditionally
	if os.Getenv("GENESYSCLOUD_REGION") == "us-west-2" {
		voiceEngineConfig = ""
	}
	return fmt.Sprintf(`
inqueueCall:
  name: %s
  defaultLanguage: en-us
  supportedLanguages:
    en-us:
      defaultLanguageSkill:
        noValue: true
      %s
  settingsInQueueCall:
    holdMusic:
      lit:
        name: PromptSystem.on_hold_music
  settingsActionDefaults:
    playAudioOnSilence:
      timeout:
        lit:
          seconds: 40
    detectSilence:
      timeout:
        lit:
          seconds: 40
    callData:
      processingPrompt:
        noValue: true
    collectInput:
      noEntryTimeout:
        lit:
          seconds: 5
    dialByExtension:
      interDigitTimeout:
        lit:
          seconds: 6
    transferToUser:
      connectTimeout:
        noValue: true
    transferToNumber:
      connectTimeout:
        noValue: true
    transferToGroup:
      connectTimeout:
        noValue: true
    transferToFlowSecure:
      connectTimeout:
        lit:
          seconds: 15
  settingsErrorHandling:
    errorHandling:
      disconnect:
        none: true
    preHandlingAudio:
      tts: Sorry, an error occurred. Please try your call again.
  settingsPrompts:
    ensureAudioInPrompts: false
    promptMediaToValidate:
      - mediaType: audio
      - mediaType: tts
  startUpTaskActions:
    - holdMusic:
        name: Hold Music
        prompt:
          exp: Flow.HoldPrompt
        bargeInEnabled:
          lit: false
        playStyle:
          entirePrompt: true

`, name, voiceEngineConfig)
}

func getBasicInQueueShortMessageFlow(name string) string {
	return fmt.Sprintf(`
inqueueShortMessage:
  name: %s
  defaultLanguage: en-us
  supportedLanguages:
    en-us:
      defaultLanguageSkill:
        noValue: true
  settingsErrorHandling:
    errorHandling:
      endInQueueState:
        none: true
  startUpState:
    name: Initial State
    refId: Initial State_10
    actions:
      - endState:
          name: End State
  periodicState:
    name: Recurring State
    refId: Recurring State_12
    actions:
      - endState:
          name: End State
`, name)
}

func getBasicInQueueEmailFlow(name, divisionName string) string {
	return fmt.Sprintf(`
inqueueEmail:
  name: %s
  division: %s
  defaultLanguage: en-us
  supportedLanguages:
    en-us:
      defaultLanguageSkill:
        noValue: true
  settingsErrorHandling:
    errorHandling:
      endInQueueState:
        none: true
  startUpState:
    name: Initial State
    refId: Initial State_10
    actions:
      - endState:
          name: End State
  periodicState:
    name: Recurring State
    refId: Recurring State_12
    actions:
      - endState:
          name: End State

`, name, divisionName)
}<|MERGE_RESOLUTION|>--- conflicted
+++ resolved
@@ -3,10 +3,7 @@
 import (
 	"fmt"
 	"log"
-<<<<<<< HEAD
-=======
 	"os"
->>>>>>> e523423e
 	"path/filepath"
 	"strconv"
 	"strings"
