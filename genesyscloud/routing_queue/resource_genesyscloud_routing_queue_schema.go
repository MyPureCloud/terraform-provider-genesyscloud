package routing_queue

import (
	"terraform-provider-genesyscloud/genesyscloud/provider"
	resourceExporter "terraform-provider-genesyscloud/genesyscloud/resource_exporter"
	registrar "terraform-provider-genesyscloud/genesyscloud/resource_register"

	architectFlow "terraform-provider-genesyscloud/genesyscloud/architect_flow"
	architectUserPrompt "terraform-provider-genesyscloud/genesyscloud/architect_user_prompt"
	authDivision "terraform-provider-genesyscloud/genesyscloud/auth_division"
	"terraform-provider-genesyscloud/genesyscloud/group"
	responseManagementLibrary "terraform-provider-genesyscloud/genesyscloud/responsemanagement_library"
	routingSkill "terraform-provider-genesyscloud/genesyscloud/routing_skill"
	routingSkillGroup "terraform-provider-genesyscloud/genesyscloud/routing_skill_group"
	routingSmsAddresses "terraform-provider-genesyscloud/genesyscloud/routing_sms_addresses"
	routingWrapupcode "terraform-provider-genesyscloud/genesyscloud/routing_wrapupcode"
	"terraform-provider-genesyscloud/genesyscloud/scripts"
	"terraform-provider-genesyscloud/genesyscloud/team"
	"terraform-provider-genesyscloud/genesyscloud/user"

	"github.com/hashicorp/terraform-plugin-sdk/v2/helper/schema"
	"github.com/hashicorp/terraform-plugin-sdk/v2/helper/validation"
)

const ResourceType = "genesyscloud_routing_queue"

func SetRegistrar(regInstance registrar.Registrar) {
	regInstance.RegisterResource(ResourceType, ResourceRoutingQueue())
	regInstance.RegisterDataSource(ResourceType, DataSourceRoutingQueue())
	regInstance.RegisterExporter(ResourceType, RoutingQueueExporter())
}

var (
	memberGroupResource = &schema.Resource{
		Schema: map[string]*schema.Schema{
			"member_group_id": {
				Description: "ID (GUID) for Group, SkillGroup, Team",
				Type:        schema.TypeString,
				Required:    true,
			},
			"member_group_type": {
				Description:  "The type of the member group. Accepted values: TEAM, GROUP, SKILLGROUP",
				Type:         schema.TypeString,
				Required:     true,
				ValidateFunc: validation.StringInSlice([]string{"TEAM", "GROUP", "SKILLGROUP"}, false),
			},
		},
	}
	cannedResponseLibrariesResource = &schema.Resource{
		Schema: map[string]*schema.Schema{
			"mode": {
				Description:  "The association mode of canned response libraries to queue.Valid values: All, SelectedOnly, None.",
				Type:         schema.TypeString,
				Optional:     true,
				ValidateFunc: validation.StringInSlice([]string{"All", "SelectedOnly", "None"}, false),
			},
			"library_ids": {
				Description: "Set of canned response library IDs associated with the queue. Populate this field only when the mode is set to SelectedOnly.",
				Optional:    true,
				Type:        schema.TypeList,
				Elem:        &schema.Schema{Type: schema.TypeString},
			},
		},
	}

	agentOwnedRoutingResource = &schema.Resource{
		Schema: map[string]*schema.Schema{
			"enable_agent_owned_callbacks": {
				Description: "Enable Agent Owned Callbacks",
				Type:        schema.TypeBool,
				Optional:    true,
			},
			"max_owned_callback_hours": {
				Description: "Auto End Delay Seconds Must be >= 7",
				Type:        schema.TypeInt,
				Optional:    true,
			},
			"max_owned_callback_delay_hours": {
				Description: "Max Owned Call Back Delay Hours >= 7",
				Type:        schema.TypeInt,
				Optional:    true,
			},
		},
	}
	subTypeSettingsResource = &schema.Resource{
		Schema: map[string]*schema.Schema{
			"media_type": {
				Description: "The name of the social media company",
				Type:        schema.TypeString,
				Required:    true,
			},
			"enable_auto_answer": {
				Description: "Indicates if auto-answer is enabled for the given media type or subtype (default is false). Subtype settings take precedence over media type settings.",
				Required:    true,
				Type:        schema.TypeBool,
			},
		},
	}
	queueMediaSettingsResource = &schema.Resource{
		Schema: map[string]*schema.Schema{
			"alerting_timeout_sec": {
				Description:  "Alerting timeout in seconds. Must be >= 7",
				Type:         schema.TypeInt,
				Optional:     true,
				ValidateFunc: validation.IntAtLeast(7),
			},
			"sub_type_settings": {
				Description: "Auto-Answer for digital channels(Email, Message)",
				Type:        schema.TypeList,
				Optional:    true,
				Elem:        subTypeSettingsResource,
			},
			"enable_auto_answer": {
				Description: "Auto-Answer for digital channels(Email, Message)",
				Type:        schema.TypeBool,
				Optional:    true,
				Default:     false,
			},
			"service_level_percentage": {
				Description:  "The desired Service Level. A float value between 0 and 1.",
				Type:         schema.TypeFloat,
				Optional:     true,
				ValidateFunc: validation.FloatBetween(0, 1),
			},
			"service_level_duration_ms": {
				Description:  "Service Level target in milliseconds. Must be >= 1000",
				Type:         schema.TypeInt,
				Optional:     true,
				ValidateFunc: validation.IntAtLeast(1000),
			},
		},
	}

<<<<<<< HEAD
	queueCallbackMediaSettingsResource = &schema.Resource{
		Schema: map[string]*schema.Schema{
			"alerting_timeout_sec":      queueMediaSettingsResource.Schema["alerting_timeout_sec"],
			"sub_type_settings":         queueMediaSettingsResource.Schema["sub_type_settings"],
			"enable_auto_answer":        queueMediaSettingsResource.Schema["enable_auto_answer"],
			"service_level_percentage":  queueMediaSettingsResource.Schema["service_level_percentage"],
			"service_level_duration_ms": queueMediaSettingsResource.Schema["service_level_duration_ms"],
=======
	queueMediaSettingsEmailResource = &schema.Resource{
		Schema: map[string]*schema.Schema{
			"alerting_timeout_sec": {
				Description:  "Alerting timeout in seconds. Must be >= 7",
				Type:         schema.TypeInt,
				Optional:     true,
				ValidateFunc: validation.IntAtLeast(7),
			},
			"auto_end_delay_seconds": {
				Description: "Auto End Delay Seconds. NOTE: This field is deprecated and will be removed in future release.",
				Type:        schema.TypeInt,
				Optional:    true,
				Deprecated:  "Not Applicable",
			},
			"auto_dial_delay_seconds": {
				Description: "Auto Dial Delay Seconds. NOTE: This field is deprecated and will be removed in future release.",
				Type:        schema.TypeInt,
				Optional:    true,
				Deprecated:  "Not Applicable",
			},
			"sub_type_settings": {
				Description: "Auto-Answer for digital channels(Email, Message)",
				Type:        schema.TypeList,
				Optional:    true,
				Elem:        subTypeSettingsResource,
			},
			"enable_auto_answer": {
				Description: "Auto-Answer for digital channels(Email, Message)",
				Type:        schema.TypeBool,
				Optional:    true,
				Default:     false,
			},
			"enable_auto_dial_and_end": {
				Description: "Auto Dail and End. NOTE: This field is deprecated and will be removed in future release.",
				Type:        schema.TypeBool,
				Optional:    true,
				Deprecated:  "Not Applicable",
				Default:     false,
			},
			"service_level_percentage": {
				Description:  "The desired Service Level. A float value between 0 and 1.",
				Type:         schema.TypeFloat,
				Optional:     true,
				ValidateFunc: validation.FloatBetween(0, 1),
			},
			"service_level_duration_ms": {
				Description:  "Service Level target in milliseconds. Must be >= 1000",
				Type:         schema.TypeInt,
				Optional:     true,
				ValidateFunc: validation.IntAtLeast(1000),
			},
		},
	}

	queueMediaSettingsCallbackResource = &schema.Resource{
		Schema: map[string]*schema.Schema{
			"alerting_timeout_sec": {
				Description:  "Alerting timeout in seconds. Must be >= 7",
				Type:         schema.TypeInt,
				Optional:     true,
				ValidateFunc: validation.IntAtLeast(7),
			},
			"auto_end_delay_seconds": {
				Description: "Auto End Delay Seconds.",
				Type:        schema.TypeInt,
				Optional:    true,
			},
			"auto_dial_delay_seconds": {
				Description: "Auto Dial Delay Seconds.",
				Type:        schema.TypeInt,
				Optional:    true,
			},
			"sub_type_settings": {
				Description: "Auto-Answer for digital channels(Email, Message)",
				Type:        schema.TypeList,
				Optional:    true,
				Elem:        subTypeSettingsResource,
			},
			"enable_auto_answer": {
				Description: "Auto-Answer for digital channels(Email, Message)",
				Type:        schema.TypeBool,
				Optional:    true,
				Default:     false,
			},
			"enable_auto_dial_and_end": {
				Description: "Auto Dail and End",
				Type:        schema.TypeBool,
				Optional:    true,
				Default:     false,
			},
			"service_level_percentage": {
				Description:  "The desired Service Level. A float value between 0 and 1.",
				Type:         schema.TypeFloat,
				Optional:     true,
				ValidateFunc: validation.FloatBetween(0, 1),
			},
			"service_level_duration_ms": {
				Description:  "Service Level target in milliseconds. Must be >= 1000",
				Type:         schema.TypeInt,
				Optional:     true,
				ValidateFunc: validation.IntAtLeast(1000),
			},
>>>>>>> b191d882
			"mode": {
				Description:  "The mode callbacks will use on this queue.",
				Type:         schema.TypeString,
				Optional:     true,
				Computed:     true,
				ValidateFunc: validation.StringInSlice([]string{"AgentFirst", "CustomerFirst"}, false),
			},
			"enable_auto_dial_and_end": {
				Description: "Auto Dial and End",
				Type:        schema.TypeBool,
				Optional:    true,
				Default:     false,
			},
			"auto_dial_delay_seconds": {
				Description: "Auto Dial Delay Seconds.",
				Type:        schema.TypeInt,
				Optional:    true,
			},
			"auto_end_delay_seconds": {
				Description: "Auto End Delay Seconds.",
				Type:        schema.TypeInt,
				Optional:    true,
			},
		},
	}

	queueMemberResource = &schema.Resource{
		Schema: map[string]*schema.Schema{
			"user_id": {
				Description: "User ID",
				Type:        schema.TypeString,
				Required:    true,
			},
			"ring_num": {
				Description:  "Ring number between 1 and 6 for this user in the queue.",
				Type:         schema.TypeInt,
				Optional:     true,
				Default:      1,
				ValidateFunc: validation.IntBetween(1, 6),
			},
		},
	}

	directRoutingResource = &schema.Resource{
		Schema: map[string]*schema.Schema{
			"backup_queue_id": {
				Description: "Direct Routing default backup queue id (if none supplied this queue will be used as backup).",
				Type:        schema.TypeString,
				Optional:    true,
				Computed:    true,
			},
			"agent_wait_seconds": {
				Description: "The queue default time a Direct Routing interaction will wait for an agent before it goes to configured backup.",
				Type:        schema.TypeInt,
				Optional:    true,
				Default:     60,
			},
			"wait_for_agent": {
				Description: "Boolean indicating if Direct Routing interactions should wait for the targeted agent by default.",
				Type:        schema.TypeBool,
				Optional:    true,
				Default:     false,
			},
			"call_use_agent_address_outbound": {
				Description: "Boolean indicating if user Direct Routing addresses should be used outbound on behalf of queue in place of Queue address for calls.",
				Type:        schema.TypeBool,
				Optional:    true,
				Default:     true,
			},
			"email_use_agent_address_outbound": {
				Description: "Boolean indicating if user Direct Routing addresses should be used outbound on behalf of queue in place of Queue address for emails.",
				Type:        schema.TypeBool,
				Optional:    true,
				Default:     true,
			},
			"message_use_agent_address_outbound": {
				Description: "Boolean indicating if user Direct Routing addresses should be used outbound on behalf of queue in place of Queue address for messages.",
				Type:        schema.TypeBool,
				Optional:    true,
				Default:     true,
			},
		},
	}
)

func ResourceRoutingQueue() *schema.Resource {
	return &schema.Resource{
		Description: "Genesys Cloud Routing Queue",

		CreateContext: provider.CreateWithPooledClient(createRoutingQueue),
		ReadContext:   provider.ReadWithPooledClient(readRoutingQueue),
		UpdateContext: provider.UpdateWithPooledClient(updateRoutingQueue),
		DeleteContext: provider.DeleteWithPooledClient(deleteRoutingQueue),
		Importer: &schema.ResourceImporter{
			StateContext: schema.ImportStatePassthroughContext,
		},
		SchemaVersion: 2,
		StateUpgraders: []schema.StateUpgrader{
			{
				Version: 1,
				Type:    resourceRoutingQueueV1().CoreConfigSchema().ImpliedType(),
				Upgrade: stateUpgraderRoutingQueueV1ToV2,
			},
		},
		Schema: map[string]*schema.Schema{
			"name": {
				Description: "Queue name.",
				Type:        schema.TypeString,
				Required:    true,
			},
			"division_id": {
				Description: "The division to which this queue will belong. If not set, the home division will be used.",
				Type:        schema.TypeString,
				Optional:    true,
				Computed:    true,
			},
			"description": {
				Description: "Queue description.",
				Type:        schema.TypeString,
				Optional:    true,
			},
			"media_settings_call": {
				Description: "Call media settings.",
				Type:        schema.TypeList,
				MaxItems:    1,
				Optional:    true,
				Computed:    true,
				Elem:        queueMediaSettingsResource,
			},
			"agent_owned_routing": {
				Description: "Agent Owned Routing.",
				Type:        schema.TypeList,
				MaxItems:    1,
				Optional:    true,
				Computed:    true,
				Elem:        agentOwnedRoutingResource,
			},
			"canned_response_libraries": {
				Description: "Agent Owned Routing.",
				Type:        schema.TypeList,
				MaxItems:    1,
				Optional:    true,
				Elem:        cannedResponseLibrariesResource,
			},
			"media_settings_callback": {
				Description: "Callback media settings.",
				Type:        schema.TypeList,
				MaxItems:    1,
				Optional:    true,
				Computed:    true,
<<<<<<< HEAD
				Elem:        queueCallbackMediaSettingsResource,
=======
				Elem:        queueMediaSettingsCallbackResource,
>>>>>>> b191d882
			},
			"media_settings_chat": {
				Description: "Chat media settings.",
				Type:        schema.TypeList,
				MaxItems:    1,
				Optional:    true,
				Computed:    true,
				Elem:        queueMediaSettingsResource,
			},
			"media_settings_email": {
				Description: "Email media settings.",
				Type:        schema.TypeList,
				MaxItems:    1,
				Optional:    true,
				Computed:    true,
				Elem:        queueMediaSettingsEmailResource,
			},
			"media_settings_message": {
				Description: "Message media settings.",
				Type:        schema.TypeList,
				MaxItems:    1,
				Optional:    true,
				Computed:    true,
				Elem:        queueMediaSettingsResource,
			},
			"routing_rules": {
				Description: "The routing rules for the queue, used for routing to known or preferred agents.",
				Type:        schema.TypeList,
				Optional:    true,
				MaxItems:    6,
				Elem: &schema.Resource{
					Schema: map[string]*schema.Schema{
						"operator": {
							Description:  "Matching operator (MEETS_THRESHOLD | ANY). MEETS_THRESHOLD matches any agent with a score at or above the rule's threshold. ANY matches all specified agents, regardless of score.",
							Type:         schema.TypeString,
							Optional:     true,
							Default:      "MEETS_THRESHOLD",
							ValidateFunc: validation.StringInSlice([]string{"MEETS_THRESHOLD", "ANY"}, false),
						},
						"threshold": {
							Description: "Threshold required for routing attempt (generally an agent score). Ignored for operator ANY.",
							Type:        schema.TypeInt,
							Optional:    true,
						},
						"wait_seconds": {
							Description:  "Seconds to wait in this rule before moving to the next.",
							Type:         schema.TypeFloat,
							Optional:     true,
							Default:      5,
							ValidateFunc: validation.FloatBetween(2, 259200),
						},
					},
				},
			},
			"bullseye_rings": {
				Description: "The bullseye ring settings for the queue.",
				Type:        schema.TypeList,
				Optional:    true,
				MaxItems:    5,
				Elem: &schema.Resource{
					Schema: map[string]*schema.Schema{
						"expansion_timeout_seconds": {
							Description:  "Seconds to wait in this ring before moving to the next.",
							Type:         schema.TypeFloat,
							Required:     true,
							ValidateFunc: validation.FloatBetween(0, 259200),
						},
						"skills_to_remove": {
							Description: "Skill IDs to remove on ring exit.",
							Type:        schema.TypeSet,
							Optional:    true,
							Elem:        &schema.Schema{Type: schema.TypeString},
						},
						"member_groups": {
							Type:     schema.TypeSet,
							Optional: true,
							Elem:     memberGroupResource,
						},
					},
				},
			},
			"conditional_group_routing_rules": {
				Description: "The Conditional Group Routing settings for the queue. **Note**: conditional_group_routing_rules is deprecated in genesyscloud_routing_queue. CGR is now a standalone resource, please set ENABLE_STANDALONE_CGR in your environment variables to enable and use genesyscloud_routing_queue_conditional_group_routing",
				Type:        schema.TypeList,
				Optional:    true,
				MaxItems:    5,
				Elem: &schema.Resource{
					Schema: map[string]*schema.Schema{
						"queue_id": {
							Type:        schema.TypeString,
							Optional:    true,
							Description: `The ID of the queue being evaluated for this rule. For rule 1, this is always be the current queue, so no queue id should be specified for the first rule.`,
						},
						"operator": {
							Description:  "The operator that compares the actual value against the condition value. Valid values: GreaterThan, GreaterThanOrEqualTo, LessThan, LessThanOrEqualTo.",
							Type:         schema.TypeString,
							Optional:     true,
							ValidateFunc: validation.StringInSlice([]string{"GreaterThan", "LessThan", "GreaterThanOrEqualTo", "LessThanOrEqualTo"}, false),
						},
						"metric": {
							Description: "The queue metric being evaluated. Valid values: EstimatedWaitTime, ServiceLevel",
							Type:        schema.TypeString,
							Optional:    true,
							Default:     "EstimatedWaitTime",
						},
						"condition_value": {
							Description:  "The limit value, beyond which a rule evaluates as true.",
							Type:         schema.TypeFloat,
							Optional:     true,
							ValidateFunc: validation.FloatBetween(0, 259200),
						},
						"wait_seconds": {
							Description:  "The number of seconds to wait in this rule, if it evaluates as true, before evaluating the next rule. For the final rule, this is ignored, so need not be specified.",
							Type:         schema.TypeInt,
							Optional:     true,
							Default:      2,
							ValidateFunc: validation.IntBetween(0, 259200),
						},
						"groups": {
							Type:        schema.TypeSet,
							Required:    true,
							MinItems:    1,
							Description: "The group(s) to activate if the rule evaluates as true.",
							Elem:        memberGroupResource,
						},
					},
				},
			},
			"acw_wrapup_prompt": {
				Description:  "This field controls how the UI prompts the agent for a wrapup (MANDATORY | OPTIONAL | MANDATORY_TIMEOUT | MANDATORY_FORCED_TIMEOUT | AGENT_REQUESTED).",
				Type:         schema.TypeString,
				Optional:     true,
				Default:      "MANDATORY_TIMEOUT",
				ValidateFunc: validation.StringInSlice([]string{"MANDATORY", "OPTIONAL", "MANDATORY_TIMEOUT", "MANDATORY_FORCED_TIMEOUT", "AGENT_REQUESTED"}, false),
			},
			"acw_timeout_ms": {
				Description:  "The amount of time the agent can stay in ACW. Only set when ACW is MANDATORY_TIMEOUT, MANDATORY_FORCED_TIMEOUT or AGENT_REQUESTED.",
				Type:         schema.TypeInt,
				Optional:     true,
				Computed:     true, // Default may be set by server
				ValidateFunc: validation.IntBetween(0, 86400000),
			},
			"skill_evaluation_method": {
				Description:  "The skill evaluation method to use when routing conversations (NONE | BEST | ALL).",
				Type:         schema.TypeString,
				Optional:     true,
				Default:      "ALL",
				ValidateFunc: validation.StringInSlice([]string{"NONE", "BEST", "ALL"}, false),
			},
			"queue_flow_id": {
				Description: "The in-queue flow ID to use for call conversations waiting in queue.",
				Type:        schema.TypeString,
				Optional:    true,
			},
			"email_in_queue_flow_id": {
				Description: "The in-queue flow ID to use for email conversations waiting in queue.",
				Type:        schema.TypeString,
				Optional:    true,
			},
			"message_in_queue_flow_id": {
				Description: "The in-queue flow ID to use for message conversations waiting in queue.",
				Type:        schema.TypeString,
				Optional:    true,
			},
			"whisper_prompt_id": {
				Description: "The prompt ID used for whisper on the queue, if configured.",
				Type:        schema.TypeString,
				Optional:    true,
			},
			"on_hold_prompt_id": {
				Description: "The audio to be played when calls on this queue are on hold. If not configured, the default on-hold music will play.",
				Type:        schema.TypeString,
				Optional:    true,
			},
			"auto_answer_only": {
				Description: "Specifies whether the configured whisper should play for all ACD calls, or only for those which are auto-answered.",
				Type:        schema.TypeBool,
				Optional:    true,
				Default:     true,
			},
			"enable_transcription": {
				Description: "Indicates whether voice transcription is enabled for this queue.",
				Type:        schema.TypeBool,
				Optional:    true,
				Default:     false,
			},
			"suppress_in_queue_call_recording": {
				Description: "Indicates whether recording in-queue calls is suppressed for this queue.",
				Type:        schema.TypeBool,
				Optional:    true,
				Default:     true,
			},
			"enable_audio_monitoring": {
				Description: "Indicates whether audio monitoring is enabled for this queue.",
				Type:        schema.TypeBool,
				Optional:    true,
			},
			"peer_id": {
				Description: "The ID of an associated external queue",
				Optional:    true,
				Type:        schema.TypeString,
			},
			"source_queue_id": {
				Description: "The id of an existing queue to copy the settings (does not include GPR settings) from when creating a new queue.",
				Optional:    true,
				Type:        schema.TypeString,
			},
			"enable_manual_assignment": {
				Description: "Indicates whether manual assignment is enabled for this queue.",
				Type:        schema.TypeBool,
				Optional:    true,
				Default:     false,
			},
			"calling_party_name": {
				Description: "The name to use for caller identification for outbound calls from this queue.",
				Type:        schema.TypeString,
				Optional:    true,
			},
			"calling_party_number": {
				Description: "The phone number to use for caller identification for outbound calls from this queue.",
				Type:        schema.TypeString,
				Optional:    true,
			},
			"scoring_method": {
				Description:  "The Scoring Method for the queue. Defaults to TimestampAndPriority.",
				Type:         schema.TypeString,
				Optional:     true,
				Default:      "TimestampAndPriority",
				ValidateFunc: validation.StringInSlice([]string{"TimestampAndPriority", "PriorityOnly"}, false),
			},
			"default_script_ids": {
				Description:      "The default script IDs for each communication type. Communication types: (CALL | CALLBACK | CHAT | COBROWSE | EMAIL | MESSAGE | SOCIAL_EXPRESSION | VIDEO | SCREENSHARE)",
				Type:             schema.TypeMap,
				ValidateDiagFunc: validateMapCommTypes,
				Optional:         true,
				Elem:             &schema.Schema{Type: schema.TypeString},
			},
			"outbound_messaging_sms_address_id": {
				Description: "The unique ID of the outbound messaging SMS address for the queue.",
				Type:        schema.TypeString,
				Optional:    true,
			},
			"outbound_messaging_open_messaging_recipient_id": {
				Description: "The unique ID of the outbound messaging open messaging recipient for the queue.",
				Type:        schema.TypeString,
				Optional:    true,
			},
			"outbound_messaging_whatsapp_recipient_id": {
				Description: "The unique ID of the outbound messaging whatsapp recipient for the queue.",
				Type:        schema.TypeString,
				Optional:    true,
			},
			"outbound_email_address": {
				Description: "The outbound email address settings for this queue. **Note**: outbound_email_address is deprecated in genesyscloud_routing_queue. OEA is now a standalone resource, please set ENABLE_STANDALONE_EMAIL_ADDRESS in your environment variables to enable and use genesyscloud_routing_queue_outbound_email_address",
				Type:        schema.TypeList,
				MaxItems:    1,
				Optional:    true,
				Elem: &schema.Resource{
					Schema: map[string]*schema.Schema{
						"domain_id": {
							Description: "Unique ID of the email domain. e.g. \"test.example.com\"",
							Type:        schema.TypeString,
							Required:    true,
						},
						"route_id": {
							Description: "Unique ID of the email route.",
							Type:        schema.TypeString,
							Required:    true,
						},
					},
				},
			},
			"members": {
				Description: "Users in the queue. If not set, this resource will not manage members. If a user is already assigned to this queue via a group, attempting to assign them using this field will cause an error to be thrown.",
				Type:        schema.TypeSet,
				Optional:    true,
				Computed:    true,
				ConfigMode:  schema.SchemaConfigModeAttr,
				Elem:        queueMemberResource,
			},
			"wrapup_codes": {
				Description: "IDs of wrapup codes assigned to this queue. If not set, this resource will not manage wrapup codes.",
				Type:        schema.TypeSet,
				Optional:    true,
				Computed:    true,
				Elem:        &schema.Schema{Type: schema.TypeString},
			},
			"direct_routing": {
				Description: "Used by the System to set Direct Routing settings for a system Direct Routing queue.",
				Type:        schema.TypeList,
				MaxItems:    1,
				Optional:    true,
				Elem:        directRoutingResource,
			},
			"skill_groups": {
				Description: "List of skill group ids assigned to the queue.",
				Type:        schema.TypeSet,
				Optional:    true,
				Elem:        &schema.Schema{Type: schema.TypeString},
			},
			"groups": {
				Description: "List of group ids assigned to the queue",
				Type:        schema.TypeSet,
				Optional:    true,
				Elem:        &schema.Schema{Type: schema.TypeString},
			},
			"teams": {
				Description: "List of ids assigned to the queue",
				Type:        schema.TypeSet,
				Optional:    true,
				Elem:        &schema.Schema{Type: schema.TypeString},
			},
		},
	}
}

func RoutingQueueExporter() *resourceExporter.ResourceExporter {
	return &resourceExporter.ResourceExporter{
		GetResourcesFunc: provider.GetAllWithPooledClient(getAllRoutingQueues),
		RefAttrs: map[string]*resourceExporter.RefAttrSettings{
			"division_id":                              {RefType: authDivision.ResourceType},
			"queue_flow_id":                            {RefType: architectFlow.ResourceType},
			"email_in_queue_flow_id":                   {RefType: architectFlow.ResourceType},
			"message_in_queue_flow_id":                 {RefType: architectFlow.ResourceType},
			"whisper_prompt_id":                        {RefType: architectUserPrompt.ResourceType},
			"on_hold_prompt_id":                        {RefType: architectUserPrompt.ResourceType},
			"outbound_messaging_sms_address_id":        {RefType: routingSmsAddresses.ResourceType}, // Ref type not yet defined
			"default_script_ids.*":                     {RefType: scripts.ResourceType},
			"outbound_email_address.route_id":          {RefType: "genesyscloud_routing_email_route"},  // must be hard-coded to avoid import cycle
			"outbound_email_address.domain_id":         {RefType: "genesyscloud_routing_email_domain"}, // must be hard-coded to avoid import cycle
			"bullseye_rings.skills_to_remove":          {RefType: routingSkill.ResourceType},
			"members.user_id":                          {RefType: user.ResourceType},
			"wrapup_codes":                             {RefType: routingWrapupcode.ResourceType},
			"skill_groups":                             {RefType: routingSkillGroup.ResourceType},
			"teams":                                    {RefType: team.ResourceType},
			"groups":                                   {RefType: group.ResourceType},
			"conditional_group_routing_rules.queue_id": {RefType: ResourceType},
			"direct_routing.backup_queue_id":           {RefType: ResourceType},
			"canned_response_libraries.library_ids.*":  {RefType: responseManagementLibrary.ResourceType},
		},
		RemoveIfMissing: map[string][]string{
			"outbound_email_address": {"route_id"},
			"members":                {"user_id"},
		},
		AllowZeroValues: []string{"bullseye_rings.expansion_timeout_seconds"},
		CustomAttributeResolver: map[string]*resourceExporter.RefAttrCustomResolver{
			"bullseye_rings.member_groups.member_group_id":           {ResolverFunc: resourceExporter.MemberGroupsResolver},
			"conditional_group_routing_rules.groups.member_group_id": {ResolverFunc: resourceExporter.MemberGroupsResolver},
		},
	}
}

func DataSourceRoutingQueue() *schema.Resource {
	return &schema.Resource{
		Description:        "Data source for Genesys Cloud Routing Queues. Select a queue by name.",
		ReadWithoutTimeout: provider.ReadWithPooledClient(dataSourceRoutingQueueRead),
		Schema: map[string]*schema.Schema{
			"name": {
				Description: "Queue name.",
				Type:        schema.TypeString,
				Required:    true,
			},
		},
	}
}<|MERGE_RESOLUTION|>--- conflicted
+++ resolved
@@ -52,6 +52,7 @@
 				Description:  "The association mode of canned response libraries to queue.Valid values: All, SelectedOnly, None.",
 				Type:         schema.TypeString,
 				Optional:     true,
+				Computed:     true,
 				ValidateFunc: validation.StringInSlice([]string{"All", "SelectedOnly", "None"}, false),
 			},
 			"library_ids": {
@@ -131,7 +132,6 @@
 		},
 	}
 
-<<<<<<< HEAD
 	queueCallbackMediaSettingsResource = &schema.Resource{
 		Schema: map[string]*schema.Schema{
 			"alerting_timeout_sec":      queueMediaSettingsResource.Schema["alerting_timeout_sec"],
@@ -139,115 +139,10 @@
 			"enable_auto_answer":        queueMediaSettingsResource.Schema["enable_auto_answer"],
 			"service_level_percentage":  queueMediaSettingsResource.Schema["service_level_percentage"],
 			"service_level_duration_ms": queueMediaSettingsResource.Schema["service_level_duration_ms"],
-=======
-	queueMediaSettingsEmailResource = &schema.Resource{
-		Schema: map[string]*schema.Schema{
-			"alerting_timeout_sec": {
-				Description:  "Alerting timeout in seconds. Must be >= 7",
-				Type:         schema.TypeInt,
-				Optional:     true,
-				ValidateFunc: validation.IntAtLeast(7),
-			},
-			"auto_end_delay_seconds": {
-				Description: "Auto End Delay Seconds. NOTE: This field is deprecated and will be removed in future release.",
-				Type:        schema.TypeInt,
-				Optional:    true,
-				Deprecated:  "Not Applicable",
-			},
-			"auto_dial_delay_seconds": {
-				Description: "Auto Dial Delay Seconds. NOTE: This field is deprecated and will be removed in future release.",
-				Type:        schema.TypeInt,
-				Optional:    true,
-				Deprecated:  "Not Applicable",
-			},
-			"sub_type_settings": {
-				Description: "Auto-Answer for digital channels(Email, Message)",
-				Type:        schema.TypeList,
-				Optional:    true,
-				Elem:        subTypeSettingsResource,
-			},
-			"enable_auto_answer": {
-				Description: "Auto-Answer for digital channels(Email, Message)",
-				Type:        schema.TypeBool,
-				Optional:    true,
-				Default:     false,
-			},
-			"enable_auto_dial_and_end": {
-				Description: "Auto Dail and End. NOTE: This field is deprecated and will be removed in future release.",
-				Type:        schema.TypeBool,
-				Optional:    true,
-				Deprecated:  "Not Applicable",
-				Default:     false,
-			},
-			"service_level_percentage": {
-				Description:  "The desired Service Level. A float value between 0 and 1.",
-				Type:         schema.TypeFloat,
-				Optional:     true,
-				ValidateFunc: validation.FloatBetween(0, 1),
-			},
-			"service_level_duration_ms": {
-				Description:  "Service Level target in milliseconds. Must be >= 1000",
-				Type:         schema.TypeInt,
-				Optional:     true,
-				ValidateFunc: validation.IntAtLeast(1000),
-			},
-		},
-	}
-
-	queueMediaSettingsCallbackResource = &schema.Resource{
-		Schema: map[string]*schema.Schema{
-			"alerting_timeout_sec": {
-				Description:  "Alerting timeout in seconds. Must be >= 7",
-				Type:         schema.TypeInt,
-				Optional:     true,
-				ValidateFunc: validation.IntAtLeast(7),
-			},
-			"auto_end_delay_seconds": {
-				Description: "Auto End Delay Seconds.",
-				Type:        schema.TypeInt,
-				Optional:    true,
-			},
-			"auto_dial_delay_seconds": {
-				Description: "Auto Dial Delay Seconds.",
-				Type:        schema.TypeInt,
-				Optional:    true,
-			},
-			"sub_type_settings": {
-				Description: "Auto-Answer for digital channels(Email, Message)",
-				Type:        schema.TypeList,
-				Optional:    true,
-				Elem:        subTypeSettingsResource,
-			},
-			"enable_auto_answer": {
-				Description: "Auto-Answer for digital channels(Email, Message)",
-				Type:        schema.TypeBool,
-				Optional:    true,
-				Default:     false,
-			},
-			"enable_auto_dial_and_end": {
-				Description: "Auto Dail and End",
-				Type:        schema.TypeBool,
-				Optional:    true,
-				Default:     false,
-			},
-			"service_level_percentage": {
-				Description:  "The desired Service Level. A float value between 0 and 1.",
-				Type:         schema.TypeFloat,
-				Optional:     true,
-				ValidateFunc: validation.FloatBetween(0, 1),
-			},
-			"service_level_duration_ms": {
-				Description:  "Service Level target in milliseconds. Must be >= 1000",
-				Type:         schema.TypeInt,
-				Optional:     true,
-				ValidateFunc: validation.IntAtLeast(1000),
-			},
->>>>>>> b191d882
 			"mode": {
 				Description:  "The mode callbacks will use on this queue.",
 				Type:         schema.TypeString,
 				Optional:     true,
-				Computed:     true,
 				ValidateFunc: validation.StringInSlice([]string{"AgentFirst", "CustomerFirst"}, false),
 			},
 			"enable_auto_dial_and_end": {
@@ -393,11 +288,7 @@
 				MaxItems:    1,
 				Optional:    true,
 				Computed:    true,
-<<<<<<< HEAD
 				Elem:        queueCallbackMediaSettingsResource,
-=======
-				Elem:        queueMediaSettingsCallbackResource,
->>>>>>> b191d882
 			},
 			"media_settings_chat": {
 				Description: "Chat media settings.",
@@ -413,7 +304,7 @@
 				MaxItems:    1,
 				Optional:    true,
 				Computed:    true,
-				Elem:        queueMediaSettingsEmailResource,
+				Elem:        queueMediaSettingsResource,
 			},
 			"media_settings_message": {
 				Description: "Message media settings.",
