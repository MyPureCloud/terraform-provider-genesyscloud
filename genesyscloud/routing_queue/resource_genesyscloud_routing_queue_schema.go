--- conflicted
+++ resolved
@@ -651,27 +651,6 @@
 	return &resourceExporter.ResourceExporter{
 		GetResourcesFunc: provider.GetAllWithPooledClient(getAllRoutingQueues),
 		RefAttrs: map[string]*resourceExporter.RefAttrSettings{
-<<<<<<< HEAD
-			"division_id":                              {RefType: authDivision.ResourceType},
-			"queue_flow_id":                            {RefType: architectFlow.ResourceType},
-			"email_in_queue_flow_id":                   {RefType: architectFlow.ResourceType},
-			"message_in_queue_flow_id":                 {RefType: architectFlow.ResourceType},
-			"whisper_prompt_id":                        {RefType: architectUserPrompt.ResourceType},
-			"on_hold_prompt_id":                        {RefType: architectUserPrompt.ResourceType},
-			"outbound_messaging_sms_address_id":        {RefType: routingSmsAddresses.ResourceType}, // Ref type not yet defined
-			"default_script_ids.*":                     {RefType: scripts.ResourceType},
-			"outbound_email_address.route_id":          {RefType: "genesyscloud_routing_email_route"},  // must be hard-coded to avoid import cycle
-			"outbound_email_address.domain_id":         {RefType: "genesyscloud_routing_email_domain"}, // must be hard-coded to avoid import cycle
-			"bullseye_rings.skills_to_remove":          {RefType: routingSkill.ResourceType},
-			"members.user_id":                          {RefType: user.ResourceType},
-			"wrapup_codes":                             {RefType: routingWrapupcode.ResourceType},
-			"skill_groups":                             {RefType: routingSkillGroup.ResourceType},
-			"teams":                                    {RefType: team.ResourceType},
-			"groups":                                   {RefType: group.ResourceType},
-			"conditional_group_routing_rules.queue_id": {RefType: ResourceType},
-			"direct_routing.backup_queue_id":           {RefType: ResourceType},
-			"canned_response_libraries.library_ids.*":  {RefType: responseManagementLibrary.ResourceType},
-=======
 			"division_id":                                       {RefType: authDivision.ResourceType},
 			"queue_flow_id":                                     {RefType: architectFlow.ResourceType},
 			"email_in_queue_flow_id":                            {RefType: architectFlow.ResourceType},
@@ -693,7 +672,6 @@
 			"canned_response_libraries.library_ids":             {RefType: responseManagementLibrary.ResourceType},
 			"media_settings_callback.live_voice_flow_id":        {RefType: architectFlow.ResourceType},
 			"media_settings_callback.answering_machine_flow_id": {RefType: architectFlow.ResourceType},
->>>>>>> f00dbe7c
 		},
 		RemoveIfMissing: map[string][]string{
 			"outbound_email_address": {"route_id"},
