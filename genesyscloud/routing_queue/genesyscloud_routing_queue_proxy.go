package routing_queue

import (
	"context"
	"fmt"
	"log"
	rc "terraform-provider-genesyscloud/genesyscloud/resource_cache"

	"github.com/mypurecloud/platform-client-sdk-go/v154/platformclientv2"
)

/*
The genesyscloud_routing_queue_proxy.go file contains the proxy structures and methods that interact
with the Genesys Cloud SDK. We use composition here for each function on the proxy so individual functions can be stubbed
out during testing.
*/

var routingQueueCache = rc.NewResourceCache[platformclientv2.Queue]()
var internalProxy *RoutingQueueProxy

type GetAllRoutingQueuesFunc func(ctx context.Context, p *RoutingQueueProxy, name string, hasPeer bool) (*[]platformclientv2.Queue, *platformclientv2.APIResponse, error)
type createRoutingQueueFunc func(ctx context.Context, p *RoutingQueueProxy, createReq *platformclientv2.Createqueuerequest) (*platformclientv2.Queue, *platformclientv2.APIResponse, error)
type getRoutingQueueByIdFunc func(ctx context.Context, p *RoutingQueueProxy, queueId string, checkCache bool) (*platformclientv2.Queue, *platformclientv2.APIResponse, error)
type getRoutingQueueByNameFunc func(ctx context.Context, p *RoutingQueueProxy, name string, hasPeer bool) (string, *platformclientv2.APIResponse, bool, error)
type updateRoutingQueueFunc func(ctx context.Context, p *RoutingQueueProxy, queueId string, updateReq *platformclientv2.Queuerequest) (*platformclientv2.Queue, *platformclientv2.APIResponse, error)
type deleteRoutingQueueFunc func(ctx context.Context, p *RoutingQueueProxy, queueId string, forceDelete bool) (*platformclientv2.APIResponse, error)

type getAllRoutingQueueWrapupCodesFunc func(ctx context.Context, p *RoutingQueueProxy, queueId string) (*[]platformclientv2.Wrapupcode, *platformclientv2.APIResponse, error)
type createRoutingQueueWrapupCodeFunc func(ctx context.Context, p *RoutingQueueProxy, queueId string, body []platformclientv2.Wrapupcodereference) ([]platformclientv2.Wrapupcode, *platformclientv2.APIResponse, error)
type deleteRoutingQueueWrapupCodeFunc func(ctx context.Context, p *RoutingQueueProxy, queueId, codeId string) (*platformclientv2.APIResponse, error)

type addOrRemoveMembersFunc func(ctx context.Context, p *RoutingQueueProxy, queueId string, body []platformclientv2.Writableentity, delete bool) (*platformclientv2.APIResponse, error)
type updateRoutingQueueMemberFunc func(ctx context.Context, p *RoutingQueueProxy, queueId, userId string, body platformclientv2.Queuemember) (*platformclientv2.APIResponse, error)

// RoutingQueueProxy contains all the methods that call genesys cloud APIs.
type RoutingQueueProxy struct {
	clientConfig *platformclientv2.Configuration
	routingApi   *platformclientv2.RoutingApi

	GetAllRoutingQueuesAttr   GetAllRoutingQueuesFunc
	createRoutingQueueAttr    createRoutingQueueFunc
	getRoutingQueueByIdAttr   getRoutingQueueByIdFunc
	getRoutingQueueByNameAttr getRoutingQueueByNameFunc
	updateRoutingQueueAttr    updateRoutingQueueFunc
	deleteRoutingQueueAttr    deleteRoutingQueueFunc

	getAllRoutingQueueWrapupCodesAttr getAllRoutingQueueWrapupCodesFunc
	createRoutingQueueWrapupCodeAttr  createRoutingQueueWrapupCodeFunc
	deleteRoutingQueueWrapupCodeAttr  deleteRoutingQueueWrapupCodeFunc

	addOrRemoveMembersAttr       addOrRemoveMembersFunc
	updateRoutingQueueMemberAttr updateRoutingQueueMemberFunc

	RoutingQueueCache rc.CacheInterface[platformclientv2.Queue]
	wrapupCodeCache   rc.CacheInterface[platformclientv2.Wrapupcode]
}

// newRoutingQueuesProxy initializes the routing queue proxy with all the data needed to communicate with Genesys Cloud
func newRoutingQueuesProxy(clientConfig *platformclientv2.Configuration) *RoutingQueueProxy {
	api := platformclientv2.NewRoutingApiWithConfig(clientConfig)
	wrapupCodeCache := rc.NewResourceCache[platformclientv2.Wrapupcode]()

	return &RoutingQueueProxy{
		clientConfig: clientConfig,
		routingApi:   api,

		GetAllRoutingQueuesAttr:   GetAllRoutingQueuesFn,
		createRoutingQueueAttr:    createRoutingQueueFn,
		getRoutingQueueByIdAttr:   getRoutingQueueByIdFn,
		getRoutingQueueByNameAttr: getRoutingQueueByNameFn,
		updateRoutingQueueAttr:    updateRoutingQueueFn,
		deleteRoutingQueueAttr:    deleteRoutingQueueFn,

		getAllRoutingQueueWrapupCodesAttr: getAllRoutingQueueWrapupCodesFn,
		createRoutingQueueWrapupCodeAttr:  createRoutingQueueWrapupCodeFn,
		deleteRoutingQueueWrapupCodeAttr:  deleteRoutingQueueWrapupCodeFn,

		addOrRemoveMembersAttr:       addOrRemoveMembersFn,
		updateRoutingQueueMemberAttr: updateRoutingQueueMemberFn,

		RoutingQueueCache: routingQueueCache,
		wrapupCodeCache:   wrapupCodeCache,
	}
}

// GetRoutingQueueProxy returns an instance of our proxy
func GetRoutingQueueProxy(clientConfig *platformclientv2.Configuration) *RoutingQueueProxy {
	// continue with singleton approach if unit tests are running
	if isRoutingQueueUnitTestsActive() {
		return internalProxy
	}
	return newRoutingQueuesProxy(clientConfig)
}

func (p *RoutingQueueProxy) GetAllRoutingQueues(ctx context.Context, name string, hasPeer bool) (*[]platformclientv2.Queue, *platformclientv2.APIResponse, error) {
	return p.GetAllRoutingQueuesAttr(ctx, p, name, hasPeer)
}

func (p *RoutingQueueProxy) createRoutingQueue(ctx context.Context, createReq *platformclientv2.Createqueuerequest) (*platformclientv2.Queue, *platformclientv2.APIResponse, error) {
	return p.createRoutingQueueAttr(ctx, p, createReq)
}

func (p *RoutingQueueProxy) getRoutingQueueById(ctx context.Context, queueId string, checkCache bool) (*platformclientv2.Queue, *platformclientv2.APIResponse, error) {
	return p.getRoutingQueueByIdAttr(ctx, p, queueId, checkCache)
}

func (p *RoutingQueueProxy) getRoutingQueueByName(ctx context.Context, name string, hasPeer bool) (string, *platformclientv2.APIResponse, bool, error) {
	return p.getRoutingQueueByNameAttr(ctx, p, name, hasPeer)
}

func (p *RoutingQueueProxy) updateRoutingQueue(ctx context.Context, queueId string, updateReq *platformclientv2.Queuerequest) (*platformclientv2.Queue, *platformclientv2.APIResponse, error) {
	return p.updateRoutingQueueAttr(ctx, p, queueId, updateReq)
}

func (p *RoutingQueueProxy) deleteRoutingQueue(ctx context.Context, queueId string, forceDelete bool) (*platformclientv2.APIResponse, error) {
	return p.deleteRoutingQueueAttr(ctx, p, queueId, forceDelete)
}

func (p *RoutingQueueProxy) getAllRoutingQueueWrapupCodes(ctx context.Context, queueId string) (*[]platformclientv2.Wrapupcode, *platformclientv2.APIResponse, error) {
	return p.getAllRoutingQueueWrapupCodesAttr(ctx, p, queueId)
}

func (p *RoutingQueueProxy) createRoutingQueueWrapupCode(ctx context.Context, queueId string, body []platformclientv2.Wrapupcodereference) ([]platformclientv2.Wrapupcode, *platformclientv2.APIResponse, error) {
	return p.createRoutingQueueWrapupCodeAttr(ctx, p, queueId, body)
}

func (p *RoutingQueueProxy) deleteRoutingQueueWrapupCode(ctx context.Context, queueId, codeId string) (*platformclientv2.APIResponse, error) {
	return p.deleteRoutingQueueWrapupCodeAttr(ctx, p, queueId, codeId)
}

func (p *RoutingQueueProxy) addOrRemoveMembers(ctx context.Context, queueId string, body []platformclientv2.Writableentity, delete bool) (*platformclientv2.APIResponse, error) {
	return p.addOrRemoveMembersAttr(ctx, p, queueId, body, delete)
}

func (p *RoutingQueueProxy) updateRoutingQueueMember(ctx context.Context, queueId, userId string, body platformclientv2.Queuemember) (*platformclientv2.APIResponse, error) {
	return p.updateRoutingQueueMemberAttr(ctx, p, queueId, userId, body)
}

// GetAllRoutingQueuesFn is the implementation for retrieving all routing queues in Genesys Cloud
func GetAllRoutingQueuesFn(ctx context.Context, p *RoutingQueueProxy, name string, hasPeer bool) (*[]platformclientv2.Queue, *platformclientv2.APIResponse, error) {
	var allQueues []platformclientv2.Queue
	const pageSize = 100

<<<<<<< HEAD
	queues, resp, getErr := p.routingApi.GetRoutingQueues(1, pageSize, "", name, nil, nil, nil, "", false, nil)
=======
	queues, resp, getErr := p.routingApi.GetRoutingQueues(1, pageSize, "", name, nil, nil, nil, "", hasPeer)
>>>>>>> 3d517d71
	if getErr != nil {
		return nil, resp, fmt.Errorf("failed to get first page of queues: %v", getErr)
	}

	// Check if the routing queue cache is populated with all the data, if it is, return that instead
	// If the size of the cache is the same as the total number of queues, the cache is up-to-date
	if rc.GetCacheSize(p.RoutingQueueCache) == *queues.Total && rc.GetCacheSize(p.RoutingQueueCache) != 0 {
		return rc.GetCache(p.RoutingQueueCache), nil, nil
	} else if rc.GetCacheSize(p.RoutingQueueCache) != *queues.Total && rc.GetCacheSize(p.RoutingQueueCache) != 0 {
		// The cache is populated but not with the right data, clear the cache so it can be re populated
		p.RoutingQueueCache = rc.NewResourceCache[platformclientv2.Queue]()
	}

	if queues.Entities == nil || len(*queues.Entities) == 0 {
		return &allQueues, resp, nil
	}

	allQueues = append(allQueues, *queues.Entities...)

	for pageNum := 2; pageNum <= *queues.PageCount; pageNum++ {
<<<<<<< HEAD
		queues, resp, getErr := p.routingApi.GetRoutingQueues(pageNum, pageSize, "", name, nil, nil, nil, "", false, nil)
=======
		queues, resp, getErr := p.routingApi.GetRoutingQueues(pageNum, pageSize, "", name, nil, nil, nil, "", hasPeer)
>>>>>>> 3d517d71
		if getErr != nil {
			return nil, resp, fmt.Errorf("failed to get page of queues: %v", getErr)
		}

		if queues.Entities == nil || len(*queues.Entities) == 0 {
			break
		}

		allQueues = append(allQueues, *queues.Entities...)
	}

	for _, queue := range allQueues {
		rc.SetCache(p.RoutingQueueCache, *queue.Id, queue)
	}

	return &allQueues, resp, nil
}

func createRoutingQueueFn(ctx context.Context, p *RoutingQueueProxy, createReq *platformclientv2.Createqueuerequest) (*platformclientv2.Queue, *platformclientv2.APIResponse, error) {
	return p.routingApi.PostRoutingQueues(*createReq)
}

// getRoutingQueueByIdFn is the implementation for retrieving a routing queues in Genesys Cloud
func getRoutingQueueByIdFn(ctx context.Context, p *RoutingQueueProxy, queueId string, checkCache bool) (*platformclientv2.Queue, *platformclientv2.APIResponse, error) {
	if checkCache {
		queue := rc.GetCacheItem(p.RoutingQueueCache, queueId)
		if queue != nil {
			return queue, nil, nil
		}
	}
	return p.routingApi.GetRoutingQueue(queueId, nil)
}

func getRoutingQueueByNameFn(ctx context.Context, p *RoutingQueueProxy, name string, hasPeer bool) (string, *platformclientv2.APIResponse, bool, error) {
	queues, resp, err := p.GetAllRoutingQueues(ctx, name, hasPeer)
	if err != nil {
		return "", resp, false, err
	}

	if queues == nil || len(*queues) == 0 {
		return "", resp, true, fmt.Errorf("no routing queue found with name %s", name)
	}

	for _, queue := range *queues {
		if *queue.Name == name {
			log.Printf("Retrieved the routing queue id %s by name %s", *queue.Id, name)
			return *queue.Id, resp, false, nil
		}
	}
	return "", resp, true, fmt.Errorf("unable to find routing queue with name %s", name)
}

func updateRoutingQueueFn(ctx context.Context, p *RoutingQueueProxy, queueId string, updateReq *platformclientv2.Queuerequest) (*platformclientv2.Queue, *platformclientv2.APIResponse, error) {
	return p.routingApi.PutRoutingQueue(queueId, *updateReq)
}

func deleteRoutingQueueFn(ctx context.Context, p *RoutingQueueProxy, queueID string, forceDelete bool) (*platformclientv2.APIResponse, error) {
	resp, err := p.routingApi.DeleteRoutingQueue(queueID, forceDelete)
	if err != nil {
		return resp, err
	}
	rc.DeleteCacheItem(p.RoutingQueueCache, queueID)
	return resp, nil
}

func getAllRoutingQueueWrapupCodesFn(ctx context.Context, p *RoutingQueueProxy, queueId string) (*[]platformclientv2.Wrapupcode, *platformclientv2.APIResponse, error) {
	var allWrapupcodes []platformclientv2.Wrapupcode
	const pageSize = 100

	wrapupcodes, apiResponse, err := p.routingApi.GetRoutingQueueWrapupcodes(queueId, pageSize, 1)
	if err != nil {
		return nil, apiResponse, fmt.Errorf("failed to get routing wrapupcode : %v", err)
	}

	if wrapupcodes.Total != nil {
		if rc.GetCacheSize(p.wrapupCodeCache) == *wrapupcodes.Total && rc.GetCacheSize(p.wrapupCodeCache) != 0 {
			return rc.GetCache(p.wrapupCodeCache), nil, nil
		} else if rc.GetCacheSize(p.wrapupCodeCache) != *wrapupcodes.Total && rc.GetCacheSize(p.wrapupCodeCache) != 0 {
			// The cache is populated but not with the right data, clear the cache so it can be re populated
			p.wrapupCodeCache = rc.NewResourceCache[platformclientv2.Wrapupcode]()
		}
	}

	if wrapupcodes == nil || wrapupcodes.Entities == nil || len(*wrapupcodes.Entities) == 0 {
		return &allWrapupcodes, apiResponse, nil
	}

	allWrapupcodes = append(allWrapupcodes, *wrapupcodes.Entities...)

	for pageNum := 2; pageNum <= *wrapupcodes.PageCount; pageNum++ {
		wrapupcodes, apiResponse, err := p.routingApi.GetRoutingQueueWrapupcodes(queueId, pageSize, pageNum)
		if err != nil {
			return nil, apiResponse, fmt.Errorf("failed to get routing wrapupcode : %v", err)
		}

		if wrapupcodes == nil || wrapupcodes.Entities == nil || len(*wrapupcodes.Entities) == 0 {
			break
		}

		allWrapupcodes = append(allWrapupcodes, *wrapupcodes.Entities...)
	}

	// Cache the routing wrapupcodes resource into the p.routingWrapupcodesCache for later use
	for _, wrapupcode := range allWrapupcodes {
		rc.SetCache(p.wrapupCodeCache, *wrapupcode.Id, wrapupcode)
	}

	return &allWrapupcodes, apiResponse, nil
}

func createRoutingQueueWrapupCodeFn(ctx context.Context, p *RoutingQueueProxy, queueId string, body []platformclientv2.Wrapupcodereference) ([]platformclientv2.Wrapupcode, *platformclientv2.APIResponse, error) {
	return p.routingApi.PostRoutingQueueWrapupcodes(queueId, body)
}

func deleteRoutingQueueWrapupCodeFn(ctx context.Context, p *RoutingQueueProxy, queueId, codeId string) (*platformclientv2.APIResponse, error) {
	return p.routingApi.DeleteRoutingQueueWrapupcode(queueId, codeId)
}

func addOrRemoveMembersFn(ctx context.Context, p *RoutingQueueProxy, queueId string, body []platformclientv2.Writableentity, delete bool) (*platformclientv2.APIResponse, error) {
	return p.routingApi.PostRoutingQueueMembers(queueId, body, delete)
}

func updateRoutingQueueMemberFn(ctx context.Context, p *RoutingQueueProxy, queueId, userId string, body platformclientv2.Queuemember) (*platformclientv2.APIResponse, error) {
	return p.routingApi.PatchRoutingQueueMember(queueId, userId, body)
}<|MERGE_RESOLUTION|>--- conflicted
+++ resolved
@@ -141,11 +141,7 @@
 	var allQueues []platformclientv2.Queue
 	const pageSize = 100
 
-<<<<<<< HEAD
-	queues, resp, getErr := p.routingApi.GetRoutingQueues(1, pageSize, "", name, nil, nil, nil, "", false, nil)
-=======
 	queues, resp, getErr := p.routingApi.GetRoutingQueues(1, pageSize, "", name, nil, nil, nil, "", hasPeer)
->>>>>>> 3d517d71
 	if getErr != nil {
 		return nil, resp, fmt.Errorf("failed to get first page of queues: %v", getErr)
 	}
@@ -166,11 +162,7 @@
 	allQueues = append(allQueues, *queues.Entities...)
 
 	for pageNum := 2; pageNum <= *queues.PageCount; pageNum++ {
-<<<<<<< HEAD
-		queues, resp, getErr := p.routingApi.GetRoutingQueues(pageNum, pageSize, "", name, nil, nil, nil, "", false, nil)
-=======
 		queues, resp, getErr := p.routingApi.GetRoutingQueues(pageNum, pageSize, "", name, nil, nil, nil, "", hasPeer)
->>>>>>> 3d517d71
 		if getErr != nil {
 			return nil, resp, fmt.Errorf("failed to get page of queues: %v", getErr)
 		}
@@ -201,7 +193,7 @@
 			return queue, nil, nil
 		}
 	}
-	return p.routingApi.GetRoutingQueue(queueId, nil)
+	return p.routingApi.GetRoutingQueue(queueId)
 }
 
 func getRoutingQueueByNameFn(ctx context.Context, p *RoutingQueueProxy, name string, hasPeer bool) (string, *platformclientv2.APIResponse, bool, error) {
