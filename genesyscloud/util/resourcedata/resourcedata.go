package resourcedata

import (
	"log"
	"time"

	"github.com/hashicorp/terraform-plugin-sdk/v2/helper/schema"
	"github.com/leekchan/timeutil"
	"github.com/mypurecloud/platform-client-sdk-go/v131/platformclientv2"
)

const (
	TimeWriteFormat = "%Y-%m-%dT%H:%M:%S.%f"
	TimeParseFormat = "2006-01-02T15:04:05.000000"
	DateParseFormat = "2006-01-02"
)

// Use these functions to read properties from the schema and set it on in a map in build function

// BuildSDKStringValueIfNotNil will read a map and set the string property on an object if the value exists
func BuildSDKStringValueIfNotNil(field **string, targetMap map[string]interface{}, key string) {
	if value := targetMap[key].(string); value != "" {
		*field = &value
	}
}

// BuildSDKStringValueIfNotNilTransform will read a map and set the string property on an object if the value exists
// and takes a func argument to transform the string before setting the value
func BuildSDKStringValueIfNotNilTransform(field **string, targetMap map[string]interface{}, key string, f func(string) *string) {
	if value := targetMap[key].(string); value != "" {
		*field = f(value)
	}
}

// BuildSDKInterfaceArrayValueIfNotNil will read a map and use the provided function to read the nested values if the value exists
func BuildSDKInterfaceArrayValueIfNotNil[T any](field **T, targetMap map[string]interface{}, key string, f func([]interface{}) *T) {
	if values := targetMap[key]; values != nil {
		*field = f(values.([]interface{}))
	}
}

// BuildSDKStringArrayValueIfNotNil will read a map and set the string[] property on an object if the value exists
func BuildSDKStringArrayValueIfNotNil(field **[]string, targetMap map[string]interface{}, key string) {
	array := make([]string, 0)
	for _, v := range targetMap[key].([]interface{}) {
		array = append(array, v.(string))
	}
	*field = &array
}

// BuildSDKStringMapValueIfNotNil will read a map and set the map[string][string] property on an object if the value exists
func BuildSDKStringMapValueIfNotNil(field **map[string]string, targetMap map[string]interface{}, key string) {
	if values := targetMap[key].(map[string]interface{}); values != nil {
		valueMap := map[string]string{}
		for k, v := range values {
			valueMap[k] = v.(string)
		}
		*field = &valueMap
	}
}

// Use these functions to read properties of objects inside flatten functions

// SetMapStringArrayValueIfNotNil will read the value of a string array property and set it in a map
func SetMapStringArrayValueIfNotNil(targetMap map[string]interface{}, key string, valueList *[]string) {
	if valueList != nil {
		array := make([]string, 0)
		array = append(array, *valueList...)
		targetMap[key] = array
	}
}

// SetMapStringMapValueIfNotNil will read the value of a map property and set it in a map
func SetMapStringMapValueIfNotNil(targetMap map[string]interface{}, key string, valueList *map[string]string) {
	if valueList != nil {
		results := make(map[string]interface{})
		for k, v := range *valueList {
			results[k] = v
		}
		targetMap[key] = results
	}
}

// SetMapReferenceValueIfNotNil will read the value of a reference property and set it in a map
func SetMapReferenceValueIfNotNil(targetMap map[string]interface{}, key string, value *platformclientv2.Domainentityref) {
	if value != nil && value.Id != nil {
		targetMap[key] = value.Id
	}
}

// SetMapValueIfNotNil will read the value of a basic type property and set it in a map
func SetMapValueIfNotNil[T any](targetMap map[string]interface{}, key string, value *T) {
	if value != nil {
		targetMap[key] = *value
	}
}

// SetMapInterfaceArrayWithFuncIfNotNil will read the values in a nested resource using the provided function and set it in a map
func SetMapInterfaceArrayWithFuncIfNotNil[T any](targetMap map[string]interface{}, key string, value *T, f func(*T) []interface{}) {
	if value != nil {
		targetMap[key] = f(value)
	}
}

// SetMapSchemaSetWithFuncIfNotNil will read the values in a nested resource using the provided function and set it in a map
func SetMapSchemaSetWithFuncIfNotNil[T any](targetMap map[string]interface{}, key string, value *T, f func(*T) *schema.Set) {
	if value != nil {
		targetMap[key] = f(value)
	}
}

// Use these functions to read values for an object and set them on the schema

// SetNillableReference will read the value of a reference property and set it on the schema
func SetNillableReference(d *schema.ResourceData, key string, value *platformclientv2.Domainentityref) {
	if value != nil && value.Id != nil {
		_ = d.Set(key, value.Id)
	} else {
		_ = d.Set(key, nil)
	}
}

// SetNillableReferenceWritableDivision functions the same as SetNillableReference, but for fields that are type Writabledivision, not Domainentityref
func SetNillableReferenceWritableDivision(d *schema.ResourceData, key string, value *platformclientv2.Writabledivision) {
	if value != nil && value.Id != nil {
		_ = d.Set(key, *value.Id)
	} else {
		_ = d.Set(key, nil)
	}
}

// SetNillableReferenceDivision functions the same as SetNillableReference, but for fields that are type Division, not Domainentityref
func SetNillableReferenceDivision(d *schema.ResourceData, key string, value *platformclientv2.Division) {
	if value != nil && value.Id != nil {
		_ = d.Set(key, *value.Id)
	} else {
		_ = d.Set(key, nil)
	}
}

// SetNillableValue will read a basic type and set it on the schema
func SetNillableValue[T any](d *schema.ResourceData, key string, value *T) {
	if value != nil {
		_ = d.Set(key, *value)
	} else {
		_ = d.Set(key, nil)
	}
}

// SetNillableValueWithInterfaceArrayWithFunc will set the value of {key} to an interface array using func {f} if {value} is not nil
func SetNillableValueWithInterfaceArrayWithFunc[T any](d *schema.ResourceData, key string, value *T, f func(*T) []interface{}) {
	if value != nil {
		_ = d.Set(key, f(value))
	} else {
		_ = d.Set(key, nil)
	}
}

<<<<<<< HEAD
// SetNillableValueWithSchemaSetWithFunc will read the values in a nested resource using the provided function and set it on the schema
=======
// SetNillableValueWithSchemaSetWithFunc will set the value of {key} to a *schema.Set using func {f} if {value} is not nil
>>>>>>> a9f4257c
func SetNillableValueWithSchemaSetWithFunc[T any](d *schema.ResourceData, key string, value *T, f func(*T) *schema.Set) {
	if value != nil {
		_ = d.Set(key, f(value))
	} else {
		_ = d.Set(key, nil)
	}
}

func SetNillableTime(d *schema.ResourceData, key string, value *time.Time) {
	var timeValue *string = nil
	if value != nil {
		timeAsString := timeutil.Strftime(value, TimeWriteFormat)
		timeValue = &timeAsString
	}
	SetNillableValue(d, key, timeValue)
}

func GetNillableValueFromMap[T any](targetMap map[string]interface{}, key string) *T {
	if value, ok := targetMap[key]; ok {
		v := value.(T)
		return &v
	}
	return nil
}

// GetNillableNonZeroValueFromMap will get a value from a map if it exists and is not nil or zero value
// for the type
func GetNillableNonZeroValueFromMap[T comparable](targetMap map[string]interface{}, key string) *T {
	if value, ok := targetMap[key]; ok && value != *new(T) {
		v := value.(T)
		return &v
	}
	return nil
}

func GetNillableValue[T any](d *schema.ResourceData, key string) *T {
	value, ok := d.GetOk(key)
	if ok {
		v := value.(T)
		return &v
	}
	return nil
}

// More info about using deprecated GetOkExists: https://github.com/hashicorp/terraform-plugin-sdk/issues/817
func GetNillableBool(d *schema.ResourceData, key string) *bool {
	value, ok := d.GetOkExists(key)
	if ok {
		v := value.(bool)
		return &v
	}
	return nil
}

func GetNillableTime(d *schema.ResourceData, key string) *time.Time {
	stringValue := GetNillableValue[string](d, key)
	if stringValue != nil {
		timeValue, err := time.Parse(TimeParseFormat, *stringValue)
		if err != nil {
			log.Printf("GetNillableTime failed for %s. Required format: %s", *stringValue, TimeParseFormat)
			return nil
		}
		return &timeValue
	}
	return nil
}

func GetNillableTimeCustomFormat(d *schema.ResourceData, key string, parseFormat string) *time.Time {
	stringValue := GetNillableValue[string](d, key)
	if stringValue != nil {
		timeValue, err := time.Parse(parseFormat, *stringValue)
		if err != nil {
			log.Printf("GetNillableTime failed for %s. Required format: %s", *stringValue, parseFormat)
			return nil
		}
		return &timeValue
	}
	return nil
}

func BuildSdkListFirstElement[T interface{}](d *schema.ResourceData, key string, elementBuilder func(map[string]interface{}) *T, nilForEmpty bool) *T {
	list := d.Get(key).(*schema.Set).List()
	if len(list) > 0 {
		return elementBuilder(list[0].(map[string]interface{}))
	}
	if nilForEmpty {
		return nil
	}
	return elementBuilder(nil)
}

func BuildSdkList[T interface{}](d *schema.ResourceData, key string, elementBuilder func(map[string]interface{}) *T) *[]T {
	list := d.Get(key).(*schema.Set).List()
	if len(list) > 0 {
		sdkList := make([]T, len(list))
		for i, element := range list {
			sdkList[i] = *elementBuilder(element.(map[string]interface{}))
		}
		return &sdkList
	}
	return nil
}<|MERGE_RESOLUTION|>--- conflicted
+++ resolved
@@ -156,11 +156,7 @@
 	}
 }
 
-<<<<<<< HEAD
-// SetNillableValueWithSchemaSetWithFunc will read the values in a nested resource using the provided function and set it on the schema
-=======
 // SetNillableValueWithSchemaSetWithFunc will set the value of {key} to a *schema.Set using func {f} if {value} is not nil
->>>>>>> a9f4257c
 func SetNillableValueWithSchemaSetWithFunc[T any](d *schema.ResourceData, key string, value *T, f func(*T) *schema.Set) {
 	if value != nil {
 		_ = d.Set(key, f(value))
