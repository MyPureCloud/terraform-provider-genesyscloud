package testrunner

import (
	"log"
	"os"
	"path"
	"path/filepath"
	"runtime"
	"strings"

	"github.com/hashicorp/terraform-plugin-sdk/v2/helper/resource"
)

const (
	DataSourceTestType              = "data_source"
	ResourceTestType                = "resource"
	TestObjectIdPrefix              = "terraform_test_"
	testObjectIdTestCasePlaceHolder = "-TEST-CASE-"
)

func GetTestDataPath(elem ...string) string {
	basePath := filepath.Join("..", "test", "data")
	subPath := filepath.Join(elem...)
	return filepath.Join(basePath, subPath)
}

func NormalizePath(path string) (string, error) {
	fullyQualifiedPath, err := filepath.Abs(path)
	if err != nil {
		return "", err
	}

	if runtime.GOOS == "windows" {
		// Convert single backslashes to dobule backslashes if necessary
		fullyQualifiedPath = strings.ReplaceAll(fullyQualifiedPath, "\\", "\\\\")
	}

	return fullyQualifiedPath, nil
}

func NormalizeFileName(filename string) (string, error) {
	fullyQualifiedFineName, err := filepath.Abs(filename)
	if err != nil {
		return "", err
	}

	if runtime.GOOS == "windows" {
		// Convert single backslashes to single forwardslashes if necessary
		fullyQualifiedFineName = strings.ReplaceAll(fullyQualifiedFineName, "\\", "/")
	}

	return fullyQualifiedFineName, nil
}

func NormalizeSlash(fileNameWithSlash string) string {
	fullyQualifiedFileName := fileNameWithSlash

	if runtime.GOOS == "windows" {
		// Convert single backslashes to dobule backslashes if necessary
		fullyQualifiedFileName = strings.ReplaceAll(fullyQualifiedFileName, "\\", "\\\\")
	}

	return fullyQualifiedFileName
}

func GenerateDataSourceTestSteps(resourceType string, testCaseName string, checkFuncs []resource.TestCheckFunc) []resource.TestStep {
	return GenerateTestSteps(DataSourceTestType, resourceType, testCaseName, checkFuncs)
}

func GenerateResourceTestSteps(resourceType string, testCaseName string, checkFuncs []resource.TestCheckFunc) []resource.TestStep {
	return GenerateTestSteps(ResourceTestType, resourceType, testCaseName, checkFuncs)
}

func GenerateTestSteps(testType string, resourceType string, testCaseName string, checkFuncs []resource.TestCheckFunc) []resource.TestStep {
	var testSteps []resource.TestStep
	var testCasePath string
	testCasePath = GetTestDataPath(testType, resourceType, testCaseName)
<<<<<<< HEAD
	if resourceType == "genesyscloud_journey_action_map" || resourceType == "genesyscloud_journey_action_template" || resourceType == "genesyscloud_journey_segment" {
=======
	if resourceType == "genesyscloud_journey_action_map" || resourceType == "genesyscloud_journey_action_template" || resourceType == "genesyscloud_journey_outcome" {
>>>>>>> 0997e256
		testCasePath = path.Join("../", testCasePath)
	}
	testCaseDirEntries, _ := os.ReadDir(testCasePath)
	checkFuncIndex := 0
	for _, testCaseDirEntry := range testCaseDirEntries {
		if !testCaseDirEntry.IsDir() && strings.HasSuffix(testCaseDirEntry.Name(), ".tf") {
			testCaseStepFilePath := filepath.Join(testCasePath, testCaseDirEntry.Name())
			testCaseResource, _ := os.ReadFile(testCaseStepFilePath)
			config := strings.ReplaceAll(string(testCaseResource), testObjectIdTestCasePlaceHolder, testCaseName)
			var checkFunc resource.TestCheckFunc = nil
			if checkFuncs != nil && checkFuncIndex < len(checkFuncs) {
				checkFunc = checkFuncs[checkFuncIndex]
			}
			testSteps = append(testSteps, resource.TestStep{
				PreConfig: func() { log.Printf("Executing test step config => %s", testCaseStepFilePath) },
				Config:    config,
				Check:     checkFunc})
			checkFuncIndex++
		}
	}
	log.Printf("Generated %d test steps for testcase => %s", len(testSteps), testCasePath)

	testSteps = append(testSteps, resource.TestStep{
		PreConfig:         func() { log.Printf("Executing ImportState test step config => %s", testCaseName) },
		ResourceName:      resourceType + "." + TestObjectIdPrefix + testCaseName,
		ImportState:       true,
		ImportStateVerify: true,
	})

	return testSteps
}

func GenerateFullPathId(resourceType string, resourceLabel string) string {
	return resourceType + "." + resourceLabel + "." + "id"
}<|MERGE_RESOLUTION|>--- conflicted
+++ resolved
@@ -3,7 +3,6 @@
 import (
 	"log"
 	"os"
-	"path"
 	"path/filepath"
 	"runtime"
 	"strings"
@@ -19,7 +18,7 @@
 )
 
 func GetTestDataPath(elem ...string) string {
-	basePath := filepath.Join("..", "test", "data")
+	basePath := filepath.Join("..", "..", "test", "data")
 	subPath := filepath.Join(elem...)
 	return filepath.Join(basePath, subPath)
 }
@@ -75,13 +74,6 @@
 	var testSteps []resource.TestStep
 	var testCasePath string
 	testCasePath = GetTestDataPath(testType, resourceType, testCaseName)
-<<<<<<< HEAD
-	if resourceType == "genesyscloud_journey_action_map" || resourceType == "genesyscloud_journey_action_template" || resourceType == "genesyscloud_journey_segment" {
-=======
-	if resourceType == "genesyscloud_journey_action_map" || resourceType == "genesyscloud_journey_action_template" || resourceType == "genesyscloud_journey_outcome" {
->>>>>>> 0997e256
-		testCasePath = path.Join("../", testCasePath)
-	}
 	testCaseDirEntries, _ := os.ReadDir(testCasePath)
 	checkFuncIndex := 0
 	for _, testCaseDirEntry := range testCaseDirEntries {
