package testrunner

import (
	"context"
	"fmt"
	"log"
	"os"
	"path/filepath"
	"runtime"
	"strconv"
	"strings"

	"github.com/hashicorp/terraform-plugin-sdk/v2/helper/resource"
	"github.com/hashicorp/terraform-plugin-sdk/v2/helper/schema"
	"github.com/hashicorp/terraform-plugin-sdk/v2/terraform"
)

const (
	DataSourceTestType              = "data_source"
	ResourceTestType                = "resource"
	TestObjectIdPrefix              = "terraform_test_"
	testObjectIdTestCasePlaceHolder = "-TEST-CASE-"
)

func GetTestDataPath(elem ...string) string {
	basePath := filepath.Join(getRootDir(), "test", "data")
	subPath := filepath.Join(elem...)
	return filepath.Join(basePath, subPath)
}

func getRootDir() string {
	_, filename, _, ok := runtime.Caller(0)
	if !ok {
		log.Fatal("Could not get caller info")
	}

	// Get the directory containing the current file
	dir := filepath.Dir(filename)

	// Keep going up until we find the directory containing main.go
	for {
		if _, err := os.Stat(filepath.Join(dir, "main.go")); err == nil {
			// Found the directory containing main.go
			return dir
		}

		// Move up one directory
		parent := filepath.Dir(dir)
		if parent == dir {
			// We've reached the root of the filesystem without finding main.go
			log.Fatal("Could not find directory containing main.go")
		}
		dir = parent
	}
}

func NormalizePath(path string) (string, error) {
	fullyQualifiedPath, err := filepath.Abs(path)
	if err != nil {
		return "", err
	}

	if runtime.GOOS == "windows" {
		// Convert single backslashes to dobule backslashes if necessary
		fullyQualifiedPath = strings.ReplaceAll(fullyQualifiedPath, "\\", "\\\\")
	}

	return fullyQualifiedPath, nil
}

func NormalizeFileName(filename string) (string, error) {
	fullyQualifiedFineName, err := filepath.Abs(filename)
	if err != nil {
		return "", err
	}

	if runtime.GOOS == "windows" {
		// Convert single backslashes to single forwardslashes if necessary
		fullyQualifiedFineName = strings.ReplaceAll(fullyQualifiedFineName, "\\", "/")
	}

	return fullyQualifiedFineName, nil
}

func NormalizeSlash(fileNameWithSlash string) string {
	fullyQualifiedFileName := fileNameWithSlash

	if runtime.GOOS == "windows" {
		// Convert single backslashes to dobule backslashes if necessary
		fullyQualifiedFileName = strings.ReplaceAll(fullyQualifiedFileName, "\\", "\\\\")
	}

	return fullyQualifiedFileName
}

func GenerateDataSourceTestSteps(resourceType string, testCaseName string, checkFuncs []resource.TestCheckFunc) []resource.TestStep {
	return GenerateTestSteps(DataSourceTestType, resourceType, testCaseName, checkFuncs)
}

func GenerateResourceTestSteps(resourceType string, testCaseName string, checkFuncs []resource.TestCheckFunc) []resource.TestStep {
	return GenerateTestSteps(ResourceTestType, resourceType, testCaseName, checkFuncs)
}

func GenerateTestSteps(testType string, resourceType string, testCaseName string, checkFuncs []resource.TestCheckFunc) []resource.TestStep {
	var testSteps []resource.TestStep
	var testCasePath string
	testCasePath = GetTestDataPath(testType, resourceType, testCaseName)
<<<<<<< HEAD
	if resourceType == "genesyscloud_journey_action_map" || resourceType == "genesyscloud_journey_action_template" {
		testCasePath = filepath.Join("../", testCasePath)
=======
	if resourceType == "genesyscloud_journey_action_map" || resourceType == "genesyscloud_journey_action_template" || resourceType == "genesyscloud_journey_outcome" {
		testCasePath = path.Join("../", testCasePath)
>>>>>>> 20f29c2e
	}
	testCaseDirEntries, _ := os.ReadDir(testCasePath)
	checkFuncIndex := 0
	for _, testCaseDirEntry := range testCaseDirEntries {
		if !testCaseDirEntry.IsDir() && strings.HasSuffix(testCaseDirEntry.Name(), ".tf") {
			testCaseStepFilePath := filepath.Join(testCasePath, testCaseDirEntry.Name())
			testCaseResource, _ := os.ReadFile(testCaseStepFilePath)
			config := strings.ReplaceAll(string(testCaseResource), testObjectIdTestCasePlaceHolder, testCaseName)
			var checkFunc resource.TestCheckFunc = nil
			if checkFuncs != nil && checkFuncIndex < len(checkFuncs) {
				checkFunc = checkFuncs[checkFuncIndex]
			}
			testSteps = append(testSteps, resource.TestStep{
				PreConfig: func() { log.Printf("Executing test step config => %s", testCaseStepFilePath) },
				Config:    config,
				Check:     checkFunc})
			checkFuncIndex++
		}
	}
	log.Printf("Generated %d test steps for testcase => %s", len(testSteps), testCasePath)

	testSteps = append(testSteps, resource.TestStep{
		PreConfig:         func() { log.Printf("Executing ImportState test step config => %s", testCaseName) },
		ResourceName:      resourceType + "." + TestObjectIdPrefix + testCaseName,
		ImportState:       true,
		ImportStateVerify: true,
	})

	return testSteps
}

func GenerateFullPathId(resourceType string, resourceLabel string) string {
	return resourceType + "." + resourceLabel + "." + "id"
}

// Helper function to create test provider
func GenerateTestProvider(resourceName string, schemas map[string]*schema.Schema, diff schema.CustomizeDiffFunc) *schema.Provider {
	return &schema.Provider{
		Schema: schemas,
		ResourcesMap: map[string]*schema.Resource{
			resourceName: {
				Schema:        schemas,
				CustomizeDiff: diff,
			},
		},
	}
}
func GenerateTestDiff(provider *schema.Provider, resourceName string, oldValue, newValue map[string]string) (*terraform.InstanceDiff, error) {
	// Convert newValue map[string]string to map[string]interface{} and handle list attributes
	newI := make(map[string]interface{})
	for k, v := range newValue {
		if strings.Contains(k, ".#") {
			// This is a list length indicator - skip it as we'll handle the list elements
			continue
		}

		// Check if this is a list element (e.g., "list_attr.0", "list_attr.1")
		if idx := strings.LastIndex(k, "."); idx != -1 {
			listName := k[:idx]
			if _, err := strconv.Atoi(k[idx+1:]); err == nil {
				// This is a list element
				// Initialize the list if it doesn't exist
				if _, exists := newI[listName]; !exists {
					// Find the length of the list from the ".#" attribute
					if lenStr, ok := newValue[listName+".#"]; ok {
						length, _ := strconv.Atoi(lenStr)
						newI[listName] = make([]interface{}, length)
					}
				}

				// Get the list and ensure it's the correct type
				if list, ok := newI[listName].([]interface{}); ok {
					index, _ := strconv.Atoi(k[idx+1:])
					if index < len(list) {
						list[index] = v
					}
				}
				continue
			}
		}

		// Regular (non-list) attribute
		newI[k] = v
	}

	if resource, ok := provider.ResourcesMap[resourceName]; ok {
		return resource.Diff(
			context.Background(),
			&terraform.InstanceState{
				Attributes: oldValue,
			},
			&terraform.ResourceConfig{
				Config: newI,
			},
			provider.Meta(),
		)
	} else {
		return nil, fmt.Errorf("Resource %s not found in provider", resourceName)
	}
}<|MERGE_RESOLUTION|>--- conflicted
+++ resolved
@@ -105,13 +105,8 @@
 	var testSteps []resource.TestStep
 	var testCasePath string
 	testCasePath = GetTestDataPath(testType, resourceType, testCaseName)
-<<<<<<< HEAD
-	if resourceType == "genesyscloud_journey_action_map" || resourceType == "genesyscloud_journey_action_template" {
+	if resourceType == "genesyscloud_journey_action_map" || resourceType == "genesyscloud_journey_action_template" || resourceType == "genesyscloud_journey_outcome" {
 		testCasePath = filepath.Join("../", testCasePath)
-=======
-	if resourceType == "genesyscloud_journey_action_map" || resourceType == "genesyscloud_journey_action_template" || resourceType == "genesyscloud_journey_outcome" {
-		testCasePath = path.Join("../", testCasePath)
->>>>>>> 20f29c2e
 	}
 	testCaseDirEntries, _ := os.ReadDir(testCasePath)
 	checkFuncIndex := 0
