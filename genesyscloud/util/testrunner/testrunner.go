package testrunner

import (
	"context"
	"fmt"
	"log"
	"os"
	"path/filepath"
	"runtime"
	"strconv"
	"strings"

	"github.com/hashicorp/terraform-plugin-sdk/v2/helper/resource"
	"github.com/hashicorp/terraform-plugin-sdk/v2/helper/schema"
	"github.com/hashicorp/terraform-plugin-sdk/v2/terraform"
)

const (
	DataSourceTestType              = "data_source"
	ResourceTestType                = "resource"
	TestObjectIdPrefix              = "terraform_test_"
	testObjectIdTestCasePlaceHolder = "-TEST-CASE-"
)

<<<<<<< HEAD
func GetTestDataPath(elem ...string) string {
	basePath := filepath.Join("..", "..", "test", "data")
	subPath := filepath.Join(elem...)
	return filepath.Join(basePath, subPath)
}
=======
var RootDir string
>>>>>>> 54dd06ba

func init() {
	RootDir = getRootDir()
}

// Helper function that retrieves the location of the root directory
func getRootDir() string {
	_, filename, _, ok := runtime.Caller(0)
	if !ok {
		log.Fatal("Could not get caller info")
	}

	// Get the directory containing the current file
	dir := filepath.Dir(filename)

	// Keep going up until we find the directory containing main.go
	for {
		if _, err := os.Stat(filepath.Join(dir, "main.go")); err == nil {
			// Found the directory containing main.go
			return dir
		}

		// Move up one directory
		parent := filepath.Dir(dir)
		if parent == dir {
			// We've reached the root of the filesystem without finding main.go
			log.Fatal("Could not find directory containing main.go")
		}
		dir = parent
	}
}

func GetTestDataPath(elem ...string) string {
	basePath := filepath.Join(RootDir, "test", "data")
	subPath := filepath.Join(elem...)
	return filepath.Join(basePath, subPath)
}

func GetTestTempPath(elem ...string) string {
	basePath := filepath.Join(RootDir, "test", "temp")
	subPath := filepath.Join(elem...)
	return filepath.Join(basePath, subPath)
}

func GenerateDataJourneySourceTestSteps(resourceType string, testCaseName string, checkFuncs []resource.TestCheckFunc) []resource.TestStep {
	return GenerateJourneyTestSteps(DataSourceTestType, resourceType, testCaseName, checkFuncs)
}

func GenerateResourceJourneyTestSteps(resourceType string, testCaseName string, checkFuncs []resource.TestCheckFunc) []resource.TestStep {
	return GenerateJourneyTestSteps(ResourceTestType, resourceType, testCaseName, checkFuncs)
}

func GenerateJourneyTestSteps(testType string, resourceType string, testCaseName string, checkFuncs []resource.TestCheckFunc) []resource.TestStep {
	var testSteps []resource.TestStep
	var testCasePath string
	testCasePath = GetTestDataPath(testType, resourceType, testCaseName)
	testCaseDirEntries, _ := os.ReadDir(testCasePath)
	checkFuncIndex := 0
	for _, testCaseDirEntry := range testCaseDirEntries {
		if !testCaseDirEntry.IsDir() && strings.HasSuffix(testCaseDirEntry.Name(), ".tf") {
			testCaseStepFilePath := filepath.Join(testCasePath, testCaseDirEntry.Name())
			testCaseResource, _ := os.ReadFile(testCaseStepFilePath)
			config := strings.ReplaceAll(string(testCaseResource), testObjectIdTestCasePlaceHolder, testCaseName)
			var checkFunc resource.TestCheckFunc = nil
			if checkFuncs != nil && checkFuncIndex < len(checkFuncs) {
				checkFunc = checkFuncs[checkFuncIndex]
			}
			testSteps = append(testSteps, resource.TestStep{
				PreConfig: func() { log.Printf("Executing test step config => %s", testCaseStepFilePath) },
				Config:    config,
				Check:     checkFunc})
			checkFuncIndex++
		}
	}
	log.Printf("Generated %d test steps for testcase => %s", len(testSteps), testCasePath)

	testSteps = append(testSteps, resource.TestStep{
		PreConfig:         func() { log.Printf("Executing ImportState test step config => %s", testCaseName) },
		ResourceName:      resourceType + "." + TestObjectIdPrefix + testCaseName,
		ImportState:       true,
		ImportStateVerify: true,
	})

	return testSteps
}

func GenerateFullPathId(resourceType string, resourceLabel string) string {
	return resourceType + "." + resourceLabel + "." + "id"
}

// Helper function to create test provider
func GenerateTestProvider(resourceName string, schemas map[string]*schema.Schema, diff schema.CustomizeDiffFunc) *schema.Provider {
	return &schema.Provider{
		Schema: schemas,
		ResourcesMap: map[string]*schema.Resource{
			resourceName: {
				Schema:        schemas,
				CustomizeDiff: diff,
			},
		},
	}
}
func GenerateTestDiff(provider *schema.Provider, resourceName string, oldValue, newValue map[string]string) (*terraform.InstanceDiff, error) {
	// Convert newValue map[string]string to map[string]interface{} and handle list attributes
	newI := make(map[string]interface{})
	for k, v := range newValue {
		if strings.Contains(k, ".#") {
			// This is a list length indicator - skip it as we'll handle the list elements
			continue
		}

		// Check if this is a list element (e.g., "list_attr.0", "list_attr.1")
		if idx := strings.LastIndex(k, "."); idx != -1 {
			listName := k[:idx]
			if _, err := strconv.Atoi(k[idx+1:]); err == nil {
				// This is a list element
				// Initialize the list if it doesn't exist
				if _, exists := newI[listName]; !exists {
					// Find the length of the list from the ".#" attribute
					if lenStr, ok := newValue[listName+".#"]; ok {
						length, _ := strconv.Atoi(lenStr)
						newI[listName] = make([]interface{}, length)
					}
				}

				// Get the list and ensure it's the correct type
				if list, ok := newI[listName].([]interface{}); ok {
					index, _ := strconv.Atoi(k[idx+1:])
					if index < len(list) {
						list[index] = v
					}
				}
				continue
			}
		}

		// Regular (non-list) attribute
		newI[k] = v
	}

	if resource, ok := provider.ResourcesMap[resourceName]; ok {
		return resource.Diff(
			context.Background(),
			&terraform.InstanceState{
				Attributes: oldValue,
			},
			&terraform.ResourceConfig{
				Config: newI,
			},
			provider.Meta(),
		)
	} else {
		return nil, fmt.Errorf("Resource %s not found in provider", resourceName)
	}
}<|MERGE_RESOLUTION|>--- conflicted
+++ resolved
@@ -22,15 +22,7 @@
 	testObjectIdTestCasePlaceHolder = "-TEST-CASE-"
 )
 
-<<<<<<< HEAD
-func GetTestDataPath(elem ...string) string {
-	basePath := filepath.Join("..", "..", "test", "data")
-	subPath := filepath.Join(elem...)
-	return filepath.Join(basePath, subPath)
-}
-=======
 var RootDir string
->>>>>>> 54dd06ba
 
 func init() {
 	RootDir = getRootDir()
