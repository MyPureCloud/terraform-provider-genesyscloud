package testrunner

import (
	"context"
	"fmt"
	"log"
	"os"
	"path/filepath"
	"runtime"
	"strconv"
	"strings"

	"github.com/hashicorp/terraform-plugin-sdk/v2/helper/resource"
	"github.com/hashicorp/terraform-plugin-sdk/v2/helper/schema"
	"github.com/hashicorp/terraform-plugin-sdk/v2/terraform"
)

const (
	DataSourceTestType              = "data_source"
	ResourceTestType                = "resource"
	TestObjectIdPrefix              = "terraform_test_"
	testObjectIdTestCasePlaceHolder = "-TEST-CASE-"
)

<<<<<<< HEAD
func GetTestDataPath(elem ...string) string {
	basePath := filepath.Join(getRootDir(), "test", "data")
	subPath := filepath.Join(elem...)
	return filepath.Join(basePath, subPath)
}

func getRootDir() string {
	_, filename, _, ok := runtime.Caller(0)
	if !ok {
		log.Fatal("Could not get caller info")
	}

	// Get the directory containing the current file
	dir := filepath.Dir(filename)

	// Keep going up until we find the directory containing main.go
	for {
		if _, err := os.Stat(filepath.Join(dir, "main.go")); err == nil {
			// Found the directory containing main.go
			return dir
		}

		// Move up one directory
		parent := filepath.Dir(dir)
		if parent == dir {
			// We've reached the root of the filesystem without finding main.go
			log.Fatal("Could not find directory containing main.go")
		}
		dir = parent
	}
}

func NormalizePath(path string) (string, error) {
	fullyQualifiedPath, err := filepath.Abs(path)
	if err != nil {
		return "", err
	}
=======
var RootDir string

func init() {
	RootDir = getRootDir()
}
>>>>>>> ddd7a50e

// Helper function that retrieves the location of the root directory
func getRootDir() string {
	_, filename, _, ok := runtime.Caller(0)
	if !ok {
		log.Fatal("Could not get caller info")
	}

	// Get the directory containing the current file
	dir := filepath.Dir(filename)

	// Keep going up until we find the directory containing main.go
	for {
		if _, err := os.Stat(filepath.Join(dir, "main.go")); err == nil {
			// Found the directory containing main.go
			return dir
		}

		// Move up one directory
		parent := filepath.Dir(dir)
		if parent == dir {
			// We've reached the root of the filesystem without finding main.go
			log.Fatal("Could not find directory containing main.go")
		}
		dir = parent
	}
}

func GetTestDataPath(elem ...string) string {
	basePath := filepath.Join(RootDir, "test", "data")
	subPath := filepath.Join(elem...)
	return filepath.Join(basePath, subPath)
}

func GetTestTempPath(elem ...string) string {
	basePath := filepath.Join(RootDir, "test", "temp")
	subPath := filepath.Join(elem...)
	return filepath.Join(basePath, subPath)
}

func GenerateDataSourceTestSteps(resourceType string, testCaseName string, checkFuncs []resource.TestCheckFunc) []resource.TestStep {
	return GenerateTestSteps(DataSourceTestType, resourceType, testCaseName, checkFuncs)
}

func GenerateResourceTestSteps(resourceType string, testCaseName string, checkFuncs []resource.TestCheckFunc) []resource.TestStep {
	return GenerateTestSteps(ResourceTestType, resourceType, testCaseName, checkFuncs)
}

func GenerateTestSteps(testType string, resourceType string, testCaseName string, checkFuncs []resource.TestCheckFunc) []resource.TestStep {
	var testSteps []resource.TestStep
	var testCasePath string
	testCasePath = GetTestDataPath(testType, resourceType, testCaseName)
	if resourceType == "genesyscloud_journey_action_map" || resourceType == "genesyscloud_journey_action_template" || resourceType == "genesyscloud_journey_outcome" {
		testCasePath = filepath.Join("../", testCasePath)
	}
	testCaseDirEntries, _ := os.ReadDir(testCasePath)
	checkFuncIndex := 0
	for _, testCaseDirEntry := range testCaseDirEntries {
		if !testCaseDirEntry.IsDir() && strings.HasSuffix(testCaseDirEntry.Name(), ".tf") {
			testCaseStepFilePath := filepath.Join(testCasePath, testCaseDirEntry.Name())
			testCaseResource, _ := os.ReadFile(testCaseStepFilePath)
			config := strings.ReplaceAll(string(testCaseResource), testObjectIdTestCasePlaceHolder, testCaseName)
			var checkFunc resource.TestCheckFunc = nil
			if checkFuncs != nil && checkFuncIndex < len(checkFuncs) {
				checkFunc = checkFuncs[checkFuncIndex]
			}
			testSteps = append(testSteps, resource.TestStep{
				PreConfig: func() { log.Printf("Executing test step config => %s", testCaseStepFilePath) },
				Config:    config,
				Check:     checkFunc})
			checkFuncIndex++
		}
	}
	log.Printf("Generated %d test steps for testcase => %s", len(testSteps), testCasePath)

	testSteps = append(testSteps, resource.TestStep{
		PreConfig:         func() { log.Printf("Executing ImportState test step config => %s", testCaseName) },
		ResourceName:      resourceType + "." + TestObjectIdPrefix + testCaseName,
		ImportState:       true,
		ImportStateVerify: true,
	})

	return testSteps
}

func GenerateFullPathId(resourceType string, resourceLabel string) string {
	return resourceType + "." + resourceLabel + "." + "id"
}

// Helper function to create test provider
func GenerateTestProvider(resourceName string, schemas map[string]*schema.Schema, diff schema.CustomizeDiffFunc) *schema.Provider {
	return &schema.Provider{
		Schema: schemas,
		ResourcesMap: map[string]*schema.Resource{
			resourceName: {
				Schema:        schemas,
				CustomizeDiff: diff,
			},
		},
	}
}
func GenerateTestDiff(provider *schema.Provider, resourceName string, oldValue, newValue map[string]string) (*terraform.InstanceDiff, error) {
	// Convert newValue map[string]string to map[string]interface{} and handle list attributes
	newI := make(map[string]interface{})
	for k, v := range newValue {
		if strings.Contains(k, ".#") {
			// This is a list length indicator - skip it as we'll handle the list elements
			continue
		}

		// Check if this is a list element (e.g., "list_attr.0", "list_attr.1")
		if idx := strings.LastIndex(k, "."); idx != -1 {
			listName := k[:idx]
			if _, err := strconv.Atoi(k[idx+1:]); err == nil {
				// This is a list element
				// Initialize the list if it doesn't exist
				if _, exists := newI[listName]; !exists {
					// Find the length of the list from the ".#" attribute
					if lenStr, ok := newValue[listName+".#"]; ok {
						length, _ := strconv.Atoi(lenStr)
						newI[listName] = make([]interface{}, length)
					}
				}

				// Get the list and ensure it's the correct type
				if list, ok := newI[listName].([]interface{}); ok {
					index, _ := strconv.Atoi(k[idx+1:])
					if index < len(list) {
						list[index] = v
					}
				}
				continue
			}
		}

		// Regular (non-list) attribute
		newI[k] = v
	}

	if resource, ok := provider.ResourcesMap[resourceName]; ok {
		return resource.Diff(
			context.Background(),
			&terraform.InstanceState{
				Attributes: oldValue,
			},
			&terraform.ResourceConfig{
				Config: newI,
			},
			provider.Meta(),
		)
	} else {
		return nil, fmt.Errorf("Resource %s not found in provider", resourceName)
	}
}<|MERGE_RESOLUTION|>--- conflicted
+++ resolved
@@ -22,51 +22,11 @@
 	testObjectIdTestCasePlaceHolder = "-TEST-CASE-"
 )
 
-<<<<<<< HEAD
-func GetTestDataPath(elem ...string) string {
-	basePath := filepath.Join(getRootDir(), "test", "data")
-	subPath := filepath.Join(elem...)
-	return filepath.Join(basePath, subPath)
-}
-
-func getRootDir() string {
-	_, filename, _, ok := runtime.Caller(0)
-	if !ok {
-		log.Fatal("Could not get caller info")
-	}
-
-	// Get the directory containing the current file
-	dir := filepath.Dir(filename)
-
-	// Keep going up until we find the directory containing main.go
-	for {
-		if _, err := os.Stat(filepath.Join(dir, "main.go")); err == nil {
-			// Found the directory containing main.go
-			return dir
-		}
-
-		// Move up one directory
-		parent := filepath.Dir(dir)
-		if parent == dir {
-			// We've reached the root of the filesystem without finding main.go
-			log.Fatal("Could not find directory containing main.go")
-		}
-		dir = parent
-	}
-}
-
-func NormalizePath(path string) (string, error) {
-	fullyQualifiedPath, err := filepath.Abs(path)
-	if err != nil {
-		return "", err
-	}
-=======
 var RootDir string
 
 func init() {
 	RootDir = getRootDir()
 }
->>>>>>> ddd7a50e
 
 // Helper function that retrieves the location of the root directory
 func getRootDir() string {
