--- conflicted
+++ resolved
@@ -26,19 +26,14 @@
 	return s
 }
 
-<<<<<<< HEAD
 // SubStringInSlice checks if any string in the provided slice contains
 // the target string 'a' as a substring.
 // For example:
 //
 //	list = ["hello", "world"], a = "ell" returns true
 //	list = ["hello", "world"], a = "xyz" returns false
-func SubStringInSlice(a string, list []string) bool {
-	for _, b := range list {
-=======
 func SubStringInSlice(a string, slice []string) bool {
 	for _, b := range slice {
->>>>>>> ebc75019
 		if strings.Contains(b, a) {
 			return true
 		}
