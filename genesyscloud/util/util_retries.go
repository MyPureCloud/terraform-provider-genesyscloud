--- conflicted
+++ resolved
@@ -37,24 +37,6 @@
 func WithRetriesForReadCustomTimeout(ctx context.Context, timeout time.Duration, d *schema.ResourceData, method func() *retry.RetryError) diag.Diagnostics {
 	method = wrapReadMethodWithRecover(method)
 	err := diag.FromErr(retry.RetryContext(ctx, timeout, method))
-<<<<<<< HEAD
-	if err == nil {
-		return nil
-	}
-	if strings.Contains(fmt.Sprintf("%v", err), "API Error: 404") {
-		// Set ID empty if the object isn't found after the specified timeout
-		d.SetId("")
-	}
-	errStringLower := strings.ToLower(fmt.Sprintf("%v", err))
-	if strings.Contains(errStringLower, "timeout while waiting for state to become") ||
-		strings.Contains(errStringLower, "context deadline exceeded") {
-		ctx, cancel := context.WithTimeout(context.Background(), timeout)
-		defer cancel()
-		return WithRetriesForRead(ctx, d, method)
-	}
-	if d.Id() != "" {
-		consistency_checker.DeleteConsistencyCheck(d.Id())
-=======
 	if err != nil {
 		if strings.Contains(fmt.Sprintf("%v", err), "API Error: 404") {
 			// Set ID empty if the object isn't found after the specified timeout
@@ -71,7 +53,6 @@
 		if d.Id() != "" {
 			consistency_checker.DeleteConsistencyCheck(d.Id())
 		}
->>>>>>> 6e1d391b
 	}
 	return err
 }
