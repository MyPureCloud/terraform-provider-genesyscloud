--- conflicted
+++ resolved
@@ -26,9 +26,6 @@
 
 	proxy := getRoutingUtilizationProxy(clientConfig)
 	resources := make(resourceExporter.ResourceIDMetaMap)
-<<<<<<< HEAD
-	resources["0"] = &resourceExporter.ResourceMeta{ObjectName: "routing_utilization", BlockLabel: "routing_utilization"}
-=======
 
 	_, resp, err := proxy.getRoutingUtilization(ctx)
 	if err != nil {
@@ -38,8 +35,7 @@
 		}
 		return nil, util.BuildAPIDiagnosticError(resourceName, fmt.Sprintf("Failed to get %s due to error: %s", resourceName, err), resp)
 	}
-	resources["0"] = &resourceExporter.ResourceMeta{Name: "routing_utilization"}
->>>>>>> 10a55ba4
+	resources["0"] = &resourceExporter.ResourceMeta{ObjectName: "routing_utilization", BlockLabel: "routing_utilization"}
 	return resources, nil
 }
 
