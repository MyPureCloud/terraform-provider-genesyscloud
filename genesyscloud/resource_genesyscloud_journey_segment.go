--- conflicted
+++ resolved
@@ -110,7 +110,6 @@
 
 	entityTypeCriteriaResource = &schema.Resource{
 		Schema: map[string]*schema.Schema{
-<<<<<<< HEAD
 			"key": {
 				Description:  "The criteria key.",
 				Type:         schema.TypeString,
@@ -120,11 +119,6 @@
 			"values": {
 				Description: "The criteria values.",
 				Type:        schema.TypeSet,
-=======
-			"id": {
-				Description: "Identifier for the external segment in the system where it originates from.  Changing the id attribute will cause the journey_segment resource to be dropped and recreated with a new ID.",
-				Type:        schema.TypeString,
->>>>>>> 120fea13
 				Required:    true,
 				Elem:        &schema.Schema{Type: schema.TypeString},
 			},
@@ -133,7 +127,6 @@
 				Type:        schema.TypeBool,
 				Required:    true,
 			},
-<<<<<<< HEAD
 			"operator": {
 				Description:  "The comparison operator. Valid values: containsAll, containsAny, notContainsAll, notContainsAny, equal, notEqual, greaterThan, greaterThanOrEqual, lessThan, lessThanOrEqual, startsWith, endsWith.",
 				Type:         schema.TypeString,
@@ -143,10 +136,6 @@
 			},
 			"entity_type": {
 				Description:  "The entity to match the pattern against.Valid values: visit.",
-=======
-			"source": {
-				Description:  "The external system where the segment originates from.Valid values: AdobeExperiencePlatform, Custom. Changing the source attribute will cause the journey_segment resource to be dropped and recreated with a new ID.",
->>>>>>> 120fea13
 				Type:         schema.TypeString,
 				Required:     true,
 				ValidateFunc: validation.StringInSlice([]string{"visit"}, false),
@@ -237,7 +226,7 @@
 	externalSegmentResource = &schema.Resource{
 		Schema: map[string]*schema.Schema{
 			"id": {
-				Description: "Identifier for the external segment in the system where it originates from.",
+				Description: "Identifier for the external segment in the system where it originates from. Changing the id attribute will cause the journey_segment resource to be dropped and recreated with a new ID.",
 				Type:        schema.TypeString,
 				Required:    true,
 				ForceNew:    true,
@@ -248,7 +237,7 @@
 				Required:    true,
 			},
 			"source": {
-				Description:  "The external system where the segment originates from.Valid values: AdobeExperiencePlatform, Custom.",
+				Description:  "The external system where the segment originates from.Valid values: AdobeExperiencePlatform, Custom. Changing the source attribute will cause the journey_segment resource to be dropped and recreated with a new ID.",
 				Type:         schema.TypeString,
 				Required:     true,
 				ForceNew:     true,
