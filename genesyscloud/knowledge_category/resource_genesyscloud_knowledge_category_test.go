package knowledge_category

import (
	"context"
	"fmt"
	"strings"
	"testing"
	"time"

	knowledgeKnowledgebase "github.com/mypurecloud/terraform-provider-genesyscloud/genesyscloud/knowledge_knowledgebase"
	"github.com/mypurecloud/terraform-provider-genesyscloud/genesyscloud/provider"
	"github.com/mypurecloud/terraform-provider-genesyscloud/genesyscloud/util"

	"github.com/google/uuid"
	"github.com/hashicorp/terraform-plugin-sdk/v2/helper/resource"
	"github.com/hashicorp/terraform-plugin-sdk/v2/helper/retry"
	"github.com/hashicorp/terraform-plugin-sdk/v2/terraform"
	"github.com/mypurecloud/platform-client-sdk-go/v171/platformclientv2"
)

func TestAccResourceKnowledgeCategoryBasic(t *testing.T) {
	var (
		knowledgeBaseResourceLabel1     = "test-knowledgebase1"
		knowledgeBaseName1              = "Test-Terraform-Knowledge-Base" + uuid.NewString()
		knowledgeBaseDescription1       = "test-knowledgebase-description1"
		knowledgeBaseCoreLanguage1      = "en-US"
		knowledgeCategoryResourceLabel1 = "test-knowledge-category1"
		categoryName                    = "Terraform Knowledge Category" + uuid.NewString()
		categoryDescription             = "test-description1"
		categoryDescription2            = "test-description2"
	)

	resource.Test(t, resource.TestCase{
		PreCheck:          func() { util.TestAccPreCheck(t) },
		ProviderFactories: provider.GetProviderFactories(providerResources, providerDataSources),
		Steps: []resource.TestStep{
			{
				// Create
				Config: knowledgeKnowledgebase.GenerateKnowledgeKnowledgebaseResource(
					knowledgeBaseResourceLabel1,
					knowledgeBaseName1,
					knowledgeBaseDescription1,
					knowledgeBaseCoreLanguage1,
				) +
					generateKnowledgeCategoryResource(
						knowledgeCategoryResourceLabel1,
						knowledgeBaseResourceLabel1,
						categoryName,
						categoryDescription,
					),
				Check: resource.ComposeTestCheckFunc(
					resource.TestCheckResourceAttrPair("genesyscloud_knowledge_category."+knowledgeCategoryResourceLabel1, "knowledge_base_id", "genesyscloud_knowledge_knowledgebase."+knowledgeBaseResourceLabel1, "id"),
					resource.TestCheckResourceAttr("genesyscloud_knowledge_category."+knowledgeCategoryResourceLabel1, "knowledge_category.0.name", categoryName),
					resource.TestCheckResourceAttr("genesyscloud_knowledge_category."+knowledgeCategoryResourceLabel1, "knowledge_category.0.description", categoryDescription),
				),
			},
			{
				// Update
				Config: knowledgeKnowledgebase.GenerateKnowledgeKnowledgebaseResource(
					knowledgeBaseResourceLabel1,
					knowledgeBaseName1,
					knowledgeBaseDescription1,
					knowledgeBaseCoreLanguage1,
				) +
					generateKnowledgeCategoryResource(
						knowledgeCategoryResourceLabel1,
						knowledgeBaseResourceLabel1,
						categoryName,
						categoryDescription2,
					),
				Check: resource.ComposeTestCheckFunc(
					resource.TestCheckResourceAttrPair("genesyscloud_knowledge_category."+knowledgeCategoryResourceLabel1, "knowledge_base_id", "genesyscloud_knowledge_knowledgebase."+knowledgeBaseResourceLabel1, "id"),
					resource.TestCheckResourceAttr("genesyscloud_knowledge_category."+knowledgeCategoryResourceLabel1, "knowledge_category.0.name", categoryName),
					resource.TestCheckResourceAttr("genesyscloud_knowledge_category."+knowledgeCategoryResourceLabel1, "knowledge_category.0.description", categoryDescription2),
				),
			},
			{
				// Import/Read
				ResourceName:      "genesyscloud_knowledge_category." + knowledgeCategoryResourceLabel1,
				ImportState:       true,
				ImportStateVerify: true,
			},
		},
		CheckDestroy: testVerifyKnowledgeCategoryDestroyed,
	})
}

func TestAccResourceKnowledgeCategoryParentChild(t *testing.T) {
	var (
		knowledgeBaseResourceLabel1 = "test-knowledgebase1"
		knowledgeBaseName1          = "Test-Terraform-Knowledge-Base" + uuid.NewString()
		knowledgeBaseDescription1   = "test-knowledgebase-description1"
		knowledgeBaseCoreLanguage1  = "en-US"

		knowledgeCategoryResourceLabelParent1 = "test-knowledge-category-parent1"
		categoryParentName                    = "Terraform Knowledge Category parent" + uuid.NewString()
		categoryParentDescription             = "test-parent-description1"
		categoryParentDescription2            = "test-parent-description2"

		knowledgeCategoryResourceLabelChild1 = "test-knowledge-category-child1"
		categoryChildName                    = "Terraform Knowledge Category child" + uuid.NewString()
		categoryChildDescription             = "test-child-description1"
		categoryChildDescription2            = "test-child-description2"
	)

	resource.Test(t, resource.TestCase{
		PreCheck:          func() { util.TestAccPreCheck(t) },
		ProviderFactories: provider.GetProviderFactories(providerResources, providerDataSources),
		Steps: []resource.TestStep{
			{
				// Create
				Config: knowledgeKnowledgebase.GenerateKnowledgeKnowledgebaseResource(
					knowledgeBaseResourceLabel1,
					knowledgeBaseName1,
					knowledgeBaseDescription1,
					knowledgeBaseCoreLanguage1,
				) + generateKnowledgeCategoryResource(
					knowledgeCategoryResourceLabelParent1,
					knowledgeBaseResourceLabel1,
					categoryParentName,
					categoryParentDescription,
				) + generateKnowledgeCategoryChildResource(
					knowledgeCategoryResourceLabelChild1,
					knowledgeBaseResourceLabel1,
					categoryChildName,
					categoryChildDescription,
					knowledgeCategoryResourceLabelParent1,
				),
				Check: resource.ComposeTestCheckFunc(
					resource.TestCheckResourceAttrPair("genesyscloud_knowledge_category."+knowledgeCategoryResourceLabelParent1, "knowledge_base_id", "genesyscloud_knowledge_knowledgebase."+knowledgeBaseResourceLabel1, "id"),
					resource.TestCheckResourceAttr("genesyscloud_knowledge_category."+knowledgeCategoryResourceLabelParent1, "knowledge_category.0.name", categoryParentName),
					resource.TestCheckResourceAttr("genesyscloud_knowledge_category."+knowledgeCategoryResourceLabelParent1, "knowledge_category.0.description", categoryParentDescription),
				),
			},
			{
				// Update
				Config: knowledgeKnowledgebase.GenerateKnowledgeKnowledgebaseResource(
					knowledgeBaseResourceLabel1,
					knowledgeBaseName1,
					knowledgeBaseDescription1,
					knowledgeBaseCoreLanguage1,
				) + generateKnowledgeCategoryResource(
					knowledgeCategoryResourceLabelParent1,
					knowledgeBaseResourceLabel1,
					categoryParentName,
					categoryParentDescription2,
				) + generateKnowledgeCategoryChildResource(
					knowledgeCategoryResourceLabelChild1,
					knowledgeBaseResourceLabel1,
					categoryChildName,
					categoryChildDescription2,
					knowledgeCategoryResourceLabelParent1,
				),
				Check: resource.ComposeTestCheckFunc(
					resource.TestCheckResourceAttrPair("genesyscloud_knowledge_category."+knowledgeCategoryResourceLabelParent1, "knowledge_base_id", "genesyscloud_knowledge_knowledgebase."+knowledgeBaseResourceLabel1, "id"),
					resource.TestCheckResourceAttr("genesyscloud_knowledge_category."+knowledgeCategoryResourceLabelParent1, "knowledge_category.0.name", categoryParentName),
					resource.TestCheckResourceAttr("genesyscloud_knowledge_category."+knowledgeCategoryResourceLabelParent1, "knowledge_category.0.description", categoryParentDescription2),
					resource.TestCheckResourceAttr("genesyscloud_knowledge_category."+knowledgeCategoryResourceLabelChild1, "knowledge_category.0.name", categoryChildName),
					resource.TestCheckResourceAttr("genesyscloud_knowledge_category."+knowledgeCategoryResourceLabelChild1, "knowledge_category.0.description", categoryChildDescription2),
				),
			},
			{
				// Import/Read
				ResourceName:      "genesyscloud_knowledge_category." + knowledgeCategoryResourceLabelParent1,
				ImportState:       true,
				ImportStateVerify: true,
			},
		},
		CheckDestroy: testVerifyKnowledgeCategoryDestroyed,
	})
}

func generateKnowledgeCategoryResource(resourceLabel string, knowledgeBaseResourceLabel string, categoryName string, categoryDescription string) string {
	category := fmt.Sprintf(`
        resource "genesyscloud_knowledge_category" "%s" {
            knowledge_base_id = genesyscloud_knowledge_knowledgebase.%s.id
            %s
        }
        `, resourceLabel,
		knowledgeBaseResourceLabel,
		generateKnowledgeCategoryRequestBody(categoryName, categoryDescription, util.NullValue),
	)
	return category
}

func generateKnowledgeCategoryChildResource(resourceLabel string, knowledgeBaseResourceLabel string, categoryName string, categoryDescription string, parentCategoryName string) string {
	category := fmt.Sprintf(`
	resource "genesyscloud_knowledge_category" "%s" {
		knowledge_base_id = genesyscloud_knowledge_knowledgebase.%s.id
		%s
	}
	`, resourceLabel,
		knowledgeBaseResourceLabel,
		generateKnowledgeCategoryRequestBody(categoryName, categoryDescription,
			"genesyscloud_knowledge_category."+parentCategoryName+".id"),
	)
	return category
}

func generateKnowledgeCategoryRequestBody(categoryName string, categoryDescription string, parentCategoryName string) string {

	return fmt.Sprintf(`
        knowledge_category {
            name = "%s"
            description = "%s"
			parent_id = %s
        }
        `, categoryName,
		categoryDescription,
		parentCategoryName,
	)
}

func testVerifyKnowledgeCategoryDestroyed(state *terraform.State) error {
	knowledgeAPI := platformclientv2.NewKnowledgeApi()
	var knowledgeBaseId string

	// Find the knowledge base ID
<<<<<<< HEAD

	// Find the knowledge base ID
=======
>>>>>>> 54cffa89
	for _, rs := range state.RootModule().Resources {
		if rs.Type == "genesyscloud_knowledge_knowledgebase" {
			knowledgeBaseId = rs.Primary.ID
			break
		}
	}

	// Validate all categories are deleted
<<<<<<< HEAD

	// Validate all categories are deleted
=======
>>>>>>> 54cffa89
	for _, rs := range state.RootModule().Resources {
		if rs.Type != "genesyscloud_knowledge_category" {
			continue
		}

		id := strings.Split(rs.Primary.ID, " ")
		knowledgeCategoryId := id[0]

		// Retry for up to 60 seconds
<<<<<<< HEAD
		if err := util.WithRetries(context.Background(), 180*time.Second, func() *retry.RetryError {
=======
		if err := util.WithRetries(context.Background(), 60*time.Second, func() *retry.RetryError {
>>>>>>> 54cffa89

			knowledgeCategory, resp, err := knowledgeAPI.GetKnowledgeKnowledgebaseCategory(
				knowledgeBaseId,
				knowledgeCategoryId,
			)

			if knowledgeCategory != nil {
				//Retryable error
				return retry.RetryableError(fmt.Errorf("knowledge category (%s) still exists", knowledgeCategoryId))
			}

			if util.IsStatus404(resp) || util.IsStatus400(resp) {
				// Deleted successfully
				return nil
			}

			// Any other error → fail and stop retries
			return retry.NonRetryableError(fmt.Errorf("unexpected error: %v", err))

		}); err != nil {
			return fmt.Errorf("unexpected error: %v", err)
		}
	}

	return nil
}<|MERGE_RESOLUTION|>--- conflicted
+++ resolved
@@ -216,11 +216,6 @@
 	var knowledgeBaseId string
 
 	// Find the knowledge base ID
-<<<<<<< HEAD
-
-	// Find the knowledge base ID
-=======
->>>>>>> 54cffa89
 	for _, rs := range state.RootModule().Resources {
 		if rs.Type == "genesyscloud_knowledge_knowledgebase" {
 			knowledgeBaseId = rs.Primary.ID
@@ -228,12 +223,7 @@
 		}
 	}
 
-	// Validate all categories are deleted
-<<<<<<< HEAD
-
-	// Validate all categories are deleted
-=======
->>>>>>> 54cffa89
+  // Validate all categories are deleted
 	for _, rs := range state.RootModule().Resources {
 		if rs.Type != "genesyscloud_knowledge_category" {
 			continue
@@ -242,12 +232,8 @@
 		id := strings.Split(rs.Primary.ID, " ")
 		knowledgeCategoryId := id[0]
 
-		// Retry for up to 60 seconds
-<<<<<<< HEAD
+		// Retry for up to 180 seconds
 		if err := util.WithRetries(context.Background(), 180*time.Second, func() *retry.RetryError {
-=======
-		if err := util.WithRetries(context.Background(), 60*time.Second, func() *retry.RetryError {
->>>>>>> 54cffa89
 
 			knowledgeCategory, resp, err := knowledgeAPI.GetKnowledgeKnowledgebaseCategory(
 				knowledgeBaseId,
