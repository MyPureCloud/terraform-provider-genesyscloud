--- conflicted
+++ resolved
@@ -216,6 +216,8 @@
 	var knowledgeBaseId string
 
 	// Find the knowledge base ID
+
+	// Find the knowledge base ID
 	for _, rs := range state.RootModule().Resources {
 		if rs.Type == "genesyscloud_knowledge_knowledgebase" {
 			knowledgeBaseId = rs.Primary.ID
@@ -224,6 +226,8 @@
 	}
 
 	// Validate all categories are deleted
+
+	// Validate all categories are deleted
 	for _, rs := range state.RootModule().Resources {
 		if rs.Type != "genesyscloud_knowledge_category" {
 			continue
@@ -233,11 +237,7 @@
 		knowledgeCategoryId := id[0]
 
 		// Retry for up to 60 seconds
-<<<<<<< HEAD
 		if err := util.WithRetries(context.Background(), 120*time.Second, func() *retry.RetryError {
-=======
-		if err := util.WithRetries(context.Background(), 60*time.Second, func() *retry.RetryError {
->>>>>>> 5b97fe86
 
 			knowledgeCategory, resp, err := knowledgeAPI.GetKnowledgeKnowledgebaseCategory(
 				knowledgeBaseId,
