--- conflicted
+++ resolved
@@ -41,56 +41,6 @@
 	return resources, nil
 }
 
-func updateTerraformUserWithRole(ctx context.Context, sdkConfig *platformclientv2.Configuration, roles *[]platformclientv2.Roledivision) diag.Diagnostics {
-	op := getOAuthClientProxy(sdkConfig)
-
-	//Step #1 Retrieve the parent oauth client from the token API and check to make sure it is not a client credential grant
-	tokenInfo, resp, err := op.getParentOAuthClientToken(ctx)
-	if err != nil {
-		return util.BuildAPIDiagnosticError(resourceName, fmt.Sprintf("Error trying to retrieve the token for the OAuth client running our CX as Code provider %s", err), resp)
-	}
-
-	if *tokenInfo.OAuthClient.Organization.Id != "purecloud-builtin" {
-		log.Printf("This terraform client is being run with an OAuth Client Credential Grant.  You might get an error in your terraform scripts if you try to create a role in CX as Code and try to assign it to the oauth client.")
-		return nil
-	}
-
-	//Step #2: Look up the user who is running the user
-	log.Printf("The OAuth Client being used is purecloud-builtin.  Retrieving the user running the terraform client and assigning the target role to them.")
-	terraformUser, resp, err := op.GetTerraformUser(ctx)
-	if err != nil {
-		return util.BuildAPIDiagnosticError(resourceName, fmt.Sprintf("Failed to retrieved the terraform user running this terraform code %s", err), resp)
-	}
-
-	//Step #3: Lookup the users roles
-	userRoles, resp, err := op.GetTerraformUserRoles(ctx, *terraformUser.Id)
-	if err != nil {
-		return util.BuildAPIDiagnosticError(resourceName, fmt.Sprintf("Failued to retrieve the terraform user roles running this terraform code %s", err), resp)
-	}
-
-	var totalRoles []string
-	//Step #4  - Add the new roles together
-	for _, role := range *roles {
-		totalRoles = append(totalRoles, *role.RoleId)
-	}
-
-	for _, role := range *userRoles.Roles {
-		totalRoles = append(totalRoles, *role.Id)
-	}
-
-	if len(totalRoles) <= 1 {
-		log.Printf("JCC SOMETHING IS WRONG.  NOT UPDATING ROLES")
-	}
-
-	//Step #5 - Update roles
-	_, resp, err = op.UpdateTerraformUserRoles(ctx, *terraformUser.Id, totalRoles)
-	if err != nil {
-		return util.BuildAPIDiagnosticError(resourceName, fmt.Sprintf("Failued to update the terraform user roles running this terraform code %s", err), resp)
-	}
-
-	return nil
-}
-
 func createOAuthClient(ctx context.Context, d *schema.ResourceData, meta interface{}) diag.Diagnostics {
 	name := d.Get("name").(string)
 	description := d.Get("description").(string)
@@ -106,11 +56,7 @@
 		return diagErr
 	}
 
-<<<<<<< HEAD
-	//Before we create the oauth client take any roles on it and update the user
-=======
 	//Before we create the oauth client we need to take any roles that are assigned to this oauth client and assign them to the oauth client running this script
->>>>>>> a9758e72
 	diagErr = updateTerraformUserWithRole(ctx, sdkConfig, roles)
 	if diagErr != nil {
 		return diagErr
