package outbound

import (
	"fmt"
	"os"
	"strconv"
	"terraform-provider-genesyscloud/genesyscloud/provider"
	"terraform-provider-genesyscloud/genesyscloud/util"
	"testing"

	obCallableTimeset "terraform-provider-genesyscloud/genesyscloud/outbound_callabletimeset"
	obContactList "terraform-provider-genesyscloud/genesyscloud/outbound_contact_list"
	obContactListFilter "terraform-provider-genesyscloud/genesyscloud/outbound_contactlistfilter"

	"github.com/google/uuid"
	"github.com/hashicorp/terraform-plugin-sdk/v2/helper/resource"
	"github.com/mypurecloud/platform-client-sdk-go/v146/platformclientv2"
)

/*
This test can only pass in a test org because it requires an active provisioned sms phone number
Endpoint `POST /api/v2/routing/sms/phonenumbers` creates an active/valid phone number in test orgs only.
*/
func TestAccDataSourceOutboundMessagingCampaign(t *testing.T) {

	var (
		resourceLabel       = "campaign"
		dataSourceLabel     = "campaign_data"
		digitalCampaignName = "Test Digital Campaign " + uuid.NewString()

		clfResourceLabel         = "clf"
		clfName                  = "Test CLF " + uuid.NewString()
		contactListResourceLabel = "contact_list"
		contactListName          = "Test Contact List " + uuid.NewString()
		column1                  = "phone"
		column2                  = "zipcode"

		smsConfigSenderSMSPhoneNumber = "+19198793428"

		callableTimeSetResourceLabel = "callable_time_set"
		callableTimeSetName          = "Test CTS " + uuid.NewString()
		callableTimeSetResource      = obCallableTimeset.GenerateOutboundCallabletimeset(
			callableTimeSetResourceLabel,
			callableTimeSetName,
			obCallableTimeset.GenerateCallableTimesBlock(
				"Europe/Dublin",
				obCallableTimeset.GenerateTimeSlotsBlock("07:00:00", "18:00:00", "3"),
				obCallableTimeset.GenerateTimeSlotsBlock("09:30:00", "22:30:00", "5"),
			),
		)

		contactListResource = obContactList.GenerateOutboundContactList(
			contactListResourceLabel,
			contactListName,
			util.NullValue,
			util.NullValue,
			[]string{},
			[]string{strconv.Quote(column1), strconv.Quote(column2)},
			util.FalseValue,
			util.NullValue,
			util.NullValue,
			obContactList.GeneratePhoneColumnsBlock(
				column1,
				"cell",
				strconv.Quote(column1),
			),
		)

		contactListFilterResource = obContactListFilter.GenerateOutboundContactListFilter(
			clfResourceLabel,
			clfName,
			"genesyscloud_outbound_contact_list."+contactListResourceLabel+".id",
			"",
			obContactListFilter.GenerateOutboundContactListFilterClause(
				"",
				obContactListFilter.GenerateOutboundContactListFilterPredicates(
					column1,
					"alphabetic",
					"EQUALS",
					"XYZ",
					"",
					"",
				),
			),
		)
	)

	if v := os.Getenv("GENESYSCLOUD_REGION"); v == "tca" {
		smsConfigSenderSMSPhoneNumber = "+18159823725"
	}

	config, err := provider.AuthorizeSdk()
	if err != nil {
		t.Errorf("failed to authorize client: %v", err)
	}

	if v := os.Getenv("GENESYSCLOUD_REGION"); v == "us-east-1" {
		api := platformclientv2.NewRoutingApiWithConfig(config)
		err = createRoutingSmsPhoneNumber(smsConfigSenderSMSPhoneNumber, api)
		if err != nil {
			t.Errorf("error creating sms phone number %s: %v", smsConfigSenderSMSPhoneNumber, err)
		}
		//Do not delete the smsPhoneNumber
	}

	resource.Test(t, resource.TestCase{
		PreCheck:          func() { util.TestAccPreCheck(t) },
		ProviderFactories: provider.GetProviderFactories(providerResources, providerDataSources),
		Steps: []resource.TestStep{
			{
				Config: contactListResource +
					contactListFilterResource +
					callableTimeSetResource +
					generateOutboundMessagingCampaignResource(
						resourceLabel,
						digitalCampaignName,
						"genesyscloud_outbound_contact_list."+contactListResourceLabel+".id",
<<<<<<< HEAD
						"",
=======
						util.NullValue,
>>>>>>> fa86c042
						"10",
						util.FalseValue,
						"genesyscloud_outbound_callabletimeset."+callableTimeSetResourceLabel+".id",
						[]string{},
						[]string{"genesyscloud_outbound_contactlistfilter." + clfResourceLabel + ".id"},
<<<<<<< HEAD
=======
						[]string{}, // rule_set_ids
>>>>>>> fa86c042
						generateOutboundMessagingCampaignSmsConfig(
							column1,
							column1,
							smsConfigSenderSMSPhoneNumber,
						),
						GenerateOutboundMessagingCampaignContactSort(
							column1,
							"",
							"",
						),
						GenerateOutboundMessagingCampaignContactSort(
							column2,
							"DESC",
							util.TrueValue,
						),
					) + generateOutboundMessagingCampaignDataSource(
					dataSourceLabel,
					digitalCampaignName,
					"genesyscloud_outbound_messagingcampaign."+resourceLabel,
				),
				Check: resource.ComposeTestCheckFunc(
					resource.TestCheckResourceAttrPair("data.genesyscloud_outbound_messagingcampaign."+dataSourceLabel, "id",
						"genesyscloud_outbound_messagingcampaign."+resourceLabel, "id"),
				),
			},
		},
	})
}

func generateOutboundMessagingCampaignDataSource(dataSourceLabel string, name string, dependsOn string) string {
	return fmt.Sprintf(`
data "genesyscloud_outbound_messagingcampaign" "%s" {
	name = "%s"
	depends_on = [%s]
}
`, dataSourceLabel, name, dependsOn)
}<|MERGE_RESOLUTION|>--- conflicted
+++ resolved
@@ -115,20 +115,13 @@
 						resourceLabel,
 						digitalCampaignName,
 						"genesyscloud_outbound_contact_list."+contactListResourceLabel+".id",
-<<<<<<< HEAD
-						"",
-=======
 						util.NullValue,
->>>>>>> fa86c042
 						"10",
 						util.FalseValue,
 						"genesyscloud_outbound_callabletimeset."+callableTimeSetResourceLabel+".id",
 						[]string{},
 						[]string{"genesyscloud_outbound_contactlistfilter." + clfResourceLabel + ".id"},
-<<<<<<< HEAD
-=======
 						[]string{}, // rule_set_ids
->>>>>>> fa86c042
 						generateOutboundMessagingCampaignSmsConfig(
 							column1,
 							column1,
