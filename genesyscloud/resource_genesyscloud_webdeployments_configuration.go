package genesyscloud

import (
	"context"
	"fmt"
	"github.com/hashicorp/terraform-plugin-sdk/v2/helper/retry"
	"log"
	"strconv"
	"strings"
	"time"

	"terraform-provider-genesyscloud/genesyscloud/consistency_checker"

	"github.com/hashicorp/terraform-plugin-sdk/v2/helper/resource"
	"github.com/hashicorp/terraform-plugin-sdk/v2/helper/validation"

	resourceExporter "terraform-provider-genesyscloud/genesyscloud/resource_exporter"
	lists "terraform-provider-genesyscloud/genesyscloud/util/lists"

	"github.com/hashicorp/terraform-plugin-sdk/v2/diag"
	"github.com/hashicorp/terraform-plugin-sdk/v2/helper/schema"
	"github.com/mypurecloud/platform-client-sdk-go/v105/platformclientv2"
)

var (
	messengerStyle = &schema.Resource{
		Schema: map[string]*schema.Schema{
			"primary_color": {
				Description: "The primary color of messenger in hexadecimal",
				Type:        schema.TypeString,
				Optional:    true,
			},
		},
	}

	launcherButtonSettings = &schema.Resource{
		Schema: map[string]*schema.Schema{
			"visibility": {
				Description: "The visibility settings for the button.Valid values: On, Off, OnDemand",
				Type:        schema.TypeString,
				Optional:    true,
				ValidateFunc: validation.StringInSlice([]string{
					"On",
					"Off",
					"OnDemand",
				}, false),
			},
		},
	}

	homeScreen = &schema.Resource{
		Schema: map[string]*schema.Schema{
			"enabled": {
				Description: "Whether or not home screen is enabled",
				Type:        schema.TypeBool,
				Optional:    true,
				Computed:    true,
			},
			"logo_url": {
				Description: "URL for custom logo to appear in home screen",
				Type:        schema.TypeString,
				Optional:    true,
				Computed:    true,
			},
		},
	}

	fileUploadMode = &schema.Resource{
		Schema: map[string]*schema.Schema{
			"file_types": {
				Description: "A list of supported content types for uploading files.Valid values: image/jpeg, image/gif, image/png",
				Type:        schema.TypeList,
				Optional:    true,
				Elem:        &schema.Schema{Type: schema.TypeString},
			},
			"max_file_size_kb": {
				Description:  "The maximum file size for file uploads in kilobytes. Default is 10240 (10 MB)",
				Type:         schema.TypeInt,
				Optional:     true,
				ValidateFunc: validation.IntBetween(0, 10240),
			},
		},
	}

	fileUploadSettings = &schema.Resource{
		Schema: map[string]*schema.Schema{
			"mode": {
				Description: "The list of supported file upload modes",
				Type:        schema.TypeList,
				Optional:    true,
				Elem:        fileUploadMode,
			},
		},
	}

	messengerSettings = &schema.Resource{
		Schema: map[string]*schema.Schema{
			"enabled": {
				Description: "Whether or not messenger is enabled",
				Type:        schema.TypeBool,
				Optional:    true,
				Computed:    true,
			},
			"styles": {
				Description: "The style settings for messenger",
				Type:        schema.TypeList,
				MaxItems:    1,
				Optional:    true,
				Elem:        messengerStyle,
			},
			"launcher_button": {
				Description: "The settings for the launcher button",
				Type:        schema.TypeList,
				MaxItems:    1,
				Optional:    true,
				Elem:        launcherButtonSettings,
			},
			"home_screen": {
				Description: "The settings for the home screen",
				Type:        schema.TypeList,
				MaxItems:    1,
				Optional:    true,
				Elem:        homeScreen,
			},
			"file_upload": {
				Description: "File upload settings for messenger",
				Type:        schema.TypeList,
				MaxItems:    1,
				Optional:    true,
				Elem:        fileUploadSettings,
			},
		},
	}

	cobrowseSettings = &schema.Resource{
		Schema: map[string]*schema.Schema{
			"enabled": {
				Description: "Whether or not cobrowse is enabled",
				Type:        schema.TypeBool,
				Optional:    true,
				Computed:    true,
			},
			"allow_agent_control": {
				Description: "Whether agent can take control over customer's screen or not",
				Type:        schema.TypeBool,
				Optional:    true,
				Computed:    true,
			},
			"channels": {
				Description: "List of channels through which cobrowse is available (for now only Webmessaging and Voice)",
				Type:        schema.TypeList,
				Optional:    true,
				Elem: &schema.Schema{
					Type:         schema.TypeString,
					ValidateFunc: validation.StringInSlice([]string{"Webmessaging", "Voice"}, false),
				},
			},
			"mask_selectors": {
				Description: "List of CSS selectors which should be masked when screen sharing is active",
				Type:        schema.TypeList,
				Optional:    true,
				Elem:        &schema.Schema{Type: schema.TypeString},
			},
			"readonly_selectors": {
				Description: "List of CSS selectors which should be read-only when screen sharing is active",
				Type:        schema.TypeList,
				Optional:    true,
				Elem:        &schema.Schema{Type: schema.TypeString},
			},
		},
	}

	selectorEventTrigger = &schema.Resource{
		Schema: map[string]*schema.Schema{
			"selector": {
				Description: "Element that triggers event",
				Type:        schema.TypeString,
				Required:    true,
			},
			"event_name": {
				Description: "Name of event triggered when element matching selector is interacted with",
				Type:        schema.TypeString,
				Required:    true,
			},
		},
	}

	formsTrackTrigger = &schema.Resource{
		Schema: map[string]*schema.Schema{
			"selector": {
				Description: "Form element that triggers the form submitted or abandoned event",
				Type:        schema.TypeString,
				Required:    true,
			},
			"form_name": {
				Description: "Prefix for the form submitted or abandoned event name",
				Type:        schema.TypeString,
				Required:    true,
			},
			"capture_data_on_form_abandon": {
				Description: "Whether to capture the form data in the form abandoned event",
				Type:        schema.TypeBool,
				Required:    true,
			},
			"capture_data_on_form_submit": {
				Description: "Whether to capture the form data in the form submitted event",
				Type:        schema.TypeBool,
				Required:    true,
			},
		},
	}

	idleEventTrigger = &schema.Resource{
		Schema: map[string]*schema.Schema{
			"event_name": {
				Description: "Name of event triggered after period of inactivity",
				Type:        schema.TypeString,
				Required:    true,
			},
			"idle_after_seconds": {
				Description:  "Number of seconds of inactivity before an event is triggered",
				Type:         schema.TypeInt,
				Optional:     true,
				ValidateFunc: validation.IntAtLeast(30),
			},
		},
	}

	scrollPercentageEventTrigger = &schema.Resource{
		Schema: map[string]*schema.Schema{
			"event_name": {
				Description: "Name of event triggered after scrolling to the specified percentage",
				Type:        schema.TypeString,
				Required:    true,
			},
			"percentage": {
				Description:  "Percentage of a webpage at which an event is triggered",
				Type:         schema.TypeInt,
				Required:     true,
				ValidateFunc: validation.IntBetween(0, 100),
			},
		},
	}

	journeyEventsSettings = &schema.Resource{
		Schema: map[string]*schema.Schema{
			"enabled": {
				Description: "Whether or not journey event collection is enabled",
				Type:        schema.TypeBool,
				Optional:    true,
				Default:     true,
			},
			"excluded_query_parameters": {
				Description: "List of parameters to be excluded from the query string",
				Type:        schema.TypeList,
				Optional:    true,
				Elem:        &schema.Schema{Type: schema.TypeString},
			},
			"should_keep_url_fragment": {
				Description: "Whether or not to keep the URL fragment",
				Type:        schema.TypeBool,
				Optional:    true,
			},
			"search_query_parameters": {
				Description: "List of query parameters used for search (e.g. 'q')",
				Type:        schema.TypeList,
				Optional:    true,
				Elem:        &schema.Schema{Type: schema.TypeString},
			},
			"pageview_config": {
				Description: "Controls how the pageview events are tracked.Valid values: Auto, Once, Off",
				Type:        schema.TypeString,
				Optional:    true,
				ValidateFunc: validation.StringInSlice([]string{
					"Auto",
					"Once",
					"Off",
				}, false),
			},
			"click_event": {
				Description: "Details about a selector event trigger",
				Type:        schema.TypeList,
				Optional:    true,
				Elem:        selectorEventTrigger,
			},
			"form_track_event": {
				Description: "Details about a forms tracking event trigger",
				Type:        schema.TypeList,
				Optional:    true,
				Elem:        formsTrackTrigger,
			},
			"idle_event": {
				Description: "Details about an idle event trigger",
				Type:        schema.TypeList,
				Optional:    true,
				Elem:        idleEventTrigger,
			},
			"in_viewport_event": {
				Description: "Details about a selector event trigger",
				Type:        schema.TypeList,
				Optional:    true,
				Elem:        selectorEventTrigger,
			},
			"scroll_depth_event": {
				Description: "Details about a scroll percentage event trigger",
				Type:        schema.TypeList,
				Optional:    true,
				Elem:        scrollPercentageEventTrigger,
			},
		},
	}
)

func getAllWebDeploymentConfigurations(ctx context.Context, clientConfig *platformclientv2.Configuration) (resourceExporter.ResourceIDMetaMap, diag.Diagnostics) {
	resources := make(resourceExporter.ResourceIDMetaMap)
	webDeploymentsAPI := platformclientv2.NewWebDeploymentsApiWithConfig(clientConfig)

	configurations, _, getErr := webDeploymentsAPI.GetWebdeploymentsConfigurations(false)
	if getErr != nil {
		return nil, diag.Errorf("Failed to get web deployment configurations: %v", getErr)
	}

	for _, configuration := range *configurations.Entities {
		resources[*configuration.Id] = &resourceExporter.ResourceMeta{Name: *configuration.Name}
	}

	return resources, nil
}

func WebDeploymentConfigurationExporter() *resourceExporter.ResourceExporter {
	return &resourceExporter.ResourceExporter{
		GetResourcesFunc:   GetAllWithPooledClient(getAllWebDeploymentConfigurations),
		ExcludedAttributes: []string{"version"},
	}
}

func ResourceWebDeploymentConfiguration() *schema.Resource {
	return &schema.Resource{
		Description: "Genesys Cloud Web Deployment Configuration",

		CreateContext: CreateWithPooledClient(createWebDeploymentConfiguration),
		ReadContext:   ReadWithPooledClient(readWebDeploymentConfiguration),
		UpdateContext: UpdateWithPooledClient(updateWebDeploymentConfiguration),
		DeleteContext: DeleteWithPooledClient(deleteWebDeploymentConfiguration),
		Importer: &schema.ResourceImporter{
			StateContext: schema.ImportStatePassthroughContext,
		},
		SchemaVersion: 1,
		Schema: map[string]*schema.Schema{
			"name": {
				Description:  "Deployment name",
				Type:         schema.TypeString,
				Required:     true,
				ValidateFunc: validation.StringLenBetween(1, 100),
			},
			"description": {
				Description: "Deployment description",
				Type:        schema.TypeString,
				Optional:    true,
			},
			"languages": {
				Description: "A list of languages supported on the configuration.",
				Type:        schema.TypeList,
				Required:    true,
				MinItems:    1,
				Elem:        &schema.Schema{Type: schema.TypeString},
			},
			"default_language": {
				Description: "The default language to use for the configuration.",
				Type:        schema.TypeString,
				Required:    true,
			},
			"status": {
				Description: "The current status of the deployment. Valid values: Pending, Active, Inactive, Error, Deleting.",
				Type:        schema.TypeString,
				Computed:    true,
				Optional:    true,
				ValidateFunc: validation.StringInSlice([]string{
					"Pending",
					"Active",
					"Inactive",
					"Error",
					"Deleting",
				}, false),
				DiffSuppressFunc: validateConfigurationStatusChange,
			},
			"version": {
				Description: "The version of the configuration.",
				Type:        schema.TypeString,
				Computed:    true,
				MaxItems:    0,
			},
			"messenger": {
				Description: "Settings concerning messenger",
				Type:        schema.TypeList,
				MaxItems:    1,
				Optional:    true,
				Elem:        messengerSettings,
			},
			"cobrowse": {
				Description: "Settings concerning cobrowse",
				Type:        schema.TypeList,
				MaxItems:    1,
				Optional:    true,
				Elem:        cobrowseSettings,
			},
			"journey_events": {
				Description: "Settings concerning journey events",
				Type:        schema.TypeList,
				MaxItems:    1,
				Optional:    true,
				Elem:        journeyEventsSettings,
			},
		},
		CustomizeDiff: customizeConfigurationDiff,
	}
}

func customizeConfigurationDiff(ctx context.Context, diff *schema.ResourceDiff, meta interface{}) error {
	if len(diff.GetChangedKeysPrefix("")) > 0 {
		// When any change is made to the configuration we automatically publish a new version, so mark the version as updated
		// so dependent deployments will update appropriately to reference the newest version
		diff.SetNewComputed("version")
	}
	return nil
}

func waitForConfigurationDraftToBeActive(ctx context.Context, api *platformclientv2.WebDeploymentsApi, id string) diag.Diagnostics {
	return WithRetries(ctx, 30*time.Second, func() *resource.RetryError {
		configuration, resp, err := api.GetWebdeploymentsConfigurationVersionsDraft(id)
		if err != nil {
			if IsStatus404(resp) {
				return retry.RetryableError(fmt.Errorf("Error verifying active status for new web deployment configuration %s: %s", id, err))
			}
			return retry.NonRetryableError(fmt.Errorf("Error verifying active status for new web deployment configuration %s: %s", id, err))
		}

		if *configuration.Status == "Active" {
			return nil
		}

		return retry.RetryableError(fmt.Errorf("Web deployment configuration %s not active yet. Status: %s", id, *configuration.Status))
	})
}

func readWebDeploymentConfigurationFromResourceData(d *schema.ResourceData) (string, *platformclientv2.Webdeploymentconfigurationversion) {
	name := d.Get("name").(string)
	languages := lists.InterfaceListToStrings(d.Get("languages").([]interface{}))
	defaultLanguage := d.Get("default_language").(string)

	inputCfg := &platformclientv2.Webdeploymentconfigurationversion{
		Name:            &name,
		Languages:       &languages,
		DefaultLanguage: &defaultLanguage,
	}

	description, ok := d.Get("description").(string)
	if ok {
		inputCfg.Description = &description
	}

	messengerSettings := readMessengerSettings(d)
	if messengerSettings != nil {
		inputCfg.Messenger = messengerSettings
	}

	cobrowseSettings := readCobrowseSettings(d)
	if cobrowseSettings != nil {
		inputCfg.Cobrowse = cobrowseSettings
	}

	journeySettings := readJourneySettings(d)
	if journeySettings != nil {
		inputCfg.JourneyEvents = journeySettings
	}

	return name, inputCfg
}

func readJourneySettings(d *schema.ResourceData) *platformclientv2.Journeyeventssettings {
	value, ok := d.GetOk("journey_events")
	if !ok {
		return nil
	}

	cfgs := value.([]interface{})
	if len(cfgs) < 1 {
		return nil
	}

	cfg := cfgs[0].(map[string]interface{})
	enabled, _ := cfg["enabled"].(bool)
	journeySettings := &platformclientv2.Journeyeventssettings{
		Enabled: &enabled,
	}

	excludedQueryParams := lists.InterfaceListToStrings(cfg["excluded_query_parameters"].([]interface{}))
	journeySettings.ExcludedQueryParameters = &excludedQueryParams

	if keepUrlFragment, ok := cfg["should_keep_url_fragment"].(bool); ok && keepUrlFragment {
		journeySettings.ShouldKeepUrlFragment = &keepUrlFragment
	}

	searchQueryParameters := lists.InterfaceListToStrings(cfg["search_query_parameters"].([]interface{}))
	journeySettings.SearchQueryParameters = &searchQueryParameters

	pageviewConfig := cfg["pageview_config"]
	if value, ok := pageviewConfig.(string); ok {
		if value != "" {
			journeySettings.PageviewConfig = &value
		}
	}

	if clickEvents := readSelectorEventTriggers(cfg["click_event"].([]interface{})); clickEvents != nil {
		journeySettings.ClickEvents = clickEvents
	}

	if formsTrackEvents := readFormsTrackTriggers(cfg["form_track_event"].([]interface{})); formsTrackEvents != nil {
		journeySettings.FormsTrackEvents = formsTrackEvents
	}

	if idleEvents := readIdleEventTriggers(cfg["idle_event"].([]interface{})); idleEvents != nil {
		journeySettings.IdleEvents = idleEvents
	}

	if inViewportEvents := readSelectorEventTriggers(cfg["in_viewport_event"].([]interface{})); inViewportEvents != nil {
		journeySettings.InViewportEvents = inViewportEvents
	}

	if scrollDepthEvents := readScrollPercentageEventTriggers(cfg["scroll_depth_event"].([]interface{})); scrollDepthEvents != nil {
		journeySettings.ScrollDepthEvents = scrollDepthEvents
	}

	return journeySettings
}

func readSelectorEventTriggers(triggers []interface{}) *[]platformclientv2.Selectoreventtrigger {
	if triggers == nil || len(triggers) < 1 {
		return nil
	}

	results := make([]platformclientv2.Selectoreventtrigger, len(triggers))
	for i, value := range triggers {
		if trigger, ok := value.(map[string]interface{}); ok {
			selector := trigger["selector"].(string)
			eventName := trigger["event_name"].(string)
			results[i] = platformclientv2.Selectoreventtrigger{
				Selector:  &selector,
				EventName: &eventName,
			}
		}
	}

	return &results
}

func readFormsTrackTriggers(triggers []interface{}) *[]platformclientv2.Formstracktrigger {
	if triggers == nil || len(triggers) < 1 {
		return nil
	}

	results := make([]platformclientv2.Formstracktrigger, len(triggers))
	for i, value := range triggers {
		if trigger, ok := value.(map[string]interface{}); ok {
			selector := trigger["selector"].(string)
			formName := trigger["form_name"].(string)
			captureDataOnAbandon := trigger["capture_data_on_form_abandon"].(bool)
			captureDataOnSubmit := trigger["capture_data_on_form_submit"].(bool)
			results[i] = platformclientv2.Formstracktrigger{
				Selector:                 &selector,
				FormName:                 &formName,
				CaptureDataOnFormAbandon: &captureDataOnAbandon,
				CaptureDataOnFormSubmit:  &captureDataOnSubmit,
			}
		}
	}

	return &results
}

func readIdleEventTriggers(triggers []interface{}) *[]platformclientv2.Idleeventtrigger {
	if triggers == nil || len(triggers) < 1 {
		return nil
	}

	results := make([]platformclientv2.Idleeventtrigger, len(triggers))
	for i, value := range triggers {
		if trigger, ok := value.(map[string]interface{}); ok {
			eventName := trigger["event_name"].(string)
			idleAfterSeconds := trigger["idle_after_seconds"].(int)
			results[i] = platformclientv2.Idleeventtrigger{
				EventName:        &eventName,
				IdleAfterSeconds: &idleAfterSeconds,
			}
		}
	}

	return &results
}

func readScrollPercentageEventTriggers(triggers []interface{}) *[]platformclientv2.Scrollpercentageeventtrigger {
	if triggers == nil || len(triggers) < 1 {
		return nil
	}

	results := make([]platformclientv2.Scrollpercentageeventtrigger, len(triggers))
	for i, value := range triggers {
		if trigger, ok := value.(map[string]interface{}); ok {
			eventName := trigger["event_name"].(string)
			percentage := trigger["percentage"].(int)
			results[i] = platformclientv2.Scrollpercentageeventtrigger{
				EventName:  &eventName,
				Percentage: &percentage,
			}
		}
	}

	return &results
}

func readMessengerSettings(d *schema.ResourceData) *platformclientv2.Messengersettings {
	value, ok := d.GetOk("messenger")
	if !ok {
		return nil
	}

	cfgs := value.([]interface{})
	if len(cfgs) < 1 {
		return nil
	}

	cfg := cfgs[0].(map[string]interface{})
	enabled, _ := cfg["enabled"].(bool)
	messengerSettings := &platformclientv2.Messengersettings{
		Enabled: &enabled,
	}

	if styles, ok := cfg["styles"].([]interface{}); ok && len(styles) > 0 {
		style := styles[0].(map[string]interface{})
		if primaryColor, ok := style["primary_color"].(string); ok {
			messengerSettings.Styles = &platformclientv2.Messengerstyles{
				PrimaryColor: &primaryColor,
			}
		}
	}

	if launchers, ok := cfg["launcher_button"].([]interface{}); ok && len(launchers) > 0 {
		launcher := launchers[0].(map[string]interface{})
		if visibility, ok := launcher["visibility"].(string); ok {
			messengerSettings.LauncherButton = &platformclientv2.Launcherbuttonsettings{
				Visibility: &visibility,
			}
		}
	}

	if screens, ok := cfg["home_screen"].([]interface{}); ok && len(screens) > 0 {
		if screen, ok := screens[0].(map[string]interface{}); ok {
			enabled, enabledOk := screen["enabled"].(bool)
			logoUrl, logoUrlOk := screen["logo_url"].(string)

			if enabledOk && logoUrlOk {
				messengerSettings.HomeScreen = &platformclientv2.Messengerhomescreen{
					Enabled: &enabled,
					LogoUrl: &logoUrl,
				}
			}
		}
	}

	if fileUploads, ok := cfg["file_upload"].([]interface{}); ok && len(fileUploads) > 0 {
		fileUpload := fileUploads[0].(map[string]interface{})
		if modesCfg, ok := fileUpload["mode"].([]interface{}); ok && len(modesCfg) > 0 {
			modes := make([]platformclientv2.Fileuploadmode, len(modesCfg))
			for i, modeCfg := range modesCfg {
				if mode, ok := modeCfg.(map[string]interface{}); ok {
					maxFileSize := mode["max_file_size_kb"].(int)
					fileTypes := lists.InterfaceListToStrings(mode["file_types"].([]interface{}))
					modes[i] = platformclientv2.Fileuploadmode{
						FileTypes:     &fileTypes,
						MaxFileSizeKB: &maxFileSize,
					}
				}
			}

			if len(modes) > 0 {
				messengerSettings.FileUpload = &platformclientv2.Fileuploadsettings{
					Modes: &modes,
				}
			}
		}
	}

	return messengerSettings
}

func readCobrowseSettings(d *schema.ResourceData) *platformclientv2.Cobrowsesettings {
	value, ok := d.GetOk("cobrowse")
	if !ok {
		return nil
	}

	cfgs := value.([]interface{})
	if len(cfgs) < 1 {
		return nil
	}

	cfg := cfgs[0].(map[string]interface{})

	enabled, _ := cfg["enabled"].(bool)
	allowAgentControl, _ := cfg["allow_agent_control"].(bool)
	channels := lists.InterfaceListToStrings(cfg["channels"].([]interface{}))
	maskSelectors := lists.InterfaceListToStrings(cfg["mask_selectors"].([]interface{}))
	readonlySelectors := lists.InterfaceListToStrings(cfg["readonly_selectors"].([]interface{}))

	return &platformclientv2.Cobrowsesettings{
		Enabled:           &enabled,
		AllowAgentControl: &allowAgentControl,
		Channels:          &channels,
		MaskSelectors:     &maskSelectors,
		ReadonlySelectors: &readonlySelectors,
	}
}

// featureNotImplemented checks the response object to find out if the request failed because a feature is not yet
// implemented in the org that it was ran against. If true, we can pass back the field name and give more context
// in the final error message.
func featureNotImplemented(response *platformclientv2.APIResponse) (bool, string) {
	if response.Error == nil || response.Error.Details == nil || len(response.Error.Details) == 0 {
		return false, ""
	}
	for _, err := range response.Error.Details {
		if err.FieldName == nil {
			continue
		}
		if strings.Contains(*err.ErrorCode, "feature is not yet implemented") {
			return true, *err.FieldName
		}
	}
	return false, ""
}

func createWebDeploymentConfiguration(ctx context.Context, d *schema.ResourceData, meta interface{}) diag.Diagnostics {
	name, inputCfg := readWebDeploymentConfigurationFromResourceData(d)

	log.Printf("Creating web deployment configuration %s", name)

	sdkConfig := meta.(*ProviderMeta).ClientConfig
	api := platformclientv2.NewWebDeploymentsApiWithConfig(sdkConfig)

	diagErr := WithRetries(ctx, 30*time.Second, func() *resource.RetryError {
		configuration, resp, err := api.PostWebdeploymentsConfigurations(*inputCfg)
		if err != nil {
			var extraErrorInfo string
			featureIsNotImplemented, fieldName := featureNotImplemented(resp)
			if featureIsNotImplemented {
				extraErrorInfo = fmt.Sprintf("Feature '%s' is not yet implemented", fieldName)
			}
			if IsStatus400(resp) {
<<<<<<< HEAD
				return retry.RetryableError(fmt.Errorf("Failed to create web deployment configuration %s: %s", name, err))
			}
			return retry.NonRetryableError(fmt.Errorf("Failed to create web deployment configuration %s: %s", name, err))
=======
				return resource.RetryableError(fmt.Errorf("failed to create web deployment configuration %s: %s. %s", name, err, extraErrorInfo))
			}
			return resource.NonRetryableError(fmt.Errorf("failed to create web deployment configuration %s: %s. %s", name, err, extraErrorInfo))
>>>>>>> 3eebeb4e
		}
		d.SetId(*configuration.Id)
		d.Set("status", configuration.Status)

		return nil
	})
	if diagErr != nil {
		return diagErr
	}

	activeError := waitForConfigurationDraftToBeActive(ctx, api, d.Id())
	if activeError != nil {
		return diag.Errorf("Web deployment configuration %s did not become active and could not be published", name)
	}

	diagErr = WithRetries(ctx, 30*time.Second, func() *resource.RetryError {
		configuration, resp, err := api.PostWebdeploymentsConfigurationVersionsDraftPublish(d.Id())
		if err != nil {
			if IsStatus400(resp) {
				return retry.RetryableError(fmt.Errorf("Error publishing web deployment configuration %s: %s", name, err))
			}
			return retry.NonRetryableError(fmt.Errorf("Error publishing web deployment configuration %s: %s", name, err))
		}
		d.Set("version", configuration.Version)
		d.Set("status", configuration.Status)
		log.Printf("Created web deployment configuration %s %s", name, *configuration.Id)

		return nil
	})
	if diagErr != nil {
		return diagErr
	}

	return readWebDeploymentConfiguration(ctx, d, meta)
}

func determineLatestVersion(ctx context.Context, api *platformclientv2.WebDeploymentsApi, configurationId string) string {
	version := ""
	draft := "DRAFT"
	_ = WithRetries(ctx, 30*time.Second, func() *resource.RetryError {
		versions, resp, getErr := api.GetWebdeploymentsConfigurationVersions(configurationId)
		if getErr != nil {
			if IsStatus404(resp) {
				return retry.RetryableError(fmt.Errorf("Failed to determine latest version %s", getErr))
			}
			log.Printf("Failed to determine latest version. Defaulting to DRAFT. Details: %s", getErr)
			version = draft
			return retry.NonRetryableError(fmt.Errorf("Failed to determine latest version %s", getErr))
		}

		maxVersion := 0
		for _, v := range *versions.Entities {
			if *v.Version == draft {
				continue
			}
			APIVersion, err := strconv.Atoi(*v.Version)
			if err != nil {
				log.Printf("Failed to convert version %s to an integer", *v.Version)
			} else {
				if APIVersion > maxVersion {
					maxVersion = APIVersion
				}
			}
		}

		if maxVersion == 0 {
			version = draft
		} else {
			version = strconv.Itoa(maxVersion)
		}

		return nil
	})

	return version
}

func readWebDeploymentConfiguration(ctx context.Context, d *schema.ResourceData, meta interface{}) diag.Diagnostics {
	sdkConfig := meta.(*ProviderMeta).ClientConfig
	api := platformclientv2.NewWebDeploymentsApiWithConfig(sdkConfig)

	version := d.Get("version").(string)
	log.Printf("Reading web deployment configuration %s", d.Id())
	return WithRetriesForRead(ctx, d, func() *resource.RetryError {
		if version == "" {
			version = determineLatestVersion(ctx, api, d.Id())
		}
		configuration, resp, getErr := api.GetWebdeploymentsConfigurationVersion(d.Id(), version)
		if getErr != nil {
			if IsStatus404(resp) {
				return retry.RetryableError(fmt.Errorf("Failed to read web deployment configuration %s: %s", d.Id(), getErr))
			}
			return retry.NonRetryableError(fmt.Errorf("Failed to read web deployment configuration %s: %s", d.Id(), getErr))
		}

		cc := consistency_checker.NewConsistencyCheck(ctx, d, meta, ResourceWebDeploymentConfiguration())
		d.Set("name", *configuration.Name)
		if configuration.Description != nil {
			d.Set("description", *configuration.Description)
		}
		if configuration.Languages != nil {
			d.Set("languages", *configuration.Languages)
		}
		if configuration.DefaultLanguage != nil {
			d.Set("default_language", *configuration.DefaultLanguage)
		}
		if configuration.Status != nil {
			d.Set("status", *configuration.Status)
		}
		if configuration.Version != nil {
			d.Set("version", *configuration.Version)
		}
		if configuration.Messenger != nil {
			d.Set("messenger", flattenMessengerSettings(configuration.Messenger))
		}
		if configuration.Cobrowse != nil {
			d.Set("cobrowse", flattenCobrowseSettings(configuration.Cobrowse))
		}
		if configuration.JourneyEvents != nil {
			d.Set("journey_events", flattenJourneyEvents(configuration.JourneyEvents))
		}

		log.Printf("Read web deployment configuration %s %s", d.Id(), *configuration.Name)
		return cc.CheckState()
	})
}

func updateWebDeploymentConfiguration(ctx context.Context, d *schema.ResourceData, meta interface{}) diag.Diagnostics {
	name, inputCfg := readWebDeploymentConfigurationFromResourceData(d)

	log.Printf("Updating web deployment configuration %s", name)

	sdkConfig := meta.(*ProviderMeta).ClientConfig
	api := platformclientv2.NewWebDeploymentsApiWithConfig(sdkConfig)

	diagErr := WithRetries(ctx, 30*time.Second, func() *resource.RetryError {
		_, resp, err := api.PutWebdeploymentsConfigurationVersionsDraft(d.Id(), *inputCfg)
		if err != nil {
			if IsStatus400(resp) {
				return retry.RetryableError(fmt.Errorf("Error updating web deployment configuration %s: %s", name, err))
			}
			return retry.NonRetryableError(fmt.Errorf("Error updating web deployment configuration %s: %s", name, err))
		}
		return nil
	})
	if diagErr != nil {
		return diagErr
	}

	activeError := waitForConfigurationDraftToBeActive(ctx, api, d.Id())
	if activeError != nil {
		return diag.Errorf("Web deployment configuration %s did not become active and could not be published", name)
	}

	diagErr = WithRetries(ctx, 30*time.Second, func() *resource.RetryError {
		configuration, resp, err := api.PostWebdeploymentsConfigurationVersionsDraftPublish(d.Id())
		if err != nil {
			if IsStatus400(resp) {
				return retry.RetryableError(fmt.Errorf("Error publishing web deployment configuration %s: %s", name, err))
			}
			return retry.NonRetryableError(fmt.Errorf("Error publishing web deployment configuration %s: %s", name, err))
		}
		d.Set("version", configuration.Version)
		d.Set("status", configuration.Status)
		return nil
	})
	if diagErr != nil {
		return diagErr
	}

	log.Printf("Finished updating web deployment configuration %s", name)
	return readWebDeploymentConfiguration(ctx, d, meta)
}

func deleteWebDeploymentConfiguration(ctx context.Context, d *schema.ResourceData, meta interface{}) diag.Diagnostics {
	name := d.Get("name").(string)

	sdkConfig := meta.(*ProviderMeta).ClientConfig
	api := platformclientv2.NewWebDeploymentsApiWithConfig(sdkConfig)

	log.Printf("Deleting web deployment configuration %s", name)
	_, err := api.DeleteWebdeploymentsConfiguration(d.Id())

	if err != nil {
		return diag.Errorf("Failed to delete web deployment configuration %s: %s", name, err)
	}

	return WithRetries(ctx, 30*time.Second, func() *resource.RetryError {
		_, resp, err := api.GetWebdeploymentsConfigurationVersionsDraft(d.Id())
		if err != nil {
			if IsStatus404(resp) {
				log.Printf("Deleted web deployment configuration %s", d.Id())
				return nil
			}
			return retry.NonRetryableError(fmt.Errorf("Error deleting web deployment configuration %s: %s", d.Id(), err))
		}

		return retry.RetryableError(fmt.Errorf("Web deployment configuration %s still exists", d.Id()))
	})
}

func validateConfigurationStatusChange(k, old, new string, d *schema.ResourceData) bool {
	// Configs start in a pending status and may not transition to active or error before we retrieve the state, so allow
	// the status to change from pending to something less ephemeral
	return old == "Pending"
}

func flattenMessengerSettings(messengerSettings *platformclientv2.Messengersettings) []interface{} {
	if messengerSettings == nil {
		return nil
	}

	return []interface{}{map[string]interface{}{
		"enabled":         messengerSettings.Enabled,
		"styles":          flattenStyles(messengerSettings.Styles),
		"launcher_button": flattenLauncherButton(messengerSettings.LauncherButton),
		"home_screen":     flattenHomeScreen(messengerSettings.HomeScreen),
		"file_upload":     flattenFileUpload(messengerSettings.FileUpload),
	}}
}

func flattenCobrowseSettings(cobrowseSettings *platformclientv2.Cobrowsesettings) []interface{} {
	if cobrowseSettings == nil {
		return nil
	}

	return []interface{}{map[string]interface{}{
		"enabled":             cobrowseSettings.Enabled,
		"allow_agent_control": cobrowseSettings.AllowAgentControl,
		"channels":            cobrowseSettings.Channels,
		"mask_selectors":      cobrowseSettings.MaskSelectors,
		"readonly_selectors":  cobrowseSettings.ReadonlySelectors,
	}}
}

func flattenStyles(styles *platformclientv2.Messengerstyles) []interface{} {
	if styles == nil {
		return nil
	}

	return []interface{}{map[string]interface{}{
		"primary_color": styles.PrimaryColor,
	}}
}

func flattenLauncherButton(settings *platformclientv2.Launcherbuttonsettings) []interface{} {
	if settings == nil {
		return nil
	}

	return []interface{}{map[string]interface{}{
		"visibility": settings.Visibility,
	}}
}

func flattenHomeScreen(settings *platformclientv2.Messengerhomescreen) []interface{} {
	if settings == nil {
		return nil
	}

	return []interface{}{map[string]interface{}{
		"enabled":  settings.Enabled,
		"logo_url": settings.LogoUrl,
	}}
}

func flattenFileUpload(settings *platformclientv2.Fileuploadsettings) []interface{} {
	if settings == nil || settings.Modes == nil || len(*settings.Modes) < 1 {
		return nil
	}

	modes := make([]map[string]interface{}, len(*settings.Modes))
	for i, mode := range *settings.Modes {
		modes[i] = map[string]interface{}{
			"file_types":       *mode.FileTypes,
			"max_file_size_kb": *mode.MaxFileSizeKB,
		}
	}

	return []interface{}{map[string]interface{}{
		"mode": modes,
	}}
}

func flattenJourneyEvents(journeyEvents *platformclientv2.Journeyeventssettings) []interface{} {
	if journeyEvents == nil {
		return nil
	}

	return []interface{}{map[string]interface{}{
		"enabled":                   journeyEvents.Enabled,
		"excluded_query_parameters": journeyEvents.ExcludedQueryParameters,
		"should_keep_url_fragment":  journeyEvents.ShouldKeepUrlFragment,
		"search_query_parameters":   journeyEvents.SearchQueryParameters,
		"pageview_config":           journeyEvents.PageviewConfig,
		"click_event":               flattenSelectorEventTriggers(journeyEvents.ClickEvents),
		"form_track_event":          flattenFormsTrackTriggers(journeyEvents.FormsTrackEvents),
		"idle_event":                flattenIdleEventTriggers(journeyEvents.IdleEvents),
		"in_viewport_event":         flattenSelectorEventTriggers(journeyEvents.InViewportEvents),
		"scroll_depth_event":        flattenScrollPercentageEventTriggers(journeyEvents.ScrollDepthEvents),
	}}
}

func flattenSelectorEventTriggers(triggers *[]platformclientv2.Selectoreventtrigger) []interface{} {
	if triggers == nil || len(*triggers) < 1 {
		return nil
	}

	result := make([]interface{}, len(*triggers))
	for i, trigger := range *triggers {
		result[i] = map[string]interface{}{
			"selector":   trigger.Selector,
			"event_name": trigger.EventName,
		}
	}
	return result
}

func flattenFormsTrackTriggers(triggers *[]platformclientv2.Formstracktrigger) []interface{} {
	if triggers == nil || len(*triggers) < 1 {
		return nil
	}

	result := make([]interface{}, len(*triggers))
	for i, trigger := range *triggers {
		result[i] = map[string]interface{}{
			"selector":                     trigger.Selector,
			"form_name":                    trigger.FormName,
			"capture_data_on_form_abandon": trigger.CaptureDataOnFormAbandon,
			"capture_data_on_form_submit":  trigger.CaptureDataOnFormSubmit,
		}
	}
	return result
}

func flattenIdleEventTriggers(triggers *[]platformclientv2.Idleeventtrigger) []interface{} {
	if triggers == nil || len(*triggers) < 1 {
		return nil
	}

	result := make([]interface{}, len(*triggers))
	for i, trigger := range *triggers {
		result[i] = map[string]interface{}{
			"event_name":         trigger.EventName,
			"idle_after_seconds": trigger.IdleAfterSeconds,
		}
	}
	return result
}

func flattenScrollPercentageEventTriggers(triggers *[]platformclientv2.Scrollpercentageeventtrigger) []interface{} {
	if triggers == nil || len(*triggers) < 1 {
		return nil
	}

	result := make([]interface{}, len(*triggers))
	for i, trigger := range *triggers {
		result[i] = map[string]interface{}{
			"event_name": trigger.EventName,
			"percentage": trigger.Percentage,
		}
	}
	return result
}<|MERGE_RESOLUTION|>--- conflicted
+++ resolved
@@ -3,11 +3,12 @@
 import (
 	"context"
 	"fmt"
-	"github.com/hashicorp/terraform-plugin-sdk/v2/helper/retry"
 	"log"
 	"strconv"
 	"strings"
 	"time"
+
+	"github.com/hashicorp/terraform-plugin-sdk/v2/helper/retry"
 
 	"terraform-provider-genesyscloud/genesyscloud/consistency_checker"
 
@@ -756,15 +757,9 @@
 				extraErrorInfo = fmt.Sprintf("Feature '%s' is not yet implemented", fieldName)
 			}
 			if IsStatus400(resp) {
-<<<<<<< HEAD
-				return retry.RetryableError(fmt.Errorf("Failed to create web deployment configuration %s: %s", name, err))
-			}
-			return retry.NonRetryableError(fmt.Errorf("Failed to create web deployment configuration %s: %s", name, err))
-=======
 				return resource.RetryableError(fmt.Errorf("failed to create web deployment configuration %s: %s. %s", name, err, extraErrorInfo))
 			}
 			return resource.NonRetryableError(fmt.Errorf("failed to create web deployment configuration %s: %s. %s", name, err, extraErrorInfo))
->>>>>>> 3eebeb4e
 		}
 		d.SetId(*configuration.Id)
 		d.Set("status", configuration.Status)
