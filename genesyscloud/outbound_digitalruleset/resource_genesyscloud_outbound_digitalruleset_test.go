--- conflicted
+++ resolved
@@ -437,24 +437,6 @@
 		version = %s`, version)
 }
 
-<<<<<<< HEAD
-func GenerateOutboundDigitalRuleSetResource(
-	resourceLabel string,
-	name string,
-	contactListId string,
-	nestedBlocks ...string,
-) string {
-	return fmt.Sprintf(`
-	resource "genesyscloud_outbound_digitalruleset" "%s" {
-	name = "%s"
-	contact_list_id = %s
-	%s
-	}
-	`, resourceLabel, name, contactListId, strings.Join(nestedBlocks, "\n"))
-}
-
-=======
->>>>>>> fa86c042
 func testVerifyOutboundDigitalrulesetDestroyed(state *terraform.State) error {
 	outboundAPI := platformclientv2.NewOutboundApi()
 	for _, rs := range state.RootModule().Resources {
