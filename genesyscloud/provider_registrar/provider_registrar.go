package provider_registrar

import (
	"sync"

	gcloud "github.com/mypurecloud/terraform-provider-genesyscloud/genesyscloud"
	dt "github.com/mypurecloud/terraform-provider-genesyscloud/genesyscloud/architect_datatable"
	dtr "github.com/mypurecloud/terraform-provider-genesyscloud/genesyscloud/architect_datatable_row"
	emergencyGroup "github.com/mypurecloud/terraform-provider-genesyscloud/genesyscloud/architect_emergencygroup"
	flow "github.com/mypurecloud/terraform-provider-genesyscloud/genesyscloud/architect_flow"
	grammar "github.com/mypurecloud/terraform-provider-genesyscloud/genesyscloud/architect_grammar"
	grammarLanguage "github.com/mypurecloud/terraform-provider-genesyscloud/genesyscloud/architect_grammar_language"
	archIvr "github.com/mypurecloud/terraform-provider-genesyscloud/genesyscloud/architect_ivr"
	architectSchedulegroups "github.com/mypurecloud/terraform-provider-genesyscloud/genesyscloud/architect_schedulegroups"
	architectSchedules "github.com/mypurecloud/terraform-provider-genesyscloud/genesyscloud/architect_schedules"
	userPrompt "github.com/mypurecloud/terraform-provider-genesyscloud/genesyscloud/architect_user_prompt"
	authDivision "github.com/mypurecloud/terraform-provider-genesyscloud/genesyscloud/auth_division"
	authRole "github.com/mypurecloud/terraform-provider-genesyscloud/genesyscloud/auth_role"
	authorizatioProduct "github.com/mypurecloud/terraform-provider-genesyscloud/genesyscloud/authorization_product"
	integrationInstagram "github.com/mypurecloud/terraform-provider-genesyscloud/genesyscloud/conversations_messaging_integrations_instagram"
	cMessagingOpen "github.com/mypurecloud/terraform-provider-genesyscloud/genesyscloud/conversations_messaging_integrations_open"
	cMessagingWhatsapp "github.com/mypurecloud/terraform-provider-genesyscloud/genesyscloud/conversations_messaging_integrations_whatsapp"
	cMessageSettings "github.com/mypurecloud/terraform-provider-genesyscloud/genesyscloud/conversations_messaging_settings"
	cMessageSettingsDefault "github.com/mypurecloud/terraform-provider-genesyscloud/genesyscloud/conversations_messaging_settings_default"
	supportedContent "github.com/mypurecloud/terraform-provider-genesyscloud/genesyscloud/conversations_messaging_supportedcontent"
	cmSupportedContentDefault "github.com/mypurecloud/terraform-provider-genesyscloud/genesyscloud/conversations_messaging_supportedcontent_default"
	employeeperformanceExternalmetricsDefinition "github.com/mypurecloud/terraform-provider-genesyscloud/genesyscloud/employeeperformance_externalmetrics_definitions"
	externalContacts "github.com/mypurecloud/terraform-provider-genesyscloud/genesyscloud/external_contacts"
	externalSource "github.com/mypurecloud/terraform-provider-genesyscloud/genesyscloud/external_contacts_external_source"
	externalOrganization "github.com/mypurecloud/terraform-provider-genesyscloud/genesyscloud/external_contacts_organization"
	externalUser "github.com/mypurecloud/terraform-provider-genesyscloud/genesyscloud/external_user"
	flowLogLevel "github.com/mypurecloud/terraform-provider-genesyscloud/genesyscloud/flow_loglevel"
	flowMilestone "github.com/mypurecloud/terraform-provider-genesyscloud/genesyscloud/flow_milestone"
	flowOutcome "github.com/mypurecloud/terraform-provider-genesyscloud/genesyscloud/flow_outcome"
	"github.com/mypurecloud/terraform-provider-genesyscloud/genesyscloud/group"
	groupRoles "github.com/mypurecloud/terraform-provider-genesyscloud/genesyscloud/group_roles"
	idpAdfs "github.com/mypurecloud/terraform-provider-genesyscloud/genesyscloud/idp_adfs"
	idpGeneric "github.com/mypurecloud/terraform-provider-genesyscloud/genesyscloud/idp_generic"
	idpGsuite "github.com/mypurecloud/terraform-provider-genesyscloud/genesyscloud/idp_gsuite"
	idpOkta "github.com/mypurecloud/terraform-provider-genesyscloud/genesyscloud/idp_okta"
	idpOneLogin "github.com/mypurecloud/terraform-provider-genesyscloud/genesyscloud/idp_onelogin"
	idpPing "github.com/mypurecloud/terraform-provider-genesyscloud/genesyscloud/idp_ping"
	idpSalesforce "github.com/mypurecloud/terraform-provider-genesyscloud/genesyscloud/idp_salesforce"
	"github.com/mypurecloud/terraform-provider-genesyscloud/genesyscloud/integration"
	integrationAction "github.com/mypurecloud/terraform-provider-genesyscloud/genesyscloud/integration_action"
	integrationCred "github.com/mypurecloud/terraform-provider-genesyscloud/genesyscloud/integration_credential"
	integrationCustomAuth "github.com/mypurecloud/terraform-provider-genesyscloud/genesyscloud/integration_custom_auth_action"
	integrationFacebook "github.com/mypurecloud/terraform-provider-genesyscloud/genesyscloud/integration_facebook"
	journeyActionMap "github.com/mypurecloud/terraform-provider-genesyscloud/genesyscloud/journey_action_map"
	journeyActionTemplate "github.com/mypurecloud/terraform-provider-genesyscloud/genesyscloud/journey_action_template"
	journeyOutcome "github.com/mypurecloud/terraform-provider-genesyscloud/genesyscloud/journey_outcome"
	journeyOutcomePredictor "github.com/mypurecloud/terraform-provider-genesyscloud/genesyscloud/journey_outcome_predictor"
	journeySegment "github.com/mypurecloud/terraform-provider-genesyscloud/genesyscloud/journey_segment"
	journeyViewSchedule "github.com/mypurecloud/terraform-provider-genesyscloud/genesyscloud/journey_view_schedule"
	journeyViews "github.com/mypurecloud/terraform-provider-genesyscloud/genesyscloud/journey_views"
	knowledgeCategory "github.com/mypurecloud/terraform-provider-genesyscloud/genesyscloud/knowledge_category"
	knowledgeDocument "github.com/mypurecloud/terraform-provider-genesyscloud/genesyscloud/knowledge_document"
	knowledgeDocumentVariation "github.com/mypurecloud/terraform-provider-genesyscloud/genesyscloud/knowledge_document_variation"
	knowledgeKnowledgebase "github.com/mypurecloud/terraform-provider-genesyscloud/genesyscloud/knowledge_knowledgebase"
	knowledgeLabel "github.com/mypurecloud/terraform-provider-genesyscloud/genesyscloud/knowledge_label"
	"github.com/mypurecloud/terraform-provider-genesyscloud/genesyscloud/location"
	oauth "github.com/mypurecloud/terraform-provider-genesyscloud/genesyscloud/oauth_client"
	oAuthSettings "github.com/mypurecloud/terraform-provider-genesyscloud/genesyscloud/organization_authentication_settings"
	oPresenceDefinition "github.com/mypurecloud/terraform-provider-genesyscloud/genesyscloud/organization_presence_definition"
	oAuthPairing "github.com/mypurecloud/terraform-provider-genesyscloud/genesyscloud/orgauthorization_pairing"
	obAttemptLimit "github.com/mypurecloud/terraform-provider-genesyscloud/genesyscloud/outbound_attempt_limit"
	obCallableTimeset "github.com/mypurecloud/terraform-provider-genesyscloud/genesyscloud/outbound_callabletimeset"
	obCallResponseSet "github.com/mypurecloud/terraform-provider-genesyscloud/genesyscloud/outbound_callanalysisresponseset"
	obCampaign "github.com/mypurecloud/terraform-provider-genesyscloud/genesyscloud/outbound_campaign"
	obCampaignRule "github.com/mypurecloud/terraform-provider-genesyscloud/genesyscloud/outbound_campaignrule"
	obContactList "github.com/mypurecloud/terraform-provider-genesyscloud/genesyscloud/outbound_contact_list"
	outboundContactListContact "github.com/mypurecloud/terraform-provider-genesyscloud/genesyscloud/outbound_contact_list_contact"
	obContactListTemplate "github.com/mypurecloud/terraform-provider-genesyscloud/genesyscloud/outbound_contact_list_template"
	obContactListFilter "github.com/mypurecloud/terraform-provider-genesyscloud/genesyscloud/outbound_contactlistfilter"
	obDigitalRuleSet "github.com/mypurecloud/terraform-provider-genesyscloud/genesyscloud/outbound_digitalruleset"
	obDncList "github.com/mypurecloud/terraform-provider-genesyscloud/genesyscloud/outbound_dnclist"
	obfst "github.com/mypurecloud/terraform-provider-genesyscloud/genesyscloud/outbound_filespecificationtemplate"
	obMessagingCampaign "github.com/mypurecloud/terraform-provider-genesyscloud/genesyscloud/outbound_messagingcampaign"
	obs "github.com/mypurecloud/terraform-provider-genesyscloud/genesyscloud/outbound_ruleset"
	obSequence "github.com/mypurecloud/terraform-provider-genesyscloud/genesyscloud/outbound_sequence"
	obSettings "github.com/mypurecloud/terraform-provider-genesyscloud/genesyscloud/outbound_settings"
	obwm "github.com/mypurecloud/terraform-provider-genesyscloud/genesyscloud/outbound_wrapupcode_mappings"
	pat "github.com/mypurecloud/terraform-provider-genesyscloud/genesyscloud/process_automation_trigger"
<<<<<<< HEAD
	qualityFormsEvaluation "github.com/mypurecloud/terraform-provider-genesyscloud/genesyscloud/quality_forms_evaluation"
=======
	qualityFormsSurvey "github.com/mypurecloud/terraform-provider-genesyscloud/genesyscloud/quality_forms_survey"
>>>>>>> abf70137
	recMediaRetPolicy "github.com/mypurecloud/terraform-provider-genesyscloud/genesyscloud/recording_media_retention_policy"
	resourceExporter "github.com/mypurecloud/terraform-provider-genesyscloud/genesyscloud/resource_exporter"
	registrar "github.com/mypurecloud/terraform-provider-genesyscloud/genesyscloud/resource_register"
	respmanagementLibrary "github.com/mypurecloud/terraform-provider-genesyscloud/genesyscloud/responsemanagement_library"
	responsemanagementResponse "github.com/mypurecloud/terraform-provider-genesyscloud/genesyscloud/responsemanagement_response"
	responsemanagementResponseasset "github.com/mypurecloud/terraform-provider-genesyscloud/genesyscloud/responsemanagement_responseasset"
	routingEmailDomain "github.com/mypurecloud/terraform-provider-genesyscloud/genesyscloud/routing_email_domain"
	routingEmailRoute "github.com/mypurecloud/terraform-provider-genesyscloud/genesyscloud/routing_email_route"
	routingLanguage "github.com/mypurecloud/terraform-provider-genesyscloud/genesyscloud/routing_language"
	routingQueue "github.com/mypurecloud/terraform-provider-genesyscloud/genesyscloud/routing_queue"
	routingQueueConditionalGroupRouting "github.com/mypurecloud/terraform-provider-genesyscloud/genesyscloud/routing_queue_conditional_group_routing"
	routingQueueOutboundEmailAddress "github.com/mypurecloud/terraform-provider-genesyscloud/genesyscloud/routing_queue_outbound_email_address"
	routingSettings "github.com/mypurecloud/terraform-provider-genesyscloud/genesyscloud/routing_settings"
	routingSkill "github.com/mypurecloud/terraform-provider-genesyscloud/genesyscloud/routing_skill"
	routingSkillGroup "github.com/mypurecloud/terraform-provider-genesyscloud/genesyscloud/routing_skill_group"
	smsAddresses "github.com/mypurecloud/terraform-provider-genesyscloud/genesyscloud/routing_sms_addresses"
	routingUtilization "github.com/mypurecloud/terraform-provider-genesyscloud/genesyscloud/routing_utilization"
	routingUtilizationLabel "github.com/mypurecloud/terraform-provider-genesyscloud/genesyscloud/routing_utilization_label"
	routingWrapupcode "github.com/mypurecloud/terraform-provider-genesyscloud/genesyscloud/routing_wrapupcode"
	"github.com/mypurecloud/terraform-provider-genesyscloud/genesyscloud/scripts"
	"github.com/mypurecloud/terraform-provider-genesyscloud/genesyscloud/station"
	workbin "github.com/mypurecloud/terraform-provider-genesyscloud/genesyscloud/task_management_workbin"
	workitem "github.com/mypurecloud/terraform-provider-genesyscloud/genesyscloud/task_management_workitem"
	workitemSchema "github.com/mypurecloud/terraform-provider-genesyscloud/genesyscloud/task_management_workitem_schema"
	worktype "github.com/mypurecloud/terraform-provider-genesyscloud/genesyscloud/task_management_worktype"
	workitemDateBasedRule "github.com/mypurecloud/terraform-provider-genesyscloud/genesyscloud/task_management_worktype_flow_datebased_rule"
	workitemOnAttributeChangeRule "github.com/mypurecloud/terraform-provider-genesyscloud/genesyscloud/task_management_worktype_flow_onattributechange_rule"
	workitemOnCreateRule "github.com/mypurecloud/terraform-provider-genesyscloud/genesyscloud/task_management_worktype_flow_oncreate_rule"
	worktypeStatus "github.com/mypurecloud/terraform-provider-genesyscloud/genesyscloud/task_management_worktype_status"
	worktypeStatusTransition "github.com/mypurecloud/terraform-provider-genesyscloud/genesyscloud/task_management_worktype_status_transition"
	"github.com/mypurecloud/terraform-provider-genesyscloud/genesyscloud/team"
	did "github.com/mypurecloud/terraform-provider-genesyscloud/genesyscloud/telephony_providers_edges_did"
	didPool "github.com/mypurecloud/terraform-provider-genesyscloud/genesyscloud/telephony_providers_edges_did_pool"
	edgeGroup "github.com/mypurecloud/terraform-provider-genesyscloud/genesyscloud/telephony_providers_edges_edge_group"
	extPool "github.com/mypurecloud/terraform-provider-genesyscloud/genesyscloud/telephony_providers_edges_extension_pool"
	lineBaseSettings "github.com/mypurecloud/terraform-provider-genesyscloud/genesyscloud/telephony_providers_edges_linebasesettings"
	edgePhone "github.com/mypurecloud/terraform-provider-genesyscloud/genesyscloud/telephony_providers_edges_phone"
	phoneBaseSettings "github.com/mypurecloud/terraform-provider-genesyscloud/genesyscloud/telephony_providers_edges_phonebasesettings"
	edgeSite "github.com/mypurecloud/terraform-provider-genesyscloud/genesyscloud/telephony_providers_edges_site"
	siteOutboundRoutes "github.com/mypurecloud/terraform-provider-genesyscloud/genesyscloud/telephony_providers_edges_site_outbound_route"
	edgesTrunk "github.com/mypurecloud/terraform-provider-genesyscloud/genesyscloud/telephony_providers_edges_trunk"
	"github.com/mypurecloud/terraform-provider-genesyscloud/genesyscloud/telephony_providers_edges_trunkbasesettings"
	tfexp "github.com/mypurecloud/terraform-provider-genesyscloud/genesyscloud/tfexporter"
	"github.com/mypurecloud/terraform-provider-genesyscloud/genesyscloud/user"
	userRoles "github.com/mypurecloud/terraform-provider-genesyscloud/genesyscloud/user_roles"
	webDeployConfig "github.com/mypurecloud/terraform-provider-genesyscloud/genesyscloud/webdeployments_configuration"
	webDeployDeploy "github.com/mypurecloud/terraform-provider-genesyscloud/genesyscloud/webdeployments_deployment"

	"github.com/hashicorp/terraform-plugin-sdk/v2/helper/schema"
)

/*
Package provider_registrar handles the registration and management of Terraform provider resources,
data sources, and resource exporters for the Genesys Cloud provider.

Key Components:

1. Package-level variables:
   - providerResources: Maps resource names to schema.Resource definitions
   - providerDataSources: Maps data source names to schema.Resource definitions
   - resourceExporters: Maps resource names to ResourceExporter definitions

2. RegisterInstance struct:
   Thread-safe structure that manages resource registration using mutex locks:
   - resourceMapMutex: Controls access to provider resources
   - datasourceMapMutex: Controls access to data sources
   - exporterMapMutex: Controls access to resource exporters

3. Main Functions:
   - GetProviderResources(): Returns registered resources and data sources
   - resourceMapsAreRegistered(): Validates if resources are properly registered
   - registerResources(): Initializes and registers all Genesys Cloud resources

Each resource is registered using the SetRegistrar method with a RegisterInstance.

Note: The package resource_register cannot take on this responsibility without incurring
circular dependency issues with the package tf_exporter
*/

var (
	providerResources   = make(map[string]*schema.Resource)
	providerDataSources = make(map[string]*schema.Resource)
	resourceExporters   = make(map[string]*resourceExporter.ResourceExporter)
)

type RegisterInstance struct {
	resourceMapMutex   sync.RWMutex
	datasourceMapMutex sync.RWMutex
	exporterMapMutex   sync.RWMutex
}

func GetProviderResources() (resources map[string]*schema.Resource, datasources map[string]*schema.Resource) {
	if !resourceMapsAreRegistered() {
		registerResources()
	}
	return providerResources, providerDataSources
}

func GetResourceExporters() (exporters map[string]*resourceExporter.ResourceExporter) {
	if !resourceMapsAreRegistered() {
		registerResources()
	}
	return resourceExporters
}

func resourceMapsAreRegistered() bool {
	if providerResources == nil || providerDataSources == nil || resourceExporters == nil {
		return false
	}
	if len(providerResources) == 0 || len(providerDataSources) == 0 || len(resourceExporters) == 0 {
		return false
	}
	return true
}

func registerResources() {
	regInstance := &RegisterInstance{}
	authRole.SetRegistrar(regInstance)                                     //Registering auth_role
	authDivision.SetRegistrar(regInstance)                                 //Registering auth_division
	oauth.SetRegistrar(regInstance)                                        //Registering oauth_client
	dt.SetRegistrar(regInstance)                                           //Registering architect data table
	dtr.SetRegistrar(regInstance)                                          //Registering architect data table row
	emergencyGroup.SetRegistrar(regInstance)                               //Registering architect emergency group
	architectSchedulegroups.SetRegistrar(regInstance)                      //Registering architect schedule groups
	architectSchedules.SetRegistrar(regInstance)                           //Registering architect schedules
	employeeperformanceExternalmetricsDefinition.SetRegistrar(regInstance) //Registering employee performance external metrics definitions
	grammar.SetRegistrar(regInstance)                                      //Registering architect grammar
	grammarLanguage.SetRegistrar(regInstance)                              //Registering architect grammar language
	groupRoles.SetRegistrar(regInstance)                                   //Registering group roles
	edgePhone.SetRegistrar(regInstance)                                    //Registering telephony  providers edges phone
	edgeSite.SetRegistrar(regInstance)                                     //Registering telephony providers edges site
	siteOutboundRoutes.SetRegistrar(regInstance)                           //Registering telephony providers edges site outbound routes
	flow.SetRegistrar(regInstance)                                         //Registering architect flow
	flowLogLevel.SetRegistrar(regInstance)                                 //Registering flow log Level
	flowMilestone.SetRegistrar(regInstance)                                //Registering flow milestone
	flowOutcome.SetRegistrar(regInstance)                                  //Registering flow outcome
	station.SetRegistrar(regInstance)                                      //Registering station
	pat.SetRegistrar(regInstance)                                          //Registering process automation triggers
	obs.SetRegistrar(regInstance)                                          //Resistering outbound ruleset
	obMessagingCampaign.SetRegistrar(regInstance)                          //Registering outbound messaging campaign
	obwm.SetRegistrar(regInstance)                                         //Registering outbound wrapup code mappings
	oAuthSettings.SetRegistrar(regInstance)                                //Registering organization authentication settings
	oPresenceDefinition.SetRegistrar(regInstance)                          //Registering organization presence definition
	gcloud.SetRegistrar(regInstance)                                       //Registering genesyscloud
	obAttemptLimit.SetRegistrar(regInstance)                               //Registering outbound attempt limit
	obCallableTimeset.SetRegistrar(regInstance)                            //Registering outbound callable timeset
	obCampaign.SetRegistrar(regInstance)                                   //Registering outbound campaign
	obContactList.SetRegistrar(regInstance)                                //Registering outbound contact list
	obContactListFilter.SetRegistrar(regInstance)                          //Registering outbound contact list filter
	obContactListTemplate.SetRegistrar(regInstance)                        //Registering outbound contact list template
	obSequence.SetRegistrar(regInstance)                                   //Registering outbound sequence
	obCampaignRule.SetRegistrar(regInstance)                               //Registering outbound campaignrule
	obSettings.SetRegistrar(regInstance)                                   //Registering outbound settings
	obCallResponseSet.SetRegistrar(regInstance)                            //Registering outbound call analysis response set
	obCampaign.SetRegistrar(regInstance)                                   //Registering outbound campaign
	obfst.SetRegistrar(regInstance)                                        //Registering outbound file specification template
	obDncList.SetRegistrar(regInstance)                                    //Registering outbound dnclist
	obDigitalRuleSet.SetRegistrar(regInstance)                             //Registering outbound digital ruleset
	oAuthPairing.SetRegistrar(regInstance)                                 //Registering orgauthorization pairing
	scripts.SetRegistrar(regInstance)                                      //Registering Scripts
	smsAddresses.SetRegistrar(regInstance)                                 //Registering routing sms addresses
	idpAdfs.SetRegistrar(regInstance)                                      //Registering idp adfs
	idpSalesforce.SetRegistrar(regInstance)                                //Registering idp salesforce
	idpOkta.SetRegistrar(regInstance)                                      //Registering idp okta
	idpOneLogin.SetRegistrar(regInstance)                                  //Registering idp onelogin
	idpGeneric.SetRegistrar(regInstance)                                   //Registering idp generic
	idpPing.SetRegistrar(regInstance)                                      //Registering idp ping
	idpGsuite.SetRegistrar(regInstance)                                    //Registering idp gsuite
	integration.SetRegistrar(regInstance)                                  //Registering integrations
	integrationCustomAuth.SetRegistrar(regInstance)                        //Registering integrations custom auth actions
	integrationAction.SetRegistrar(regInstance)                            //Registering integrations actions
	integrationCred.SetRegistrar(regInstance)                              //Registering integrations credentials
	integrationFacebook.SetRegistrar(regInstance)                          //Registering integrations Facebook
	integrationInstagram.SetRegistrar(regInstance)                         //Registering integrations Instagram
	recMediaRetPolicy.SetRegistrar(regInstance)                            //Registering recording media retention policies
	responsemanagementResponse.SetRegistrar(regInstance)                   //Registering responsemanagement responses
	responsemanagementResponseasset.SetRegistrar(regInstance)              //Registering responsemanagement response asset
	respmanagementLibrary.SetRegistrar(regInstance)                        //Registering responsemanagement library
	routingEmailRoute.SetRegistrar(regInstance)                            //Registering routing email route
	did.SetRegistrar(regInstance)                                          //Registering telephony did
	didPool.SetRegistrar(regInstance)                                      //Registering telephony did pools
	archIvr.SetRegistrar(regInstance)                                      //Registering architect ivr
	workbin.SetRegistrar(regInstance)                                      //Registering task management workbin
	workitemSchema.SetRegistrar(regInstance)                               //Registering task management workitem schema
	worktype.SetRegistrar(regInstance)                                     //Registering task management worktype
	worktypeStatus.SetRegistrar(regInstance)                               //Registering task management worktype status
	worktypeStatusTransition.SetRegistrar(regInstance)                     //Registering task management worktype status Transition
	workitem.SetRegistrar(regInstance)                                     //Registering task management workitem
	workitemOnCreateRule.SetRegistrar(regInstance)                         //Registering task management oncreate rule
	workitemOnAttributeChangeRule.SetRegistrar(regInstance)                //Registering task management onattributechange rule
	workitemDateBasedRule.SetRegistrar(regInstance)                        //Registering task management datebased rule
	externalContacts.SetRegistrar(regInstance)                             //Registering external contacts
	externalUser.SetRegistrar(regInstance)                                 //Registering external user identity
	team.SetRegistrar(regInstance)                                         //Registering team
	telephony_providers_edges_trunkbasesettings.SetRegistrar(regInstance)  //Registering telephony_providers_edges_trunkbasesettings package
	edgeGroup.SetRegistrar(regInstance)                                    //Registering edges edge group
	webDeployConfig.SetRegistrar(regInstance)                              //Registering webdeployments_config
	webDeployDeploy.SetRegistrar(regInstance)                              //Registering webdeployments_deploy
	authorizatioProduct.SetRegistrar(regInstance)                          //Registering Authorization Product
	extPool.SetRegistrar(regInstance)                                      //Registering Extension Pool
	phoneBaseSettings.SetRegistrar(regInstance)                            //Registering Phone Base Settings
	lineBaseSettings.SetRegistrar(regInstance)                             //Registering Line Base Settings
	edgesTrunk.SetRegistrar(regInstance)                                   //Registering Edges Trunk Settings
	resourceExporter.SetRegisterExporter(resourceExporters)                //Registering register exporters
	userRoles.SetRegistrar(regInstance)                                    //Registering user roles
	user.SetRegistrar(regInstance)                                         //Registering user
	journeyOutcomePredictor.SetRegistrar(regInstance)                      //Registering journey outcome predictor
	journeyActionTemplate.SetRegistrar(regInstance)                        //Registering journey action template
	journeyOutcome.SetRegistrar(regInstance)                               //Registering journey outcome
	group.SetRegistrar(regInstance)                                        //Registering group
	userPrompt.SetRegistrar(regInstance)                                   //Registering user prompt
	routingQueue.SetRegistrar(regInstance)                                 //Registering routing queue
	routingQueueConditionalGroupRouting.SetRegistrar(regInstance)          //Registering routing queue conditional group routing
	routingQueueOutboundEmailAddress.SetRegistrar(regInstance)             //Registering routing queue outbound email address
	outboundContactListContact.SetRegistrar(regInstance)                   //Registering outbound contact list contact
	routingSettings.SetRegistrar(regInstance)                              //Registering routing Settings
	routingUtilization.SetRegistrar(regInstance)                           //Registering routing utilization
	routingUtilizationLabel.SetRegistrar(regInstance)                      //Registering routing utilization label
	journeyViews.SetRegistrar(regInstance)                                 //Registering journey views
	journeyViewSchedule.SetRegistrar(regInstance)                          //Registering journey view schedule
	journeySegment.SetRegistrar(regInstance)                               //Registering journey Segment
	journeyActionMap.SetRegistrar(regInstance)                             //Registering journey Action Map
	routingWrapupcode.SetRegistrar(regInstance)                            //Registering routing wrapupcode
	routingLanguage.SetRegistrar(regInstance)                              //Registering Routing Language
	routingEmailDomain.SetRegistrar(regInstance)                           //Registering Routing Email Domain
	supportedContent.SetRegistrar(regInstance)                             //Registering Supported Content
	routingSkill.SetRegistrar(regInstance)                                 //Registering Routing Skill
	cMessageSettings.SetRegistrar(regInstance)                             //Registering conversations messaging settings
	routingSkillGroup.SetRegistrar(regInstance)                            //Registering routing skill group
	cMessageSettingsDefault.SetRegistrar(regInstance)                      //Registering conversations messaging settings default
	cmSupportedContentDefault.SetRegistrar(regInstance)                    //Registering conversations supported content default
	cMessagingOpen.SetRegistrar(regInstance)                               //Registering conversations messaging open
	cMessagingWhatsapp.SetRegistrar(regInstance)                           //Registering conversations messaging whatsapp
	location.SetRegistrar(regInstance)                                     //Registering location
	knowledgeDocument.SetRegistrar(regInstance)                            //Registering knowledge document
	knowledgeDocumentVariation.SetRegistrar(regInstance)                   //Registering knowledge document variation
	externalOrganization.SetRegistrar(regInstance)                         //Registering external organization
	externalSource.SetRegistrar(regInstance)                               //Registering external source
	knowledgeCategory.SetRegistrar(regInstance)                            //Registering knowledge category
	knowledgeLabel.SetRegistrar(regInstance)                               //Registering Knowledge Label
	knowledgeKnowledgebase.SetRegistrar(regInstance)                       //Registering Knowledge base
<<<<<<< HEAD
	qualityFormsEvaluation.SetRegistrar(regInstance)                       //Registering quality forms evaluation
=======
	qualityFormsSurvey.SetRegistrar(regInstance)                           //Registering quality forms survey
>>>>>>> abf70137
	// setting resources for Use cases  like TF export where provider is used in resource classes.
	tfexp.SetRegistrar(regInstance) //Registering tf exporter
	registrar.SetResources(providerResources, providerDataSources)
}

func (r *RegisterInstance) RegisterResource(resourceType string, resource *schema.Resource) {
	r.resourceMapMutex.Lock()
	defer r.resourceMapMutex.Unlock()
	providerResources[resourceType] = resource
}

func (r *RegisterInstance) RegisterDataSource(dataSourceType string, datasource *schema.Resource) {
	r.datasourceMapMutex.Lock()
	defer r.datasourceMapMutex.Unlock()
	providerDataSources[dataSourceType] = datasource
}

func (r *RegisterInstance) RegisterExporter(exporterName string, resourceExporter *resourceExporter.ResourceExporter) {
	r.exporterMapMutex.Lock()
	defer r.exporterMapMutex.Unlock()
	resourceExporters[exporterName] = resourceExporter
}<|MERGE_RESOLUTION|>--- conflicted
+++ resolved
@@ -81,11 +81,8 @@
 	obSettings "github.com/mypurecloud/terraform-provider-genesyscloud/genesyscloud/outbound_settings"
 	obwm "github.com/mypurecloud/terraform-provider-genesyscloud/genesyscloud/outbound_wrapupcode_mappings"
 	pat "github.com/mypurecloud/terraform-provider-genesyscloud/genesyscloud/process_automation_trigger"
-<<<<<<< HEAD
 	qualityFormsEvaluation "github.com/mypurecloud/terraform-provider-genesyscloud/genesyscloud/quality_forms_evaluation"
-=======
 	qualityFormsSurvey "github.com/mypurecloud/terraform-provider-genesyscloud/genesyscloud/quality_forms_survey"
->>>>>>> abf70137
 	recMediaRetPolicy "github.com/mypurecloud/terraform-provider-genesyscloud/genesyscloud/recording_media_retention_policy"
 	resourceExporter "github.com/mypurecloud/terraform-provider-genesyscloud/genesyscloud/resource_exporter"
 	registrar "github.com/mypurecloud/terraform-provider-genesyscloud/genesyscloud/resource_register"
@@ -327,11 +324,8 @@
 	knowledgeCategory.SetRegistrar(regInstance)                            //Registering knowledge category
 	knowledgeLabel.SetRegistrar(regInstance)                               //Registering Knowledge Label
 	knowledgeKnowledgebase.SetRegistrar(regInstance)                       //Registering Knowledge base
-<<<<<<< HEAD
 	qualityFormsEvaluation.SetRegistrar(regInstance)                       //Registering quality forms evaluation
-=======
 	qualityFormsSurvey.SetRegistrar(regInstance)                           //Registering quality forms survey
->>>>>>> abf70137
 	// setting resources for Use cases  like TF export where provider is used in resource classes.
 	tfexp.SetRegistrar(regInstance) //Registering tf exporter
 	registrar.SetResources(providerResources, providerDataSources)
