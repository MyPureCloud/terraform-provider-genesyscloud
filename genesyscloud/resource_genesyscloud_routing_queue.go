package genesyscloud

import (
	"context"
	"encoding/json"
	"fmt"
	"log"
	"net/http"
	"net/url"
	"strings"
	"time"

	"terraform-provider-genesyscloud/genesyscloud/consistency_checker"

	"github.com/hashicorp/go-cty/cty"
	"github.com/hashicorp/terraform-plugin-sdk/v2/diag"
	"github.com/hashicorp/terraform-plugin-sdk/v2/helper/resource"
	"github.com/hashicorp/terraform-plugin-sdk/v2/helper/schema"
	"github.com/hashicorp/terraform-plugin-sdk/v2/helper/validation"
<<<<<<< HEAD
	"github.com/mypurecloud/platform-client-sdk-go/v105/platformclientv2"
	resource_exporter "terraform-provider-genesyscloud/genesyscloud/resource_exporter"
	lists "terraform-provider-genesyscloud/genesyscloud/util/lists"
=======
	"github.com/mypurecloud/platform-client-sdk-go/v103/platformclientv2"
>>>>>>> 69ff37a4
)

var (
	mediaSettingsKeyCall     = "call"
	mediaSettingsKeyCallback = "callback"
	mediaSettingsKeyChat     = "chat"
	mediaSettingsKeyEmail    = "email"
	mediaSettingsKeyMessage  = "message"

	bullseyeExpansionTypeTimeout = "TIMEOUT_SECONDS"

	memberGroupResource = &schema.Resource{
		Schema: map[string]*schema.Schema{
			"member_group_id": {
				Description: "ID (GUID) for Group, SkillGroup, Team",
				Type:        schema.TypeString,
				Required:    true,
			},
			"member_group_type": {
				Description:  "The type of the member group. Accepted values: TEAM, GROUP, SKILLGROUP",
				Type:         schema.TypeString,
				Required:     true,
				ValidateFunc: validation.StringInSlice([]string{"TEAM", "GROUP", "SKILLGROUP"}, false),
			},
		},
	}

	queueMediaSettingsResource = &schema.Resource{
		Schema: map[string]*schema.Schema{
			"alerting_timeout_sec": {
				Description:  "Alerting timeout in seconds. Must be >= 7",
				Type:         schema.TypeInt,
				Required:     true,
				ValidateFunc: validation.IntAtLeast(7),
			},
			"service_level_percentage": {
				Description:  "The desired Service Level. A float value between 0 and 1.",
				Type:         schema.TypeFloat,
				Required:     true,
				ValidateFunc: validation.FloatBetween(0, 1),
			},
			"service_level_duration_ms": {
				Description:  "Service Level target in milliseconds. Must be >= 1000",
				Type:         schema.TypeInt,
				Required:     true,
				ValidateFunc: validation.IntAtLeast(1000),
			},
		},
	}

	queueMemberResource = &schema.Resource{
		Schema: map[string]*schema.Schema{
			"user_id": {
				Description: "User ID",
				Type:        schema.TypeString,
				Required:    true,
			},
			"ring_num": {
				Description:  "Ring number between 1 and 6 for this user in the queue.",
				Type:         schema.TypeInt,
				Optional:     true,
				Default:      1,
				ValidateFunc: validation.IntBetween(1, 6),
			},
		},
	}

	directRoutingResource = &schema.Resource{
		Schema: map[string]*schema.Schema{
			"backup_queue_id": {
				Description: "Direct Routing default backup queue id.",
				Type:        schema.TypeString,
				Required:    true,
			},
			"agent_wait_seconds": {
				Description: "The queue default time a Direct Routing interaction will wait for an agent before it goes to configured backup.",
				Type:        schema.TypeInt,
				Optional:    true,
				Default:     60,
			},
			"wait_for_agent": {
				Description: "Boolean indicating if Direct Routing interactions should wait for the targeted agent by default.",
				Type:        schema.TypeBool,
				Optional:    true,
				Default:     false,
			},
			"call_enabled": {
				Description: "Boolean indicating if Direct Routing calls are enabled.",
				Type:        schema.TypeBool,
				Optional:    true,
				Default:     true,
			},
			"call_inbound_flow_id": {
				Description: "Id of the Direct Routing inbound call flow IVR.",
				Type:        schema.TypeString,
				Required:    true,
			},
			"voicemail_flow_id": {
				Description: "Id of the in-queue call flow used for collecting voicemails and converting to ACD voicemail.",
				Type:        schema.TypeString,
				Required:    true,
			},
			"email_enabled": {
				Description: "Boolean indicating if Direct Routing emails are enabled.",
				Type:        schema.TypeBool,
				Optional:    true,
				Default:     true,
			},
			"email_inbound_flow_id": {
				Description: "Id of the Direct Routing inbound email flow.",
				Type:        schema.TypeString,
				Required:    true,
			},
			"message_enabled": {
				Description: "Boolean indicating if Direct Routing messages are enabled.",
				Type:        schema.TypeBool,
				Optional:    true,
				Default:     true,
			},
			"message_inbound_flow_id": {
				Description: "Id of the Direct Routing inbound message flow.",
				Type:        schema.TypeString,
				Required:    true,
			},
		},
	}
)

func getAllRoutingQueues(_ context.Context, clientConfig *platformclientv2.Configuration) (resource_exporter.ResourceIDMetaMap, diag.Diagnostics) {
	resources := make(resource_exporter.ResourceIDMetaMap)
	routingAPI := platformclientv2.NewRoutingApiWithConfig(clientConfig)

	// Newly created resources often aren't returned unless there's a delay
	time.Sleep(5 * time.Second)

	for pageNum := 1; ; pageNum++ {
		const pageSize = 100
		queues, _, getErr := routingAPI.GetRoutingQueues(pageNum, pageSize, "", "", nil, nil, nil, false)
		if getErr != nil {
			return nil, diag.Errorf("Failed to get page of queues: %v", getErr)
		}

		if queues.Entities == nil || len(*queues.Entities) == 0 {
			break
		}

		for _, queue := range *queues.Entities {
			resources[*queue.Id] = &resource_exporter.ResourceMeta{Name: *queue.Name}
		}
	}

	return resources, nil
}

func RoutingQueueExporter() *resource_exporter.ResourceExporter {
	return &resource_exporter.ResourceExporter{
		GetResourcesFunc: GetAllWithPooledClient(getAllRoutingQueues),
<<<<<<< HEAD
		RefAttrs: map[string]*resource_exporter.RefAttrSettings{
			"division_id":                       {RefType: "genesyscloud_auth_division"},
			"queue_flow_id":                     {RefType: "genesyscloud_flow"},
			"email_in_queue_flow_id":            {RefType: "genesyscloud_flow"},
			"message_in_queue_flow_id":          {RefType: "genesyscloud_flow"},
			"whisper_prompt_id":                 {RefType: "genesyscloud_architect_user_prompt"},
			"outbound_messaging_sms_address_id": {}, // Ref type not yet defined
			"default_script_ids.*":              {}, // Ref type not yet defined
			"outbound_email_address.route_id":   {RefType: "genesyscloud_routing_email_route"},
			"outbound_email_address.domain_id":  {RefType: "genesyscloud_routing_email_domain"},
			"bullseye_rings.skills_to_remove":   {RefType: "genesyscloud_routing_skill"},
			"members.user_id":                   {RefType: "genesyscloud_user"},
			"wrapup_codes":                      {RefType: "genesyscloud_routing_wrapupcode"},
			"skill_groups":                      {RefType: "genesyscloud_routing_skill_group"},
			"teams":                             {}, //Need to add this when we get teams resources implemented
			"groups":                            {RefType: "genesyscloud_group"},
=======
		RefAttrs: map[string]*RefAttrSettings{
			"division_id":                              {RefType: "genesyscloud_auth_division"},
			"queue_flow_id":                            {RefType: "genesyscloud_flow"},
			"email_in_queue_flow_id":                   {RefType: "genesyscloud_flow"},
			"message_in_queue_flow_id":                 {RefType: "genesyscloud_flow"},
			"whisper_prompt_id":                        {RefType: "genesyscloud_architect_user_prompt"},
			"outbound_messaging_sms_address_id":        {},                               // Ref type not yet defined
			"default_script_ids.*":                     {RefType: "genesyscloud_script"}, // Ref type not yet defined
			"outbound_email_address.route_id":          {RefType: "genesyscloud_routing_email_route"},
			"outbound_email_address.domain_id":         {RefType: "genesyscloud_routing_email_domain"},
			"bullseye_rings.skills_to_remove":          {RefType: "genesyscloud_routing_skill"},
			"members.user_id":                          {RefType: "genesyscloud_user"},
			"wrapup_codes":                             {RefType: "genesyscloud_routing_wrapupcode"},
			"skill_groups":                             {RefType: "genesyscloud_routing_skill_group"},
			"teams":                                    {}, //Need to add this when we get teams resources implemented
			"groups":                                   {RefType: "genesyscloud_group"},
			"conditional_group_routing_rules.queue_id": {RefType: "genesyscloud_routing_queue"},
>>>>>>> 69ff37a4
		},
		RemoveIfMissing: map[string][]string{
			"outbound_email_address": {"route_id"},
			"members":                {"user_id"},
		},
		AllowZeroValues: []string{"bullseye_rings.expansion_timeout_seconds"},
<<<<<<< HEAD
		CustomAttributeResolver: map[string]*resource_exporter.RefAttrCustomResolver{
			"bullseye_rings.member_groups.member_group_id": {ResolverFunc: resource_exporter.MemberGroupsResolver},
=======
		CustomAttributeResolver: map[string]*RefAttrCustomResolver{
			"bullseye_rings.member_groups.member_group_id":           {ResolverFunc: MemberGroupsResolver},
			"conditional_group_routing_rules.groups.member_group_id": {ResolverFunc: MemberGroupsResolver},
>>>>>>> 69ff37a4
		},
	}
}

func ResourceRoutingQueue() *schema.Resource {
	return &schema.Resource{
		Description: "Genesys Cloud Routing Queue",

		CreateContext: CreateWithPooledClient(createQueue),
		ReadContext:   ReadWithPooledClient(readQueue),
		UpdateContext: UpdateWithPooledClient(updateQueue),
		DeleteContext: DeleteWithPooledClient(deleteQueue),
		Importer: &schema.ResourceImporter{
			StateContext: schema.ImportStatePassthroughContext,
		},
		SchemaVersion: 1,
		Schema: map[string]*schema.Schema{
			"name": {
				Description: "Queue name.",
				Type:        schema.TypeString,
				Required:    true,
			},
			"division_id": {
				Description: "The division to which this queue will belong. If not set, the home division will be used.",
				Type:        schema.TypeString,
				Optional:    true,
				Computed:    true,
			},
			"description": {
				Description: "Queue description.",
				Type:        schema.TypeString,
				Optional:    true,
			},
			"media_settings_call": {
				Description: "Call media settings.",
				Type:        schema.TypeList,
				MaxItems:    1,
				Optional:    true,
				Computed:    true,
				Elem:        queueMediaSettingsResource,
			},
			"media_settings_callback": {
				Description: "Callback media settings.",
				Type:        schema.TypeList,
				MaxItems:    1,
				Optional:    true,
				Computed:    true,
				Elem:        queueMediaSettingsResource,
			},
			"media_settings_chat": {
				Description: "Chat media settings.",
				Type:        schema.TypeList,
				MaxItems:    1,
				Optional:    true,
				Computed:    true,
				Elem:        queueMediaSettingsResource,
			},
			"media_settings_email": {
				Description: "Email media settings.",
				Type:        schema.TypeList,
				MaxItems:    1,
				Optional:    true,
				Computed:    true,
				Elem:        queueMediaSettingsResource,
			},
			"media_settings_message": {
				Description: "Message media settings.",
				Type:        schema.TypeList,
				MaxItems:    1,
				Optional:    true,
				Computed:    true,
				Elem:        queueMediaSettingsResource,
			},
			"routing_rules": {
				Description: "The routing rules for the queue, used for routing to known or preferred agents.",
				Type:        schema.TypeList,
				Optional:    true,
				MaxItems:    6,
				Elem: &schema.Resource{
					Schema: map[string]*schema.Schema{
						"operator": {
							Description:  "Matching operator (MEETS_THRESHOLD | ANY). MEETS_THRESHOLD matches any agent with a score at or above the rule's threshold. ANY matches all specified agents, regardless of score.",
							Type:         schema.TypeString,
							Optional:     true,
							Default:      "MEETS_THRESHOLD",
							ValidateFunc: validation.StringInSlice([]string{"MEETS_THRESHOLD", "ANY"}, false),
						},
						"threshold": {
							Description: "Threshold required for routing attempt (generally an agent score). Ignored for operator ANY.",
							Type:        schema.TypeInt,
							Optional:    true,
						},
						"wait_seconds": {
							Description:  "Seconds to wait in this rule before moving to the next.",
							Type:         schema.TypeFloat,
							Optional:     true,
							Default:      5,
							ValidateFunc: validation.FloatBetween(2, 259200),
						},
					},
				},
			},
			"bullseye_rings": {
				Description: "The bullseye ring settings for the queue.",
				Type:        schema.TypeList,
				Optional:    true,
				MaxItems:    5,
				Elem: &schema.Resource{
					Schema: map[string]*schema.Schema{
						"expansion_timeout_seconds": {
							Description:  "Seconds to wait in this ring before moving to the next.",
							Type:         schema.TypeFloat,
							Required:     true,
							ValidateFunc: validation.FloatBetween(0, 259200),
						},
						"skills_to_remove": {
							Description: "Skill IDs to remove on ring exit.",
							Type:        schema.TypeSet,
							Optional:    true,
							Elem:        &schema.Schema{Type: schema.TypeString},
						},
						"member_groups": {
							Type:     schema.TypeSet,
							Optional: true,
							Elem:     memberGroupResource,
						},
					},
				},
			},
			"conditional_group_routing_rules": {
				Description: "The Conditional Group Routing settings for the queue.",
				Type:        schema.TypeList,
				Optional:    true,
				MaxItems:    5,
				Elem: &schema.Resource{
					Schema: map[string]*schema.Schema{
						"queue_id": {
							Type:        schema.TypeString,
							Optional:    true,
							Description: `The ID of the queue being evaluated for this rule. For rule 1, this is always the current queue, so should not be specified.`,
						},
						"operator": {
							Description:  "The operator that compares the actual value against the condition value. Valid values: GreaterThan, GreaterThanOrEqualTo, LessThan, LessThanOrEqualTo.",
							Type:         schema.TypeString,
							Required:     true,
							ValidateFunc: validation.StringInSlice([]string{"GreaterThan", "LessThan", "GreaterThanOrEqualTo", "LessThanOrEqualTo"}, false),
						},
						"metric": {
							Description:  "The queue metric being evaluated. Valid values: EstimatedWaitTime.",
							Type:         schema.TypeString,
							Optional:     true,
							Default:      "EstimatedWaitTime",
							ValidateFunc: validation.StringInSlice([]string{"EstimatedWaitTime"}, false),
						},
						"condition_value": {
							Description:  "The limit value, beyond which a rule evaluates as true.",
							Type:         schema.TypeFloat,
							Required:     true,
							ValidateFunc: validation.FloatBetween(0, 259200),
						},
						"wait_seconds": {
							Description:  "The number of seconds to wait in this rule, if it evaluates as true, before evaluating the next rule. For the final rule, this is ignored, so need not be specified.",
							Type:         schema.TypeInt,
							Optional:     true,
							Default:      2,
							ValidateFunc: validation.IntBetween(0, 259200),
						},
						"groups": {
							Type:        schema.TypeList,
							Required:    true,
							MinItems:    1,
							Description: "The group(s) to activate if the rule evaluates as true.",
							Elem:        memberGroupResource,
						},
					},
				},
			},
			"acw_wrapup_prompt": {
				Description:  "This field controls how the UI prompts the agent for a wrapup (MANDATORY | OPTIONAL | MANDATORY_TIMEOUT | MANDATORY_FORCED_TIMEOUT | AGENT_REQUESTED).",
				Type:         schema.TypeString,
				Optional:     true,
				Default:      "MANDATORY_TIMEOUT",
				ValidateFunc: validation.StringInSlice([]string{"MANDATORY", "OPTIONAL", "MANDATORY_TIMEOUT", "MANDATORY_FORCED_TIMEOUT", "AGENT_REQUESTED"}, false),
			},
			"acw_timeout_ms": {
				Description:  "The amount of time the agent can stay in ACW. Only set when ACW is MANDATORY_TIMEOUT, MANDATORY_FORCED_TIMEOUT or AGENT_REQUESTED.",
				Type:         schema.TypeInt,
				Optional:     true,
				Computed:     true, // Default may be set by server
				ValidateFunc: validation.IntBetween(0, 86400000),
			},
			"skill_evaluation_method": {
				Description:  "The skill evaluation method to use when routing conversations (NONE | BEST | ALL).",
				Type:         schema.TypeString,
				Optional:     true,
				Default:      "ALL",
				ValidateFunc: validation.StringInSlice([]string{"NONE", "BEST", "ALL"}, false),
			},
			"queue_flow_id": {
				Description: "The in-queue flow ID to use for call conversations waiting in queue.",
				Type:        schema.TypeString,
				Optional:    true,
			},
			"email_in_queue_flow_id": {
				Description: "The in-queue flow ID to use for email conversations waiting in queue.",
				Type:        schema.TypeString,
				Optional:    true,
			},
			"message_in_queue_flow_id": {
				Description: "The in-queue flow ID to use for message conversations waiting in queue.",
				Type:        schema.TypeString,
				Optional:    true,
			},
			"whisper_prompt_id": {
				Description: "The prompt ID used for whisper on the queue, if configured.",
				Type:        schema.TypeString,
				Optional:    true,
			},
			"auto_answer_only": {
				Description: "Specifies whether the configured whisper should play for all ACD calls, or only for those which are auto-answered.",
				Type:        schema.TypeBool,
				Optional:    true,
				Default:     true,
			},
			"enable_transcription": {
				Description: "Indicates whether voice transcription is enabled for this queue.",
				Type:        schema.TypeBool,
				Optional:    true,
				Default:     false,
			},
			"enable_manual_assignment": {
				Description: "Indicates whether manual assignment is enabled for this queue.",
				Type:        schema.TypeBool,
				Optional:    true,
				Default:     false,
			},
			"calling_party_name": {
				Description: "The name to use for caller identification for outbound calls from this queue.",
				Type:        schema.TypeString,
				Optional:    true,
			},
			"calling_party_number": {
				Description: "The phone number to use for caller identification for outbound calls from this queue.",
				Type:        schema.TypeString,
				Optional:    true,
			},
			"default_script_ids": {
				Description:      "The default script IDs for each communication type. Communication types: (CALL | CALLBACK | CHAT | COBROWSE | EMAIL | MESSAGE | SOCIAL_EXPRESSION | VIDEO | SCREENSHARE)",
				Type:             schema.TypeMap,
				ValidateDiagFunc: validateMapCommTypes,
				Optional:         true,
				Elem:             &schema.Schema{Type: schema.TypeString},
			},
			"outbound_messaging_sms_address_id": {
				Description: "The unique ID of the outbound messaging SMS address for the queue.",
				Type:        schema.TypeString,
				Optional:    true,
			},
			"outbound_email_address": {
				Description: "The outbound email address settings for this queue.",
				Type:        schema.TypeList,
				MaxItems:    1,
				Optional:    true,
				Elem: &schema.Resource{
					Schema: map[string]*schema.Schema{
						"domain_id": {
							Description: "Unique ID of the email domain. e.g. \"test.example.com\"",
							Type:        schema.TypeString,
							Required:    true,
						},
						"route_id": {
							Description: "Unique ID of the email route.",
							Type:        schema.TypeString,
							Required:    true,
						},
					},
				},
			},
			"members": {
				Description: "Users in the queue. If not set, this resource will not manage members.",
				Type:        schema.TypeSet,
				Optional:    true,
				Computed:    true,
				ConfigMode:  schema.SchemaConfigModeAttr,
				Elem:        queueMemberResource,
			},
			"wrapup_codes": {
				Description: "IDs of wrapup codes assigned to this queue. If not set, this resource will not manage wrapup codes.",
				Type:        schema.TypeSet,
				Optional:    true,
				Computed:    true,
				Elem:        &schema.Schema{Type: schema.TypeString},
			},
			"direct_routing": {
				Description: "Used by the System to set Direct Routing settings for a system Direct Routing queue.",
				Type:        schema.TypeList,
				MaxItems:    1,
				Optional:    true,
				Elem:        directRoutingResource,
			},
			"skill_groups": {
				Description: "List of skill group ids assigned to the queue",
				Type:        schema.TypeSet,
				Optional:    true,
				Elem:        &schema.Schema{Type: schema.TypeString},
			},
			"groups": {
				Description: "List of group ids assigned to the queue",
				Type:        schema.TypeSet,
				Optional:    true,
				Elem:        &schema.Schema{Type: schema.TypeString},
			},
			"teams": {
				Description: "List of ids assigned to the queue",
				Type:        schema.TypeSet,
				Optional:    true,
				Elem:        &schema.Schema{Type: schema.TypeString},
			},
		},
	}
}

func createQueue(ctx context.Context, d *schema.ResourceData, meta interface{}) diag.Diagnostics {
	name := d.Get("name").(string)
	divisionID := d.Get("division_id").(string)
	description := d.Get("description").(string)
	skillEvaluationMethod := d.Get("skill_evaluation_method").(string)
	autoAnswerOnly := d.Get("auto_answer_only").(bool)
	enableTranscription := d.Get("enable_transcription").(bool)
	enableManualAssignment := d.Get("enable_manual_assignment").(bool)
	callingPartyName := d.Get("calling_party_name").(string)
	callingPartyNumber := d.Get("calling_party_number").(string)
	sdkConfig := meta.(*ProviderMeta).ClientConfig
	routingAPI := platformclientv2.NewRoutingApiWithConfig(sdkConfig)

	skillGroups := buildMemberGroupList(d, "skill_groups", "SKILLGROUP")
	groups := buildMemberGroupList(d, "groups", "GROUP")
	teams := buildMemberGroupList(d, "teams", "TEAM")
	memberGroups := append(*skillGroups, *groups...)
	memberGroups = append(memberGroups, *teams...)

	conditionalGroupRouting, diagErr := buildSdkConditionalGroupRouting(d)
	if diagErr != nil {
		return diagErr
	}

	createQueue := platformclientv2.Createqueuerequest{
		Name:                       &name,
		Description:                &description,
		MediaSettings:              buildSdkMediaSettings(d),
		RoutingRules:               buildSdkRoutingRules(d),
		Bullseye:                   buildSdkBullseyeSettings(d),
		ConditionalGroupRouting:    conditionalGroupRouting,
		AcwSettings:                buildSdkAcwSettings(d),
		SkillEvaluationMethod:      &skillEvaluationMethod,
		QueueFlow:                  BuildSdkDomainEntityRef(d, "queue_flow_id"),
		EmailInQueueFlow:           BuildSdkDomainEntityRef(d, "email_in_queue_flow_id"),
		MessageInQueueFlow:         BuildSdkDomainEntityRef(d, "message_in_queue_flow_id"),
		WhisperPrompt:              BuildSdkDomainEntityRef(d, "whisper_prompt_id"),
		AutoAnswerOnly:             &autoAnswerOnly,
		CallingPartyName:           &callingPartyName,
		CallingPartyNumber:         &callingPartyNumber,
		DefaultScripts:             buildSdkDefaultScriptsMap(d),
		OutboundMessagingAddresses: buildSdkQueueMessagingAddresses(d),
		OutboundEmailAddress:       buildSdkQueueEmailAddress(d),
		EnableTranscription:        &enableTranscription,
		EnableManualAssignment:     &enableManualAssignment,
		DirectRouting:              buildSdkDirectRouting(d),
		MemberGroups:               &memberGroups,
	}

	if divisionID != "" {
		createQueue.Division = &platformclientv2.Writabledivision{Id: &divisionID}
	}

	log.Printf("Creating queue %s", name)
	queue, _, err := routingAPI.PostRoutingQueues(createQueue)
	if err != nil {
		return diag.Errorf("Failed to create queue %s: %s", name, err)
	}
	d.SetId(*queue.Id)

	diagErr = updateQueueMembers(d, routingAPI)
	if diagErr != nil {
		return diagErr
	}

	diagErr = updateQueueWrapupCodes(d, routingAPI)
	if diagErr != nil {
		return diagErr
	}

	return readQueue(ctx, d, meta)
}

func readQueue(ctx context.Context, d *schema.ResourceData, meta interface{}) diag.Diagnostics {
	sdkConfig := meta.(*ProviderMeta).ClientConfig
	routingAPI := platformclientv2.NewRoutingApiWithConfig(sdkConfig)

	log.Printf("Reading queue %s", d.Id())
	return WithRetriesForRead(ctx, d, func() *resource.RetryError {
		currentQueue, resp, getErr := routingAPI.GetRoutingQueue(d.Id())
		if getErr != nil {
			if IsStatus404(resp) {
				return resource.RetryableError(fmt.Errorf("Failed to read queue %s: %s", d.Id(), getErr))
			}
			return resource.NonRetryableError(fmt.Errorf("Failed to read queue %s: %s", d.Id(), getErr))
		}

		cc := consistency_checker.NewConsistencyCheck(ctx, d, meta, ResourceRoutingQueue())
		if currentQueue.Name != nil {
			d.Set("name", *currentQueue.Name)
		} else {
			d.Set("name", nil)
		}

		if currentQueue.Division != nil && currentQueue.Division.Id != nil {
			d.Set("division_id", *currentQueue.Division.Id)
		} else {
			d.Set("division_id", nil)
		}

		if currentQueue.Description != nil {
			d.Set("description", *currentQueue.Description)
		} else {
			d.Set("description", nil)
		}

		d.Set("acw_wrapup_prompt", nil)
		d.Set("acw_timeout_ms", nil)
		if currentQueue.AcwSettings != nil {
			if currentQueue.AcwSettings.WrapupPrompt != nil {
				d.Set("acw_wrapup_prompt", *currentQueue.AcwSettings.WrapupPrompt)
			}
			if currentQueue.AcwSettings.TimeoutMs != nil {
				d.Set("acw_timeout_ms", int(*currentQueue.AcwSettings.TimeoutMs))
			}
		}

		if currentQueue.SkillEvaluationMethod != nil {
			d.Set("skill_evaluation_method", *currentQueue.SkillEvaluationMethod)
		} else {
			d.Set("skill_evaluation_method", nil)
		}

		d.Set("media_settings_call", nil)
		d.Set("media_settings_callback", nil)
		d.Set("media_settings_chat", nil)
		d.Set("media_settings_email", nil)
		d.Set("media_settings_message", nil)

		if currentQueue.MediaSettings != nil {
			if currentQueue.MediaSettings.Call != nil {
				d.Set("media_settings_call", flattenMediaSetting(*currentQueue.MediaSettings.Call))
			}

			if currentQueue.MediaSettings.Callback != nil {
				d.Set("media_settings_callback", flattenMediaSettingCallback(*currentQueue.MediaSettings.Callback))
			}

			if currentQueue.MediaSettings.Chat != nil {
				d.Set("media_settings_chat", flattenMediaSetting(*currentQueue.MediaSettings.Chat))
			}

			if currentQueue.MediaSettings.Email != nil {
				d.Set("media_settings_email", flattenMediaSetting(*currentQueue.MediaSettings.Email))
			}

			if currentQueue.MediaSettings.Message != nil {
				d.Set("media_settings_message", flattenMediaSetting(*currentQueue.MediaSettings.Message))
			}

		}

		if currentQueue.RoutingRules != nil {
			d.Set("routing_rules", flattenRoutingRules(*currentQueue.RoutingRules))
		} else {
			d.Set("routing_rules", nil)
		}

		if currentQueue.Bullseye != nil && currentQueue.Bullseye.Rings != nil {
			d.Set("bullseye_rings", flattenBullseyeRings(*currentQueue.Bullseye.Rings))
		} else {
			d.Set("bullseye_rings", nil)
		}

		if currentQueue.QueueFlow != nil && currentQueue.QueueFlow.Id != nil {
			d.Set("queue_flow_id", *currentQueue.QueueFlow.Id)
		} else {
			d.Set("queue_flow_id", nil)
		}

		if currentQueue.MessageInQueueFlow != nil && currentQueue.MessageInQueueFlow.Id != nil {
			d.Set("message_in_queue_flow_id", *currentQueue.MessageInQueueFlow.Id)
		} else {
			d.Set("message_in_queue_flow_id", nil)
		}

		if currentQueue.EmailInQueueFlow != nil && currentQueue.EmailInQueueFlow.Id != nil {
			d.Set("email_in_queue_flow_id", *currentQueue.EmailInQueueFlow.Id)
		} else {
			d.Set("email_in_queue_flow_id", nil)
		}

		if currentQueue.WhisperPrompt != nil && currentQueue.WhisperPrompt.Id != nil {
			d.Set("whisper_prompt_id", *currentQueue.WhisperPrompt.Id)
		} else {
			d.Set("whisper_prompt_id", nil)
		}

		if currentQueue.AutoAnswerOnly != nil {
			d.Set("auto_answer_only", *currentQueue.AutoAnswerOnly)
		} else {
			d.Set("auto_answer_only", nil)
		}

		if currentQueue.EnableTranscription != nil {
			d.Set("enable_transcription", *currentQueue.EnableTranscription)
		} else {
			d.Set("enable_transcription", nil)
		}

		if currentQueue.EnableManualAssignment != nil {
			d.Set("enable_manual_assignment", *currentQueue.EnableManualAssignment)
		} else {
			d.Set("enable_manual_assignment", nil)
		}

		if currentQueue.CallingPartyName != nil {
			d.Set("calling_party_name", *currentQueue.CallingPartyName)
		} else {
			d.Set("calling_party_name", nil)
		}

		if currentQueue.CallingPartyNumber != nil {
			d.Set("calling_party_number", *currentQueue.CallingPartyNumber)
		} else {
			d.Set("calling_party_number", nil)
		}

		if currentQueue.DefaultScripts != nil {
			d.Set("default_script_ids", flattenDefaultScripts(*currentQueue.DefaultScripts))
		} else {
			d.Set("default_script_ids", nil)
		}

		if currentQueue.OutboundMessagingAddresses != nil && currentQueue.OutboundMessagingAddresses.SmsAddress != nil {
			d.Set("outbound_messaging_sms_address_id", *currentQueue.OutboundMessagingAddresses.SmsAddress.Id)
		} else {
			d.Set("outbound_messaging_sms_address_id", nil)
		}

		if currentQueue.OutboundEmailAddress != nil && *currentQueue.OutboundEmailAddress != nil {
			outboundEmailAddress := *currentQueue.OutboundEmailAddress
			d.Set("outbound_email_address", []interface{}{flattenQueueEmailAddress(*outboundEmailAddress)})
		} else {
			d.Set("outbound_email_address", nil)
		}

		if currentQueue.DirectRouting != nil {
			d.Set("direct_routing", []interface{}{flattenDirectRouting(*currentQueue.DirectRouting)})
		} else {
			d.Set("direct_routing", nil)
		}

		members, err := flattenQueueMembers(d.Id(), routingAPI)
		if err != nil {
			return resource.NonRetryableError(fmt.Errorf("%v", err))
		}
		d.Set("members", members)

		wrapupCodes, err := flattenQueueWrapupCodes(d.Id(), routingAPI)
		if err != nil {
			return resource.NonRetryableError(fmt.Errorf("%v", err))
		}
		d.Set("wrapup_codes", wrapupCodes)

		skillgroup := "SKILLGROUP"
		team := "TEAM"
		group := "GROUP"

		d.Set("skill_groups", flattenQueueMemberGroupsList(currentQueue, &skillgroup))
		d.Set("teams", flattenQueueMemberGroupsList(currentQueue, &team))
		d.Set("groups", flattenQueueMemberGroupsList(currentQueue, &group))

		d.Set("conditional_group_routing_rules", flattenConditionalGroupRoutingRules(currentQueue))

		log.Printf("Done reading queue %s %s", d.Id(), *currentQueue.Name)
		return cc.CheckState()
	})
}

func updateQueue(ctx context.Context, d *schema.ResourceData, meta interface{}) diag.Diagnostics {
	name := d.Get("name").(string)
	description := d.Get("description").(string)
	skillEvaluationMethod := d.Get("skill_evaluation_method").(string)
	autoAnswerOnly := d.Get("auto_answer_only").(bool)
	enableTranscription := d.Get("enable_transcription").(bool)
	enableManualAssignment := d.Get("enable_manual_assignment").(bool)
	callingPartyName := d.Get("calling_party_name").(string)
	callingPartyNumber := d.Get("calling_party_number").(string)

	sdkConfig := meta.(*ProviderMeta).ClientConfig
	routingAPI := platformclientv2.NewRoutingApiWithConfig(sdkConfig)

	skillGroups := buildMemberGroupList(d, "skill_groups", "SKILLGROUP")
	groups := buildMemberGroupList(d, "groups", "GROUP")
	teams := buildMemberGroupList(d, "teams", "TEAM")
	memberGroups := append(*skillGroups, *groups...)
	memberGroups = append(memberGroups, *teams...)

	conditionalGroupRouting, diagErr := buildSdkConditionalGroupRouting(d)
	if diagErr != nil {
		return diagErr
	}

	log.Printf("Updating queue %s", name)

	_, _, err := routingAPI.PutRoutingQueue(d.Id(), platformclientv2.Queuerequest{
		Name:                       &name,
		Description:                &description,
		MediaSettings:              buildSdkMediaSettings(d),
		RoutingRules:               buildSdkRoutingRules(d),
		Bullseye:                   buildSdkBullseyeSettings(d),
		ConditionalGroupRouting:    conditionalGroupRouting,
		AcwSettings:                buildSdkAcwSettings(d),
		SkillEvaluationMethod:      &skillEvaluationMethod,
		QueueFlow:                  BuildSdkDomainEntityRef(d, "queue_flow_id"),
		EmailInQueueFlow:           BuildSdkDomainEntityRef(d, "email_in_queue_flow_id"),
		MessageInQueueFlow:         BuildSdkDomainEntityRef(d, "message_in_queue_flow_id"),
		WhisperPrompt:              BuildSdkDomainEntityRef(d, "whisper_prompt_id"),
		AutoAnswerOnly:             &autoAnswerOnly,
		CallingPartyName:           &callingPartyName,
		CallingPartyNumber:         &callingPartyNumber,
		DefaultScripts:             buildSdkDefaultScriptsMap(d),
		OutboundMessagingAddresses: buildSdkQueueMessagingAddresses(d),
		OutboundEmailAddress:       buildSdkQueueEmailAddress(d),
		EnableTranscription:        &enableTranscription,
		EnableManualAssignment:     &enableManualAssignment,
		DirectRouting:              buildSdkDirectRouting(d),
		MemberGroups:               &memberGroups,
	})

	if err != nil {
		return diag.Errorf("Error updating queue %s: %s", name, err)
	}

	diagErr = updateObjectDivision(d, "QUEUE", sdkConfig)
	if diagErr != nil {
		return diagErr
	}

	diagErr = updateQueueMembers(d, routingAPI)
	if diagErr != nil {
		return diagErr
	}

	diagErr = updateQueueWrapupCodes(d, routingAPI)
	if diagErr != nil {
		return diagErr
	}

	log.Printf("Finished updating queue %s", name)
	return readQueue(ctx, d, meta)
}

func deleteQueue(ctx context.Context, d *schema.ResourceData, meta interface{}) diag.Diagnostics {
	name := d.Get("name").(string)

	sdkConfig := meta.(*ProviderMeta).ClientConfig
	routingAPI := platformclientv2.NewRoutingApiWithConfig(sdkConfig)

	log.Printf("Deleting queue %s", name)
	_, err := routingAPI.DeleteRoutingQueue(d.Id(), true)
	if err != nil {
		return diag.Errorf("Failed to delete queue %s: %s", name, err)
	}

	// Queue deletes are not immediate. Query until queue is no longer found
	// Add a delay before the first request to reduce the liklihood of public API's cache
	// re-populating the queue after the delete. Otherwise it may not expire for a minute.
	time.Sleep(5 * time.Second)

	return WithRetries(ctx, 30*time.Second, func() *resource.RetryError {
		_, resp, err := routingAPI.GetRoutingQueue(d.Id())
		if err != nil {
			if IsStatus404(resp) {
				// Queue deleted
				log.Printf("Queue %s deleted", name)
				return nil
			}
			return resource.NonRetryableError(fmt.Errorf("Error deleting queue %s: %s", d.Id(), err))
		}
		return resource.RetryableError(fmt.Errorf("Queue %s still exists", d.Id()))
	})
}

func buildSdkMediaSettings(d *schema.ResourceData) *platformclientv2.Queuemediasettings {
	queueMediaSettings := &platformclientv2.Queuemediasettings{}

	mediaSettingsCall := d.Get("media_settings_call").([]interface{})
	if mediaSettingsCall != nil && len(mediaSettingsCall) > 0 {
		queueMediaSettings.Call = buildSdkMediaSetting(mediaSettingsCall)

	}

	mediaSettingsCallback := d.Get("media_settings_callback").([]interface{})
	if mediaSettingsCallback != nil && len(mediaSettingsCallback) > 0 {
		queueMediaSettings.Callback = buildSdkMediaSettingCallback(mediaSettingsCallback)
	}

	mediaSettingsChat := d.Get("media_settings_chat").([]interface{})
	if mediaSettingsChat != nil && len(mediaSettingsChat) > 0 {
		queueMediaSettings.Chat = buildSdkMediaSetting(mediaSettingsChat)
	}

	mediaSettingsEmail := d.Get("media_settings_email").([]interface{})
	log.Printf("The media settings email #%v", mediaSettingsEmail)
	if mediaSettingsEmail != nil && len(mediaSettingsEmail) > 0 {
		queueMediaSettings.Email = buildSdkMediaSetting(mediaSettingsEmail)
	}

	mediaSettingsMessage := d.Get("media_settings_message").([]interface{})
	if mediaSettingsMessage != nil && len(mediaSettingsMessage) > 0 {
		queueMediaSettings.Message = buildSdkMediaSetting(mediaSettingsMessage)
	}

	return queueMediaSettings
}

func buildSdkMediaSetting(settings []interface{}) *platformclientv2.Mediasettings {
	settingsMap := settings[0].(map[string]interface{})

	alertingTimeout := settingsMap["alerting_timeout_sec"].(int)
	serviceLevelPct := settingsMap["service_level_percentage"].(float64)
	serviceLevelDur := settingsMap["service_level_duration_ms"].(int)

	return &platformclientv2.Mediasettings{
		AlertingTimeoutSeconds: &alertingTimeout,
		ServiceLevel: &platformclientv2.Servicelevel{
			Percentage: &serviceLevelPct,
			DurationMs: &serviceLevelDur,
		},
	}
}

func buildSdkMediaSettingCallback(settings []interface{}) *platformclientv2.Callbackmediasettings {
	settingsMap := settings[0].(map[string]interface{})

	alertingTimeout := settingsMap["alerting_timeout_sec"].(int)
	serviceLevelPct := settingsMap["service_level_percentage"].(float64)
	serviceLevelDur := settingsMap["service_level_duration_ms"].(int)

	return &platformclientv2.Callbackmediasettings{
		AlertingTimeoutSeconds: &alertingTimeout,
		ServiceLevel: &platformclientv2.Servicelevel{
			Percentage: &serviceLevelPct,
			DurationMs: &serviceLevelDur,
		},
	}
}

func flattenMediaSetting(settings platformclientv2.Mediasettings) []interface{} {
	settingsMap := make(map[string]interface{})
	settingsMap["alerting_timeout_sec"] = *settings.AlertingTimeoutSeconds
	settingsMap["service_level_percentage"] = *settings.ServiceLevel.Percentage
	settingsMap["service_level_duration_ms"] = *settings.ServiceLevel.DurationMs
	return []interface{}{settingsMap}
}

func flattenMediaSettingCallback(settings platformclientv2.Callbackmediasettings) []interface{} {
	settingsMap := make(map[string]interface{})

	settingsMap["alerting_timeout_sec"] = *settings.AlertingTimeoutSeconds
	settingsMap["service_level_percentage"] = *settings.ServiceLevel.Percentage
	settingsMap["service_level_duration_ms"] = *settings.ServiceLevel.DurationMs
	return []interface{}{settingsMap}
}

func buildMemberGroupList(d *schema.ResourceData, groupKey string, groupType string) *[]platformclientv2.Membergroup {
	var memberGroups []platformclientv2.Membergroup
	if mg, ok := d.GetOk(groupKey); ok {

		for _, mgId := range mg.(*schema.Set).List() {
			id := mgId.(string)

			memberGroup := &platformclientv2.Membergroup{Id: &id, VarType: &groupType}
			memberGroups = append(memberGroups, *memberGroup)
		}
	}

	return &memberGroups
}

func buildSdkRoutingRules(d *schema.ResourceData) *[]platformclientv2.Routingrule {
	var routingRules []platformclientv2.Routingrule
	if configRoutingRules, ok := d.GetOk("routing_rules"); ok {
		for _, configRule := range configRoutingRules.([]interface{}) {
			ruleSettings, ok := configRule.(map[string]interface{})
			if !ok {
				continue
			}
			var sdkRule platformclientv2.Routingrule
			if operator, ok := ruleSettings["operator"].(string); ok {
				sdkRule.Operator = &operator
			}
			if threshold, ok := ruleSettings["threshold"]; ok {
				v := threshold.(int)
				sdkRule.Threshold = &v
			}
			if waitSeconds, ok := ruleSettings["wait_seconds"].(float64); ok {
				sdkRule.WaitSeconds = &waitSeconds
			}
			routingRules = append(routingRules, sdkRule)
		}
	}
	return &routingRules
}

func flattenRoutingRules(sdkRoutingRules []platformclientv2.Routingrule) []interface{} {
	rules := make([]interface{}, len(sdkRoutingRules))
	for i, sdkRule := range sdkRoutingRules {
		ruleSettings := make(map[string]interface{})
		if sdkRule.Operator != nil {
			ruleSettings["operator"] = *sdkRule.Operator
		}
		if sdkRule.Threshold != nil {
			ruleSettings["threshold"] = *sdkRule.Threshold
		}
		if sdkRule.WaitSeconds != nil {
			ruleSettings["wait_seconds"] = *sdkRule.WaitSeconds
		}
		rules[i] = ruleSettings
	}
	return rules
}

func buildSdkBullseyeSettings(d *schema.ResourceData) *platformclientv2.Bullseye {
	if configRings, ok := d.GetOk("bullseye_rings"); ok {
		var sdkRings []platformclientv2.Ring
		for _, configRing := range configRings.([]interface{}) {
			ringSettings, ok := configRing.(map[string]interface{})
			if !ok {
				continue
			}
			var sdkRing platformclientv2.Ring

			if waitSeconds, ok := ringSettings["expansion_timeout_seconds"].(float64); ok {
				sdkRing.ExpansionCriteria = &[]platformclientv2.Expansioncriterium{
					{
						VarType:   &bullseyeExpansionTypeTimeout,
						Threshold: &waitSeconds,
					},
				}
			}

			if skillsToRemove, ok := ringSettings["skills_to_remove"]; ok {
				skillIds := skillsToRemove.(*schema.Set).List()
				if len(skillIds) > 0 {
					sdkSkillsToRemove := make([]platformclientv2.Skillstoremove, len(skillIds))
					for i, id := range skillIds {
						skillID := id.(string)
						sdkSkillsToRemove[i] = platformclientv2.Skillstoremove{
							Id: &skillID,
						}
					}
					sdkRing.Actions = &platformclientv2.Actions{
						SkillsToRemove: &sdkSkillsToRemove,
					}
				}
			}

			if memberGroups, ok := ringSettings["member_groups"]; ok {
				memberGroupList := memberGroups.(*schema.Set).List()
				if len(memberGroupList) > 0 {

					sdkMemberGroups := make([]platformclientv2.Membergroup, len(memberGroupList))
					for i, memberGroup := range memberGroupList {
						settingsMap := memberGroup.(map[string]interface{})
						memberGroupID := settingsMap["member_group_id"].(string)
						memberGroupType := settingsMap["member_group_type"].(string)

						sdkMemberGroups[i] = platformclientv2.Membergroup{
							Id:      &memberGroupID,
							VarType: &memberGroupType,
						}
					}
					sdkRing.MemberGroups = &sdkMemberGroups
				}
			}
			sdkRings = append(sdkRings, sdkRing)
		}

		/*
			The routing queues API is a little unusual.  You can have up to six bullseye routing rings but the last one is always
			a treated as the default ring.  This means you can actually ony define a maximum of 5.  So, I have changed the behavior of this
			resource to only allow you to add 5 items and then the code always adds a 6 item (see the code below) with a default timeout of 2.
		*/
		var defaultSdkRing platformclientv2.Ring
		defaultTimeoutInt := 2
		defaultTimeoutFloat := float64(defaultTimeoutInt)
		defaultSdkRing.ExpansionCriteria = &[]platformclientv2.Expansioncriterium{
			{
				VarType:   &bullseyeExpansionTypeTimeout,
				Threshold: &defaultTimeoutFloat,
			},
		}

		sdkRings = append(sdkRings, defaultSdkRing)

		return &platformclientv2.Bullseye{Rings: &sdkRings}
	}
	return nil
}

/*
The flattenBullseyeRings function maps the data retrieved from our SDK call over to the bullseye_ring attribute within the provider.
You might notice in the code that we are always mapping all but the last item in the list of rings retrieved by the API.  The reason for this
is that when you submit a list of bullseye_rings to the API, the API will always take the last item in the list and use it to drive default behavior
This is a change from earlier parts of the API where you could define 6 bullseye rings and there would always be six.  Now when you define bullseye rings,
the public API will take the list item in the list and make it the default and it will not show up on the screen.  To get around this you needed
to always add a dumb bullseye ring block.  Now, we automatically add one for you.  We only except a maximum of 5 bullseyes_ring blocks, but we will always
remove the last block returned by the API.
*/
func flattenBullseyeRings(sdkRings []platformclientv2.Ring) []interface{} {
	rings := make([]interface{}, len(sdkRings)-1) //Sizing the target array of Rings to account for us removing the default block
	for i, sdkRing := range sdkRings {
		if i < len(sdkRings)-1 { //Checking to make sure we are do nothing with the last item in the list by skipping processing if it is defined
			ringSettings := make(map[string]interface{})
			if sdkRing.ExpansionCriteria != nil {
				for _, criteria := range *sdkRing.ExpansionCriteria {
					if *criteria.VarType == bullseyeExpansionTypeTimeout {
						ringSettings["expansion_timeout_seconds"] = *criteria.Threshold
						break
					}
				}
			}

			if sdkRing.Actions != nil && sdkRing.Actions.SkillsToRemove != nil {
				skillIds := make([]interface{}, len(*sdkRing.Actions.SkillsToRemove))
				for s, skill := range *sdkRing.Actions.SkillsToRemove {
					skillIds[s] = *skill.Id
				}
				ringSettings["skills_to_remove"] = schema.NewSet(schema.HashString, skillIds)
			}

			if sdkRing.MemberGroups != nil {
				memberGroups := schema.NewSet(schema.HashResource(memberGroupResource), []interface{}{})

				for _, memberGroup := range *sdkRing.MemberGroups {
					memberGroupMap := make(map[string]interface{})
					memberGroupMap["member_group_id"] = *memberGroup.Id
					memberGroupMap["member_group_type"] = *memberGroup.VarType

					memberGroups.Add(memberGroupMap)
				}

				ringSettings["member_groups"] = memberGroups
			}
			rings[i] = ringSettings
		}
	}
	return rings
}

func buildSdkConditionalGroupRouting(d *schema.ResourceData) (*platformclientv2.Conditionalgrouprouting, diag.Diagnostics) {
	if configRules, ok := d.GetOk("conditional_group_routing_rules"); ok {
		var sdkCGRRules []platformclientv2.Conditionalgrouproutingrule
		for i, configRules := range configRules.([]interface{}) {
			ruleSettings, ok := configRules.(map[string]interface{})
			if !ok {
				continue
			}
			var sdkCGRRule platformclientv2.Conditionalgrouproutingrule

			if waitSeconds, ok := ruleSettings["wait_seconds"].(int); ok {
				sdkCGRRule.WaitSeconds = &waitSeconds
			}

			if operator, ok := ruleSettings["operator"].(string); ok {
				sdkCGRRule.Operator = &operator
			}

			if conditionValue, ok := ruleSettings["condition_value"].(float64); ok {
				sdkCGRRule.ConditionValue = &conditionValue
			}

			if metric, ok := ruleSettings["metric"].(string); ok {
				sdkCGRRule.Metric = &metric
			}

			if queueId, ok := ruleSettings["queue_id"].(string); ok && queueId != "" {
				if i == 0 {
					return nil, diag.Errorf("For rule 1, queue_id is always assumed to be the current queue, so should not be specified.")
				}
				sdkCGRRule.Queue = &platformclientv2.Domainentityref{Id: &queueId}
			}

			if memberGroupList, ok := ruleSettings["groups"].([]interface{}); ok {
				if len(memberGroupList) > 0 {
					sdkMemberGroups := make([]platformclientv2.Membergroup, len(memberGroupList))
					for i, memberGroup := range memberGroupList {
						settingsMap, ok := memberGroup.(map[string]interface{})
						if !ok {
							continue
						}
						memberGroupID := settingsMap["member_group_id"].(string)
						memberGroupType := settingsMap["member_group_type"].(string)

						sdkMemberGroups[i] = platformclientv2.Membergroup{
							Id:      &memberGroupID,
							VarType: &memberGroupType,
						}
					}
					sdkCGRRule.Groups = &sdkMemberGroups
				}
			}
			sdkCGRRules = append(sdkCGRRules, sdkCGRRule)
		}
		rules := &sdkCGRRules
		return &platformclientv2.Conditionalgrouprouting{Rules: rules}, nil
	}
	return nil, nil
}

func flattenConditionalGroupRoutingRules(queue *platformclientv2.Queue) []interface{} {
	if queue.ConditionalGroupRouting == nil || len(*queue.ConditionalGroupRouting.Rules) == 0 {
		return nil
	}

	rules := make([]interface{}, len(*queue.ConditionalGroupRouting.Rules))
	for i, rule := range *queue.ConditionalGroupRouting.Rules {
		ruleSettings := make(map[string]interface{})

		if rule.WaitSeconds != nil {
			ruleSettings["wait_seconds"] = *rule.WaitSeconds
		}

		if rule.Operator != nil {
			ruleSettings["operator"] = *rule.Operator
		}

		if rule.ConditionValue != nil {
			ruleSettings["condition_value"] = *rule.ConditionValue
		}

		if rule.Metric != nil {
			ruleSettings["metric"] = *rule.Metric
		}

		// The first rule is assumed to apply to this queue, so queue_id should be omitted from the first rule on queue creation
		// Hence it should not be read in either
		if rule.Queue != nil && *rule.Queue.Id != *queue.Id {
			ruleSettings["queue_id"] = *rule.Queue.Id
		}

		if rule.Groups != nil {
			memberGroups := make([]interface{}, 0)
			for _, group := range *rule.Groups {
				memberGroupMap := make(map[string]interface{})
				if group.Id != nil {
					memberGroupMap["member_group_id"] = *group.Id
				}
				if group.VarType != nil {
					memberGroupMap["member_group_type"] = *group.VarType
				}
				memberGroups = append(memberGroups, memberGroupMap)
			}
			ruleSettings["groups"] = memberGroups
		}

		rules[i] = ruleSettings
	}

	return rules
}

func buildSdkAcwSettings(d *schema.ResourceData) *platformclientv2.Acwsettings {
	acwWrapupPrompt := d.Get("acw_wrapup_prompt").(string)

	acwSettings := platformclientv2.Acwsettings{
		WrapupPrompt: &acwWrapupPrompt, // Set or default
	}

	// Only set timeout for certain wrapup prompt types
	if acwWrapupPrompt == "MANDATORY_TIMEOUT" || acwWrapupPrompt == "MANDATORY_FORCED_TIMEOUT" || acwWrapupPrompt == "AGENT_REQUESTED" {
		acwTimeoutMs, hasTimeout := d.GetOk("acw_timeout_ms")
		if hasTimeout {
			timeout := acwTimeoutMs.(int)
			acwSettings.TimeoutMs = &timeout
		}
	}
	return &acwSettings
}

func buildSdkDefaultScriptsMap(d *schema.ResourceData) *map[string]platformclientv2.Script {
	if scriptIds, ok := d.GetOk("default_script_ids"); ok {
		scriptMap := scriptIds.(map[string]interface{})

		results := make(map[string]platformclientv2.Script)
		for k, v := range scriptMap {
			scriptID := v.(string)
			results[k] = platformclientv2.Script{Id: &scriptID}
		}
		return &results
	}
	return nil
}

func flattenDefaultScripts(sdkScripts map[string]platformclientv2.Script) map[string]interface{} {
	if len(sdkScripts) == 0 {
		return nil
	}

	results := make(map[string]interface{})
	for k, v := range sdkScripts {
		results[k] = *v.Id
	}
	return results
}

func validateMapCommTypes(val interface{}, _ cty.Path) diag.Diagnostics {
	if val == nil {
		return nil
	}

	commTypes := []string{"CALL", "CALLBACK", "CHAT", "COBROWSE", "EMAIL", "MESSAGE", "SOCIAL_EXPRESSION", "VIDEO", "SCREENSHARE"}
	m := val.(map[string]interface{})
	for k := range m {
		if !lists.StringInSlice(k, commTypes) {
			return diag.Errorf("%s is an invalid communication type key.", k)
		}
	}
	return nil
}

func buildSdkQueueMessagingAddresses(d *schema.ResourceData) *platformclientv2.Queuemessagingaddresses {
	if _, ok := d.GetOk("outbound_messaging_sms_address_id"); ok {
		return &platformclientv2.Queuemessagingaddresses{
			SmsAddress: BuildSdkDomainEntityRef(d, "outbound_messaging_sms_address_id"),
		}
	}
	return nil
}

func buildSdkQueueEmailAddress(d *schema.ResourceData) *platformclientv2.Queueemailaddress {
	outboundEmailAddress := d.Get("outbound_email_address").([]interface{})
	if outboundEmailAddress != nil && len(outboundEmailAddress) > 0 {
		settingsMap := outboundEmailAddress[0].(map[string]interface{})

		domainID := settingsMap["domain_id"].(string)
		routeID := settingsMap["route_id"].(string)
		inboundRoute := &platformclientv2.Inboundroute{
			Id: &routeID,
		}
		return &platformclientv2.Queueemailaddress{
			Domain: &platformclientv2.Domainentityref{Id: &domainID},
			Route:  &inboundRoute,
		}
	}
	return nil
}

func flattenQueueEmailAddress(settings platformclientv2.Queueemailaddress) map[string]interface{} {
	settingsMap := make(map[string]interface{})
	if settings.Domain != nil {
		settingsMap["domain_id"] = *settings.Domain.Id
	}
	if settings.Route != nil {
		route := *settings.Route
		settingsMap["route_id"] = *route.Id
	}

	return settingsMap
}

func buildSdkDirectRouting(d *schema.ResourceData) *platformclientv2.Directrouting {
	directRouting := d.Get("direct_routing").([]interface{})
	if directRouting != nil && len(directRouting) > 0 {
		settingsMap := directRouting[0].(map[string]interface{})

		backupQueueID := settingsMap["backup_queue_id"].(string)
		agentWaitSeconds := settingsMap["agent_wait_seconds"].(int)
		waitForAgent := settingsMap["wait_for_agent"].(bool)

		callEnabled := settingsMap["call_enabled"].(bool)

		inboundCallFlowId := settingsMap["call_inbound_flow_id"].(string)
		inboundCallFlowRef := &platformclientv2.Addressableentityref{
			Id: &inboundCallFlowId,
		}

		voicemailFlowId := settingsMap["voicemail_flow_id"].(string)
		voicemailFlowRef := &platformclientv2.Addressableentityref{
			Id: &voicemailFlowId,
		}

		callSettings := &platformclientv2.Directroutingcallmediasettings{
			Enabled:       &callEnabled,
			InboundFlow:   inboundCallFlowRef,
			VoicemailFlow: voicemailFlowRef,
		}

		emailEnabled := settingsMap["email_enabled"].(bool)
		inboundEmailFlowId := settingsMap["email_inbound_flow_id"].(string)
		inboundEmailFlowRef := &platformclientv2.Addressableentityref{
			Id: &inboundEmailFlowId,
		}

		emailSettings := &platformclientv2.Directroutingmediasettings{
			Enabled:     &emailEnabled,
			InboundFlow: inboundEmailFlowRef,
		}

		messageEnabled := settingsMap["message_enabled"].(bool)
		inboundMessageFlowId := settingsMap["message_inbound_flow_id"].(string)
		inboundMessageFlowRef := &platformclientv2.Addressableentityref{
			Id: &inboundMessageFlowId,
		}

		messageSettings := &platformclientv2.Directroutingmediasettings{
			Enabled:     &messageEnabled,
			InboundFlow: inboundMessageFlowRef,
		}

		return &platformclientv2.Directrouting{
			CallMediaSettings:    callSettings,
			EmailMediaSettings:   emailSettings,
			MessageMediaSettings: messageSettings,
			WaitForAgent:         &waitForAgent,
			AgentWaitSeconds:     &agentWaitSeconds,
			BackupQueueId:        &backupQueueID,
		}
	}
	return nil
}

func flattenDirectRouting(settings platformclientv2.Directrouting) map[string]interface{} {
	settingsMap := make(map[string]interface{})
	if settings.BackupQueueId != nil {
		settingsMap["backup_queue_id"] = *settings.BackupQueueId
	}
	if settings.AgentWaitSeconds != nil {
		settingsMap["agent_wait_seconds"] = *settings.AgentWaitSeconds
	}
	if settings.WaitForAgent != nil {
		settingsMap["wait_for_agent"] = *settings.WaitForAgent
	}
	if settings.CallMediaSettings != nil {
		callSettings := *settings.CallMediaSettings
		settingsMap["call_enabled"] = *callSettings.Enabled
		settingsMap["call_inbound_flow_id"] = *callSettings.InboundFlow.Id
		settingsMap["voicemail_flow_id"] = *callSettings.VoicemailFlow.Id
	}
	if settings.EmailMediaSettings != nil {
		emailSettings := *settings.EmailMediaSettings
		settingsMap["email_enabled"] = *emailSettings.Enabled
		settingsMap["email_inbound_flow_id"] = *emailSettings.InboundFlow.Id
	}
	if settings.MessageMediaSettings != nil {
		messageSettings := *settings.MessageMediaSettings
		settingsMap["message_enabled"] = *messageSettings.Enabled
		settingsMap["message_inbound_flow_id"] = *messageSettings.InboundFlow.Id
	}

	return settingsMap
}

func updateQueueWrapupCodes(d *schema.ResourceData, routingAPI *platformclientv2.RoutingApi) diag.Diagnostics {
	if d.HasChange("wrapup_codes") {
		if codesConfig := d.Get("wrapup_codes"); codesConfig != nil {
			// Get existing codes
			codes, err := getRoutingQueueWrapupCodes(d.Id(), routingAPI)
			if err != nil {
				return err
			}

			var existingCodes []string
			if codes != nil {
				for _, code := range codes {
					existingCodes = append(existingCodes, *code.Id)
				}
			}
			configCodes := *lists.SetToStringList(codesConfig.(*schema.Set))

			codesToRemove := lists.SliceDifference(existingCodes, configCodes)
			if len(codesToRemove) > 0 {
				for _, codeId := range codesToRemove {
					resp, err := routingAPI.DeleteRoutingQueueWrapupcode(d.Id(), codeId)
					if err != nil {
						if IsStatus404(resp) {
							// Ignore missing queue or wrapup code
							continue
						}
						return diag.Errorf("Failed to remove wrapup code from queue %s: %s", d.Id(), err)
					}
				}
			}

			codesToAdd := lists.SliceDifference(configCodes, existingCodes)
			if len(codesToAdd) > 0 {
				err := addWrapupCodesInChunks(d.Id(), codesToAdd, routingAPI)
				if err != nil {
					return err
				}
			}
		}
	}
	return nil
}

func addWrapupCodesInChunks(queueID string, codesToAdd []string, api *platformclientv2.RoutingApi) diag.Diagnostics {
	// API restricts wraup code adds to 100 per call
	const maxBatchSize = 100
	for i := 0; i < len(codesToAdd); i += maxBatchSize {
		end := i + maxBatchSize
		if end > len(codesToAdd) {
			end = len(codesToAdd)
		}
		var updateChunk []platformclientv2.Wrapupcodereference
		for j := i; j < end; j++ {
			updateChunk = append(updateChunk, platformclientv2.Wrapupcodereference{Id: &codesToAdd[j]})
		}

		if len(updateChunk) > 0 {
			_, _, err := api.PostRoutingQueueWrapupcodes(queueID, updateChunk)
			if err != nil {
				return diag.Errorf("Failed to update wrapup codes in queue %s: %s", queueID, err)
			}
		}
	}
	return nil
}

func getRoutingQueueWrapupCodes(queueID string, api *platformclientv2.RoutingApi) ([]platformclientv2.Wrapupcode, diag.Diagnostics) {
	const maxPageSize = 100

	var codes []platformclientv2.Wrapupcode
	for pageNum := 1; ; pageNum++ {
		codeResult, _, err := api.GetRoutingQueueWrapupcodes(queueID, maxPageSize, pageNum)
		if err != nil {
			return nil, diag.Errorf("Failed to query wrapup codes for queue %s: %s", queueID, err)
		}
		if codeResult == nil || codeResult.Entities == nil || len(*codeResult.Entities) == 0 {
			return codes, nil
		}
		for _, code := range *codeResult.Entities {
			codes = append(codes, code)
		}
	}
}

func updateQueueMembers(d *schema.ResourceData, routingAPI *platformclientv2.RoutingApi) diag.Diagnostics {
	if d.HasChange("members") {
		if members := d.Get("members"); members != nil {
			log.Printf("Updating members for Queue %s", d.Get("name"))
			newUserRingNums := make(map[string]int)
			memberList := members.(*schema.Set).List()
			newUserIds := make([]string, len(memberList))
			for i, member := range memberList {
				memberMap := member.(map[string]interface{})
				newUserIds[i] = memberMap["user_id"].(string)
				newUserRingNums[newUserIds[i]] = memberMap["ring_num"].(int)
			}

			oldSdkUsers, err := getRoutingQueueMembers(d.Id(), routingAPI)
			if err != nil {
				return err
			}

			oldUserIds := make([]string, len(oldSdkUsers))
			oldUserRingNums := make(map[string]int)
			for i, user := range oldSdkUsers {
				oldUserIds[i] = *user.Id
				oldUserRingNums[oldUserIds[i]] = *user.RingNumber
			}

			if len(oldUserIds) > 0 {
				usersToRemove := lists.SliceDifference(oldUserIds, newUserIds)
				err := updateMembersInChunks(d.Id(), usersToRemove, true, routingAPI)
				if err != nil {
					return err
				}
			}

			if len(newUserIds) > 0 {
				usersToAdd := lists.SliceDifference(newUserIds, oldUserIds)
				err := updateMembersInChunks(d.Id(), usersToAdd, false, routingAPI)
				if err != nil {
					return err
				}
			}

			// Check for ring numbers to update
			for userID, newNum := range newUserRingNums {
				if oldNum, found := oldUserRingNums[userID]; found {
					if newNum != oldNum {
						// Number changed. Update ring number
						err := updateQueueUserRingNum(d.Id(), userID, newNum, routingAPI)
						if err != nil {
							return err
						}
					}
				} else if newNum != 1 {
					// New queue member. Update ring num if not set to the default of 1
					err := updateQueueUserRingNum(d.Id(), userID, newNum, routingAPI)
					if err != nil {
						return err
					}
				}
			}
			log.Printf("Members updated for Queue %s", d.Get("name"))
		}
	}
	return nil
}

func updateMembersInChunks(queueID string, membersToUpdate []string, remove bool, api *platformclientv2.RoutingApi) diag.Diagnostics {
	// API restricts member adds/removes to 100 per call
	const maxBatchSize = 100
	for i := 0; i < len(membersToUpdate); i += maxBatchSize {
		end := i + maxBatchSize
		if end > len(membersToUpdate) {
			end = len(membersToUpdate)
		}
		var updateChunk []platformclientv2.Writableentity
		for j := i; j < end; j++ {
			updateChunk = append(updateChunk, platformclientv2.Writableentity{Id: &membersToUpdate[j]})
		}

		if len(updateChunk) > 0 {
			_, err := api.PostRoutingQueueMembers(queueID, updateChunk, remove)
			if err != nil {
				return diag.Errorf("Failed to update members in queue %s: %s", queueID, err)
			}
		}
	}
	return nil
}

func updateQueueUserRingNum(queueID string, userID string, ringNum int, api *platformclientv2.RoutingApi) diag.Diagnostics {
	_, err := api.PatchRoutingQueueMember(queueID, userID, platformclientv2.Queuemember{
		Id:         &userID,
		RingNumber: &ringNum,
	})
	if err != nil {
		return diag.Errorf("Failed to update ring number for queue %s user %s: %s", queueID, userID, err)
	}
	return nil
}

func getRoutingQueueMembers(queueID string, api *platformclientv2.RoutingApi) ([]platformclientv2.Queuemember, diag.Diagnostics) {
	const maxPageSize = 100

	var members []platformclientv2.Queuemember
	for pageNum := 1; ; pageNum++ {
		users, _, err := sdkGetRoutingQueueMembers(queueID, pageNum, maxPageSize, api)
		if err != nil {
			return nil, diag.Errorf("Failed to query users for queue %s: %s", queueID, err)
		}
		if users == nil || users.Entities == nil || len(*users.Entities) == 0 {
			return members, nil
		}
		for _, user := range *users.Entities {
			members = append(members, user)
		}
	}
}

func sdkGetRoutingQueueMembers(queueID string, pageNumber int, pageSize int, api *platformclientv2.RoutingApi) (*platformclientv2.Queuememberentitylisting, *platformclientv2.APIResponse, error) {
	// SDK does not support nil values for boolean query params yet, so we must manually construct this HTTP request for now
	apiClient := &api.Configuration.APIClient

	// create path and map variables
	path := api.Configuration.BasePath + "/api/v2/routing/queues/{queueId}/members"
	path = strings.Replace(path, "{queueId}", fmt.Sprintf("%v", queueID), -1)

	headerParams := make(map[string]string)
	queryParams := make(map[string]string)
	formParams := url.Values{}
	var postBody interface{}
	var postFileName string
	var fileBytes []byte

	// oauth required
	if api.Configuration.AccessToken != "" {
		headerParams["Authorization"] = "Bearer " + api.Configuration.AccessToken
	}
	// add default headers if any
	for key := range api.Configuration.DefaultHeader {
		headerParams[key] = api.Configuration.DefaultHeader[key]
	}

	queryParams["pageSize"] = apiClient.ParameterToString(pageSize, "")
	queryParams["pageNumber"] = apiClient.ParameterToString(pageNumber, "")

	headerParams["Content-Type"] = "application/json"
	headerParams["Accept"] = "application/json"

	var successPayload *platformclientv2.Queuememberentitylisting
	response, err := apiClient.CallAPI(path, http.MethodGet, postBody, headerParams, queryParams, formParams, postFileName, fileBytes)
	if err != nil {
		// Nothing special to do here, but do avoid processing the response
	} else if response.Error != nil {
		err = fmt.Errorf(response.ErrorMessage)
	} else {
		err = json.Unmarshal([]byte(response.RawBody), &successPayload)
	}
	return successPayload, response, err
}

func flattenQueueMembers(queueID string, api *platformclientv2.RoutingApi) (*schema.Set, diag.Diagnostics) {
	members, err := getRoutingQueueMembers(queueID, api)
	if err != nil {
		return nil, err
	}

	memberSet := schema.NewSet(schema.HashResource(queueMemberResource), []interface{}{})
	for _, member := range members {
		memberMap := make(map[string]interface{})
		memberMap["user_id"] = *member.Id
		memberMap["ring_num"] = *member.RingNumber
		memberSet.Add(memberMap)
	}

	return memberSet, nil
}

func flattenQueueWrapupCodes(queueID string, api *platformclientv2.RoutingApi) (*schema.Set, diag.Diagnostics) {
	const maxPageSize = 100
	var codeIds []string
	for pageNum := 1; ; pageNum++ {
		codes, _, err := api.GetRoutingQueueWrapupcodes(queueID, maxPageSize, pageNum)
		if err != nil {
			return nil, diag.Errorf("Failed to query wrapup codes for queue %s: %s", queueID, err)
		}
		if codes == nil || codes.Entities == nil || len(*codes.Entities) == 0 {
			break
		}
		for _, code := range *codes.Entities {
			codeIds = append(codeIds, *code.Id)
		}
	}

	if codeIds != nil {
		return lists.StringListToSet(codeIds), nil
	}
	return nil, nil
}

func flattenQueueMemberGroupsList(queue *platformclientv2.Queue, groupType *string) *schema.Set {
	var groupIds []string

	if queue == nil || queue.MemberGroups == nil {
		return nil
	}

	for _, memberGroup := range *queue.MemberGroups {
		if strings.Compare(*memberGroup.VarType, *groupType) == 0 {
			groupIds = append(groupIds, *memberGroup.Id)
		}
	}

	if groupIds != nil {
		return lists.StringListToSet(groupIds)
	}

	return nil
}

func GenerateRoutingQueueResource(
	resourceID string,
	name string,
	desc string,
	acwWrapupPrompt string,
	acwTimeout string,
	skillEvalMethod string,
	autoAnswerOnly string,
	callingPartyName string,
	callingPartyNumber string,
	enableTranscription string,
	enableManualAssignment string,
	nestedBlocks ...string) string {
	return fmt.Sprintf(`resource "genesyscloud_routing_queue" "%s" {
		name = "%s"
		description = "%s"
		acw_wrapup_prompt = %s
		acw_timeout_ms = %s
		skill_evaluation_method = %s
		auto_answer_only = %s
		calling_party_name = %s
		calling_party_number = %s
		enable_transcription = %s
  		enable_manual_assignment = %s
		%s
	}
	`, resourceID,
		name,
		desc,
		acwWrapupPrompt,
		acwTimeout,
		skillEvalMethod,
		autoAnswerOnly,
		callingPartyName,
		callingPartyNumber,
		enableTranscription,
		enableManualAssignment,
		strings.Join(nestedBlocks, "\n"))
}

func GenerateRoutingQueueResourceBasic(resourceID string, name string, nestedBlocks ...string) string {
	return fmt.Sprintf(`resource "genesyscloud_routing_queue" "%s" {
		name = "%s"
		%s
	}
	`, resourceID, name, strings.Join(nestedBlocks, "\n"))
}

// Used when testing skills group dependencies.
func GenerateRoutingQueueResourceBasicWithDepends(resourceID string, dependsOn string, name string, nestedBlocks ...string) string {
	return fmt.Sprintf(`resource "genesyscloud_routing_queue" "%s" {
		depends_on = [%s]
		name = "%s"
		%s
	}
	`, resourceID, dependsOn, name, strings.Join(nestedBlocks, "\n"))
}

func GenerateMediaSettings(attrName string, alertingTimeout string, slPercent string, slDurationMs string) string {
	return fmt.Sprintf(`%s {
		alerting_timeout_sec = %s
		service_level_percentage = %s
		service_level_duration_ms = %s
	}
	`, attrName, alertingTimeout, slPercent, slDurationMs)
}

func GenerateRoutingRules(operator string, threshold string, waitSeconds string) string {
	return fmt.Sprintf(`routing_rules {
		operator = "%s"
		threshold = %s
		wait_seconds = %s
	}
	`, operator, threshold, waitSeconds)
}

func GenerateDefaultScriptIDs(chat, email string) string {
	return fmt.Sprintf(`default_script_ids = {
		CHAT  = "%s"
		EMAIL = "%s"
	}`, chat, email)
}

func GenerateBullseyeSettings(expTimeout string, skillsToRemove ...string) string {
	return fmt.Sprintf(`bullseye_rings {
		expansion_timeout_seconds = %s
		skills_to_remove = [%s]
	}
	`, expTimeout, strings.Join(skillsToRemove, ", "))
}

func GenerateConditionalGroupRoutingRules(queueId, operator, metric, conditionValue, waitSeconds string, nestedBlocks ...string) string {
	return fmt.Sprintf(`conditional_group_routing_rules {
		queue_id        = %s
		operator        = "%s"
		metric          = "%s"
		condition_value = %s
		wait_seconds    = %s
		%s
	}
	`, queueId, operator, metric, conditionValue, waitSeconds, strings.Join(nestedBlocks, "\n"))
}

func GenerateConditionalGroupRoutingRuleGroup(groupId, groupType string) string {
	return fmt.Sprintf(`groups {
		member_group_id   = %s
		member_group_type = "%s"
	}
	`, groupId, groupType)
}

func GenerateBullseyeSettingsWithMemberGroup(expTimeout, memberGroupId, memberGroupType string, skillsToRemove ...string) string {
	return fmt.Sprintf(`bullseye_rings {
		expansion_timeout_seconds = %s
		skills_to_remove = [%s]
		member_groups {
			member_group_id = %s
			member_group_type = "%s"
		}
	}
	`, expTimeout, strings.Join(skillsToRemove, ", "), memberGroupId, memberGroupType)
}

func GenerateMemberBlock(userID, ringNum string) string {
	return fmt.Sprintf(`members {
		user_id = %s
		ring_num = %s
	}
	`, userID, ringNum)
}

func GenerateQueueWrapupCodes(wrapupCodes ...string) string {
	return fmt.Sprintf(`
		wrapup_codes = [%s]
	`, strings.Join(wrapupCodes, ", "))
}<|MERGE_RESOLUTION|>--- conflicted
+++ resolved
@@ -17,13 +17,9 @@
 	"github.com/hashicorp/terraform-plugin-sdk/v2/helper/resource"
 	"github.com/hashicorp/terraform-plugin-sdk/v2/helper/schema"
 	"github.com/hashicorp/terraform-plugin-sdk/v2/helper/validation"
-<<<<<<< HEAD
 	"github.com/mypurecloud/platform-client-sdk-go/v105/platformclientv2"
 	resource_exporter "terraform-provider-genesyscloud/genesyscloud/resource_exporter"
 	lists "terraform-provider-genesyscloud/genesyscloud/util/lists"
-=======
-	"github.com/mypurecloud/platform-client-sdk-go/v103/platformclientv2"
->>>>>>> 69ff37a4
 )
 
 var (
@@ -181,25 +177,7 @@
 func RoutingQueueExporter() *resource_exporter.ResourceExporter {
 	return &resource_exporter.ResourceExporter{
 		GetResourcesFunc: GetAllWithPooledClient(getAllRoutingQueues),
-<<<<<<< HEAD
 		RefAttrs: map[string]*resource_exporter.RefAttrSettings{
-			"division_id":                       {RefType: "genesyscloud_auth_division"},
-			"queue_flow_id":                     {RefType: "genesyscloud_flow"},
-			"email_in_queue_flow_id":            {RefType: "genesyscloud_flow"},
-			"message_in_queue_flow_id":          {RefType: "genesyscloud_flow"},
-			"whisper_prompt_id":                 {RefType: "genesyscloud_architect_user_prompt"},
-			"outbound_messaging_sms_address_id": {}, // Ref type not yet defined
-			"default_script_ids.*":              {}, // Ref type not yet defined
-			"outbound_email_address.route_id":   {RefType: "genesyscloud_routing_email_route"},
-			"outbound_email_address.domain_id":  {RefType: "genesyscloud_routing_email_domain"},
-			"bullseye_rings.skills_to_remove":   {RefType: "genesyscloud_routing_skill"},
-			"members.user_id":                   {RefType: "genesyscloud_user"},
-			"wrapup_codes":                      {RefType: "genesyscloud_routing_wrapupcode"},
-			"skill_groups":                      {RefType: "genesyscloud_routing_skill_group"},
-			"teams":                             {}, //Need to add this when we get teams resources implemented
-			"groups":                            {RefType: "genesyscloud_group"},
-=======
-		RefAttrs: map[string]*RefAttrSettings{
 			"division_id":                              {RefType: "genesyscloud_auth_division"},
 			"queue_flow_id":                            {RefType: "genesyscloud_flow"},
 			"email_in_queue_flow_id":                   {RefType: "genesyscloud_flow"},
@@ -216,21 +194,15 @@
 			"teams":                                    {}, //Need to add this when we get teams resources implemented
 			"groups":                                   {RefType: "genesyscloud_group"},
 			"conditional_group_routing_rules.queue_id": {RefType: "genesyscloud_routing_queue"},
->>>>>>> 69ff37a4
 		},
 		RemoveIfMissing: map[string][]string{
 			"outbound_email_address": {"route_id"},
 			"members":                {"user_id"},
 		},
 		AllowZeroValues: []string{"bullseye_rings.expansion_timeout_seconds"},
-<<<<<<< HEAD
 		CustomAttributeResolver: map[string]*resource_exporter.RefAttrCustomResolver{
-			"bullseye_rings.member_groups.member_group_id": {ResolverFunc: resource_exporter.MemberGroupsResolver},
-=======
-		CustomAttributeResolver: map[string]*RefAttrCustomResolver{
-			"bullseye_rings.member_groups.member_group_id":           {ResolverFunc: MemberGroupsResolver},
-			"conditional_group_routing_rules.groups.member_group_id": {ResolverFunc: MemberGroupsResolver},
->>>>>>> 69ff37a4
+			"bullseye_rings.member_groups.member_group_id":           {ResolverFunc: resource_exporter.MemberGroupsResolver},
+			"conditional_group_routing_rules.groups.member_group_id": {ResolverFunc: resource_exporter.MemberGroupsResolver},
 		},
 	}
 }
