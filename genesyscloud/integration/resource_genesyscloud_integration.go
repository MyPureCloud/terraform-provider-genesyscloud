package integration

import (
	"context"
	"fmt"
	"log"
	"terraform-provider-genesyscloud/genesyscloud/provider"
	"terraform-provider-genesyscloud/genesyscloud/util"
	"time"

	"terraform-provider-genesyscloud/genesyscloud/util/resourcedata"

	"github.com/hashicorp/terraform-plugin-sdk/v2/helper/retry"

	resourceExporter "terraform-provider-genesyscloud/genesyscloud/resource_exporter"

	"github.com/hashicorp/terraform-plugin-sdk/v2/diag"
	"github.com/hashicorp/terraform-plugin-sdk/v2/helper/schema"
	"github.com/mypurecloud/platform-client-sdk-go/v149/platformclientv2"
)

/*
The resource_genesyscloud_integration.go contains all of the methods that perform the core logic for a resource.
In general a resource should have a approximately 5 methods in it:

1.  A getAll.... function that the CX as Code exporter will use during the process of exporting Genesys Cloud.
2.  A create.... function that the resource will use to create a Genesys Cloud object (e.g. genesycloud_integration)
3.  A read.... function that looks up a single resource.
4.  An update... function that updates a single resource.
5.  A delete.... function that deletes a single resource.

Two things to note:

 1. All code in these methods should be focused on getting data in and out of Terraform.  All code that is used for interacting
    with a Genesys API should be encapsulated into a proxy class contained within the package.

 2. In general, to keep this file somewhat manageable, if you find yourself with a number of helper functions move them to a

utils function in the package.  This will keep the code manageable and easy to work through.
*/

// getAllIntegrations retrieves all of the integrations via Terraform in the Genesys Cloud and is used for the exporter
func getAllIntegrations(ctx context.Context, clientConfig *platformclientv2.Configuration) (resourceExporter.ResourceIDMetaMap, diag.Diagnostics) {
	ip := getIntegrationsProxy(clientConfig)
	resources := make(resourceExporter.ResourceIDMetaMap)

	integrations, resp, err := ip.getAllIntegrations(ctx)
	if err != nil {
		return nil, util.BuildAPIDiagnosticError(ResourceType, fmt.Sprintf("Failed to get all integrations %s", err), resp)
	}

	for _, integration := range *integrations {
<<<<<<< HEAD
		log.Printf("Dealing with integration id : %s", *integration.Id)
=======
		log.Printf("Dealing with integration id : %s, integration Name : %s", *integration.Id, *integration.Name)
>>>>>>> 7f4a75f3
		resources[*integration.Id] = &resourceExporter.ResourceMeta{BlockLabel: *integration.Name}
	}
	return resources, nil
}

// createIntegration is used by the integrations resource to create Genesyscloud integration
func createIntegration(ctx context.Context, d *schema.ResourceData, meta interface{}) diag.Diagnostics {
	intendedState := d.Get("intended_state").(string)
	integrationType := d.Get("integration_type").(string)

	sdkConfig := meta.(*provider.ProviderMeta).ClientConfig
	ip := getIntegrationsProxy(sdkConfig)

	createIntegrationReq := &platformclientv2.Createintegrationrequest{
		IntegrationType: &platformclientv2.Integrationtype{
			Id: &integrationType,
		},
	}
	integration, resp, err := ip.createIntegration(ctx, createIntegrationReq)
	if err != nil {
		return util.BuildAPIDiagnosticError(ResourceType, fmt.Sprintf("Failed to create integration error: %s", err), resp)
	}

	d.SetId(*integration.Id)

	//Update integration config separately
	diagErr, name := updateIntegrationConfigFromResourceData(ctx, d, ip)
	if diagErr != nil {
		return diagErr
	}

	// Set attributes that can only be modified in a patch
	if d.HasChange("intended_state") {
		log.Printf("Updating additional attributes for integration %s", name)
		_, resp, patchErr := ip.updateIntegration(ctx, d.Id(), &platformclientv2.Integration{
			IntendedState: &intendedState,
		})
		if patchErr != nil {
			return util.BuildAPIDiagnosticError(ResourceType, fmt.Sprintf("Failed to update integration %s error: %s", d.Id(), err), resp)
		}
	}
	log.Printf("Created integration %s %s", name, *integration.Id)
	return readIntegration(ctx, d, meta)
}

// readIntegration is used by the integration resource to read an integration from genesys cloud.
func readIntegration(ctx context.Context, d *schema.ResourceData, meta interface{}) diag.Diagnostics {
	sdkConfig := meta.(*provider.ProviderMeta).ClientConfig
	ip := getIntegrationsProxy(sdkConfig)

	log.Printf("Reading integration %s", d.Id())

	return util.WithRetriesForRead(ctx, d, func() *retry.RetryError {
		currentIntegration, resp, getErr := ip.getIntegrationById(ctx, d.Id())
		if getErr != nil {
			if util.IsStatus404(resp) {
				return retry.RetryableError(util.BuildWithRetriesApiDiagnosticError(ResourceType, fmt.Sprintf("failed to read integration %s | error: %s", d.Id(), getErr), resp))
			}
			return retry.NonRetryableError(util.BuildWithRetriesApiDiagnosticError(ResourceType, fmt.Sprintf("failed to read integration %s | error: %s", d.Id(), getErr), resp))
		}

		d.Set("integration_type", *currentIntegration.IntegrationType.Id)
		resourcedata.SetNillableValue(d, "intended_state", currentIntegration.IntendedState)

		// Use returned ID to get current config, which contains complete configuration
		integrationConfig, resp, err := ip.getIntegrationConfig(ctx, *currentIntegration.Id)

		if err != nil {
			return retry.NonRetryableError(util.BuildWithRetriesApiDiagnosticError(ResourceType, fmt.Sprintf("failed to read config of integration %s | error: %s", d.Id(), getErr), resp))
		}

		d.Set("config", flattenIntegrationConfig(integrationConfig, d.Id(), *currentIntegration.Name))
		log.Printf("Read integration %s %s", d.Id(), *currentIntegration.Name)
		return nil
	})
}

// updateIntegration is used by the integration resource to update an integration in Genesys Cloud
func updateIntegration(ctx context.Context, d *schema.ResourceData, meta interface{}) diag.Diagnostics {
	intendedState := d.Get("intended_state").(string)
	sdkConfig := meta.(*provider.ProviderMeta).ClientConfig
	ip := getIntegrationsProxy(sdkConfig)

	diagErr, name := updateIntegrationConfigFromResourceData(ctx, d, ip)
	if diagErr != nil {
		return diagErr
	}

	if d.HasChange("intended_state") {
		log.Printf("Updating integration %s", name)
		_, resp, patchErr := ip.updateIntegration(ctx, d.Id(), &platformclientv2.Integration{
			IntendedState: &intendedState,
		})
		if patchErr != nil {
			return util.BuildAPIDiagnosticError(ResourceType, fmt.Sprintf("Failed to update Integration %s %s", d.Id(), patchErr), resp)
		}
	}
	log.Printf("Updated integration %s %s", name, d.Id())
	return readIntegration(ctx, d, meta)
}

// deleteIntegration is used by the integration resource to delete an integration from Genesys cloud.
func deleteIntegration(ctx context.Context, d *schema.ResourceData, meta interface{}) diag.Diagnostics {
	sdkConfig := meta.(*provider.ProviderMeta).ClientConfig
	ip := getIntegrationsProxy(sdkConfig)

	resp, err := ip.deleteIntegration(ctx, d.Id())
	if err != nil {
		return util.BuildAPIDiagnosticError(ResourceType, fmt.Sprintf("Failed to delete Integration %s error: %s", d.Id(), err), resp)
	}

	return util.WithRetries(ctx, 30*time.Second, func() *retry.RetryError {
		_, resp, err := ip.getIntegrationById(ctx, d.Id())
		if err != nil {
			if util.IsStatus404(resp) {
				// Integration deleted
				log.Printf("Deleted Integration %s", d.Id())
				return nil
			}
			return retry.NonRetryableError(util.BuildWithRetriesApiDiagnosticError(ResourceType, fmt.Sprintf("error deleting integration %s | error: %s", d.Id(), err), resp))
		}
		return retry.RetryableError(util.BuildWithRetriesApiDiagnosticError(ResourceType, fmt.Sprintf("integration %s still exists", d.Id()), resp))
	})
}<|MERGE_RESOLUTION|>--- conflicted
+++ resolved
@@ -50,11 +50,7 @@
 	}
 
 	for _, integration := range *integrations {
-<<<<<<< HEAD
-		log.Printf("Dealing with integration id : %s", *integration.Id)
-=======
 		log.Printf("Dealing with integration id : %s, integration Name : %s", *integration.Id, *integration.Name)
->>>>>>> 7f4a75f3
 		resources[*integration.Id] = &resourceExporter.ResourceMeta{BlockLabel: *integration.Name}
 	}
 	return resources, nil
