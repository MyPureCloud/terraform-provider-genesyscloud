package architect_datatable

import (
	"context"
	"encoding/json"
	"errors"
<<<<<<< HEAD
	"github.com/mypurecloud/platform-client-sdk-go/v119/platformclientv2"
	"net/http"
=======
	"net/http"

	"github.com/mypurecloud/platform-client-sdk-go/v121/platformclientv2"
>>>>>>> 13badf19
)

// internalProxy holds a proxy instance that can be used throughout the package
var internalProxy *architectDatatableProxy

// Type definitions for each func on our proxy so we can easily mock them out later
type createOrUpdateArchitectDatatableFunc func(ctx context.Context, p *architectDatatableProxy, createAction bool, datatable *Datatable) (*Datatable, *platformclientv2.APIResponse, error)
type deleteArchitectDatatableFunc func(ctx context.Context, p *architectDatatableProxy, datatableId string) (*platformclientv2.APIResponse, error)
type getArchitectDatatableFunc func(ctx context.Context, p *architectDatatableProxy, datatableId string, expanded string) (*Datatable, *platformclientv2.APIResponse, error)
type getAllArchitectDatatableFunc func(ctx context.Context, p *architectDatatableProxy) (*[]platformclientv2.Datatable, error)

type architectDatatableProxy struct {
	clientConfig                         *platformclientv2.Configuration
	architectApi                         *platformclientv2.ArchitectApi
	createOrUpdateArchitectDatatableAttr createOrUpdateArchitectDatatableFunc
	getArchitectDatatableAttr            getArchitectDatatableFunc
	getAllArchitectDatatableAttr         getAllArchitectDatatableFunc
	deleteArchitectDatatableAttr         deleteArchitectDatatableFunc
}

func newArchitectDatatableProxy(clientConfig *platformclientv2.Configuration) *architectDatatableProxy {
	api := platformclientv2.NewArchitectApiWithConfig(clientConfig)
	return &architectDatatableProxy{
		clientConfig:                         clientConfig,
		architectApi:                         api,
		createOrUpdateArchitectDatatableAttr: createOrUpdateArchitectDatatableFn,
		getArchitectDatatableAttr:            getArchitectDatatableFn,
		getAllArchitectDatatableAttr:         getAllArchitectDatatableFn,
		deleteArchitectDatatableAttr:         deleteArchitectDatatableFn,
	}
}

func getArchitectDatatableProxy(clientConfig *platformclientv2.Configuration) *architectDatatableProxy {
	if internalProxy == nil {
		internalProxy = newArchitectDatatableProxy(clientConfig)
	}

	return internalProxy
}

func (p *architectDatatableProxy) createArchitectDatatable(ctx context.Context, datatable *Datatable) (*Datatable, *platformclientv2.APIResponse, error) {
	return p.createOrUpdateArchitectDatatableAttr(ctx, p, true, datatable)
}

func (p *architectDatatableProxy) updateArchitectDatatable(ctx context.Context, datatable *Datatable) (*Datatable, *platformclientv2.APIResponse, error) {
	return p.createOrUpdateArchitectDatatableAttr(ctx, p, false, datatable)
}

func (p *architectDatatableProxy) getArchitectDatatable(ctx context.Context, id string, expanded string) (*Datatable, *platformclientv2.APIResponse, error) {
	return p.getArchitectDatatableAttr(ctx, p, id, expanded)
}

func (p *architectDatatableProxy) getAllArchitectDatatable(ctx context.Context) (*[]platformclientv2.Datatable, error) {
	return p.getAllArchitectDatatableAttr(ctx, p)
}

func (p *architectDatatableProxy) deleteArchitectDatatable(ctx context.Context, id string) (*platformclientv2.APIResponse, error) {
	return p.deleteArchitectDatatableAttr(ctx, p, id)
}

func createOrUpdateArchitectDatatableFn(ctx context.Context, p *architectDatatableProxy, createAction bool, datatable *Datatable) (*Datatable, *platformclientv2.APIResponse, error) {
	apiClient := &p.architectApi.Configuration.APIClient
	action := http.MethodPost

	// create path and map variables
	path := p.architectApi.Configuration.BasePath + "/api/v2/flows/datatables"

	if createAction == false {
		action = http.MethodPut
		path += "/" + *datatable.Id
	}

	headerParams := make(map[string]string)

	// add default headers if any
	for key := range p.architectApi.Configuration.DefaultHeader {
		headerParams[key] = p.architectApi.Configuration.DefaultHeader[key]
	}

	headerParams["Authorization"] = "Bearer " + p.architectApi.Configuration.AccessToken
	headerParams["Content-Type"] = "application/json"
	headerParams["Accept"] = "application/json"

	var successPayload *Datatable
	response, err := apiClient.CallAPI(path, action, datatable, headerParams, nil, nil, "", nil)

	if err != nil {
		// Nothing special to do here, but do avoid processing the response
	} else if response.Error != nil {
		err = errors.New(response.ErrorMessage)
	} else {
		err = json.Unmarshal([]byte(response.RawBody), &successPayload)
	}

	return successPayload, response, err
}

func getArchitectDatatableFn(ctx context.Context, p *architectDatatableProxy, datatableId string, expanded string) (*Datatable, *platformclientv2.APIResponse, error) {
	apiClient := &p.architectApi.Configuration.APIClient

	// create path and map variables
	path := p.architectApi.Configuration.BasePath + "/api/v2/flows/datatables/" + datatableId

	headerParams := make(map[string]string)
	queryParams := make(map[string]string)

	// oauth required
	if p.architectApi.Configuration.AccessToken != "" {
		headerParams["Authorization"] = "Bearer " + p.architectApi.Configuration.AccessToken
	}
	// add default headers if any
	for key := range p.architectApi.Configuration.DefaultHeader {
		headerParams[key] = p.architectApi.Configuration.DefaultHeader[key]
	}

	queryParams["expand"] = apiClient.ParameterToString(expanded, "")

	headerParams["Content-Type"] = "application/json"
	headerParams["Accept"] = "application/json"

	var successPayload *Datatable
	response, err := apiClient.CallAPI(path, http.MethodGet, nil, headerParams, queryParams, nil, "", nil)
	if err != nil {
		// Nothing special to do here, but do avoid processing the response
	} else if response.Error != nil {
		err = errors.New(response.ErrorMessage)
	} else {
		err = json.Unmarshal(response.RawBody, &successPayload)
	}
	return successPayload, response, err
}

func deleteArchitectDatatableFn(ctx context.Context, p *architectDatatableProxy, datatableId string) (*platformclientv2.APIResponse, error) {
	return p.architectApi.DeleteFlowsDatatable(datatableId, true)
}

func getAllArchitectDatatableFn(ctx context.Context, p *architectDatatableProxy) (*[]platformclientv2.Datatable, error) {
	var totalRecords []platformclientv2.Datatable

	const pageSize = 100
	tables, _, getErr := p.architectApi.GetFlowsDatatables("", 1, pageSize, "", "", nil, "")
	if getErr != nil {
		return &totalRecords, getErr
	}

	if tables.Entities == nil || len(*tables.Entities) == 0 {
		return &totalRecords, nil
	}

	for _, table := range *tables.Entities {
		totalRecords = append(totalRecords, table)
	}

	for pageNum := 2; pageNum <= *tables.PageCount; pageNum++ {
		tables, _, getErr := p.architectApi.GetFlowsDatatables("", pageNum, pageSize, "", "", nil, "")
		if getErr != nil {
			return &totalRecords, getErr
		}

		if tables.Entities == nil || len(*tables.Entities) == 0 {
			break
		}

		for _, table := range *tables.Entities {
			totalRecords = append(totalRecords, table)
		}
	}

	return &totalRecords, nil
}<|MERGE_RESOLUTION|>--- conflicted
+++ resolved
@@ -4,14 +4,9 @@
 	"context"
 	"encoding/json"
 	"errors"
-<<<<<<< HEAD
-	"github.com/mypurecloud/platform-client-sdk-go/v119/platformclientv2"
-	"net/http"
-=======
 	"net/http"
 
 	"github.com/mypurecloud/platform-client-sdk-go/v121/platformclientv2"
->>>>>>> 13badf19
 )
 
 // internalProxy holds a proxy instance that can be used throughout the package
