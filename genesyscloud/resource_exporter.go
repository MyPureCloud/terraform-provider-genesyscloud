package genesyscloud

import (
	"context"
	"fmt"
	"hash/fnv"
	"regexp"
	"strconv"
	"strings"
	"unicode"

	"github.com/hashicorp/terraform-plugin-sdk/v2/helper/schema"

	"github.com/hashicorp/terraform-plugin-sdk/v2/diag"
)

type ResourceMeta struct {
	// Name of the resoruce to be used in exports
	Name string

	// Prefix to add to the ID when reading state
	IdPrefix string
}

// ResourceIDMetaMap is a map of IDs to ResourceMeta
type ResourceIDMetaMap map[string]*ResourceMeta

// GetAllResourcesFunc is a method that returns all resource IDs
type GetAllResourcesFunc func(context.Context) (ResourceIDMetaMap, diag.Diagnostics)

// RefAttrSettings contains behavior settings for references
type RefAttrSettings struct {

	// Referenced resource type
	RefType string

	// Values that may be set that should not be treated as IDs
	AltValues []string
}

type JsonEncodeRefAttr struct {
	// The outer key
	Attr string

	// The RefAttr nested inside the json data
	NestedAttr string
}

// ResourceExporter is an interface to implement for resources that can be exported
type ResourceExporter struct {

	// Method to load all resource IDs for a given resource.
	// Returned map key should be the ID and the value should be a name to use for the resource.
	// Names will be sanitized with part of the ID appended, so it is not required that they be unique
	GetResourcesFunc GetAllResourcesFunc

	// A map of resource attributes to types that they reference
	// Attributes in nested objects can be defined with a '.' separator
	RefAttrs map[string]*RefAttrSettings

	// AllowZeroValues is a list of attributes that should allow zero values in the export.
	// By default zero values are removed from the config due to lack of "null" support in the plugin SDK
	AllowZeroValues []string

	// RemoveIfMissing is a map of attributes to a list of inner object attributes.
	// When all specified inner attributes are missing from an object, that object is removed
	RemoveIfMissing map[string][]string

	// Map of resource id->names. This is set after a call to loadSanitizedResourceMap
	SanitizedResourceMap ResourceIDMetaMap

	// List of attributes to exclude from config. This is set by the export configuration.
	ExcludedAttributes []string

	// Map of attributes that cannot be resolved. E.g. edge Ids which are locked to an org or properties that cannot be retrieved from the API
	UnResolvableAttributes map[string]*schema.Schema

	// List of attributes which can and should be exported in a jsonencode object rather than as a long escaped string of JSON data.
	JsonEncodeAttributes []string

	// Attributes that are jsonencode objects, and that contain nested RefAttrs
	EncodedRefAttrs map[*JsonEncodeRefAttr]*RefAttrSettings
}

func (r *ResourceExporter) loadSanitizedResourceMap(ctx context.Context, name string, filter []string) diag.Diagnostics {
	result, err := r.GetResourcesFunc(ctx)
	if err != nil {
		return err
	}

	if subStringInSlice(fmt.Sprintf("%v::", name), filter) {
		result = filterResources(result, name, filter)
	}

	r.SanitizedResourceMap = result
	sanitizeResourceNames(r.SanitizedResourceMap)
	return nil
}

func filterResources(result ResourceIDMetaMap, name string, filter []string) ResourceIDMetaMap {
	names := make([]string, 0)
	for _, f := range filter {
		n := fmt.Sprintf("%v::", name)
		if strings.Contains(f, n) {
			names = append(names, strings.Replace(f, n, "", 1))
		}
	}

	newResult := make(ResourceIDMetaMap)
	for _, name := range names {
		for k, v := range result {
			if v.Name == name {
				newResult[k] = v
			}
		}
	}
	return newResult
}

func (r *ResourceExporter) getRefAttrSettings(attribute string) *RefAttrSettings {
	if r.RefAttrs == nil {
		return nil
	}
	return r.RefAttrs[attribute]
}

func (r *ResourceExporter) getNestedRefAttrSettings(attribute string) *RefAttrSettings {
	for key, val := range r.EncodedRefAttrs {
		if key.NestedAttr == attribute {
			return val
		}
	}
	return nil
}

func (r *ResourceExporter) containsNestedRefAttrs(attribute string) ([]string, bool) {
	var nestedAttributes []string
	for key, _ := range r.EncodedRefAttrs {
		if key.Attr == attribute {
			nestedAttributes = append(nestedAttributes, key.NestedAttr)
		}
	}
	return nestedAttributes, len(nestedAttributes) > 0
}

func (r *ResourceExporter) allowZeroValues(attribute string) bool {
	return stringInSlice(attribute, r.AllowZeroValues)
}

func (r *ResourceExporter) isJsonEncodable(attribute string) bool {
	return stringInSlice(attribute, r.JsonEncodeAttributes)
}

func (r *ResourceExporter) addExcludedAttribute(attribute string) {
	r.ExcludedAttributes = append(r.ExcludedAttributes, attribute)
}

func (r *ResourceExporter) isAttributeExcluded(attribute string) bool {
	for _, excluded := range r.ExcludedAttributes {
		// Excluded if attributes match, or the specified attribute is nested in the excluded attribute
		if excluded == attribute || strings.HasPrefix(attribute, excluded+".") {
			return true
		}
	}
	return false
}

func (r *ResourceExporter) removeIfMissing(attribute string, config map[string]interface{}) bool {
	if attrs, ok := r.RemoveIfMissing[attribute]; ok {
		// Check if all required inner attributes are missing
		missingAll := true
		for _, attr := range attrs {
			if val, foundInner := config[attr]; foundInner && val != nil {
				missingAll = false
				break
			}
		}
		return missingAll
	}
	return false
}

func getResourceExporters(filter []string) map[string]*ResourceExporter {
	exporters := map[string]*ResourceExporter{
		// Add new resources that can be exported here
		"genesyscloud_architect_datatable":                         architectDatatableExporter(),
		"genesyscloud_architect_datatable_row":                     architectDatatableRowExporter(),
		"genesyscloud_architect_emergencygroup":                    architectEmergencyGroupExporter(),
		"genesyscloud_architect_ivr":                               architectIvrExporter(),
		"genesyscloud_architect_schedules":                         architectSchedulesExporter(),
		"genesyscloud_architect_schedulegroups":                    architectScheduleGroupsExporter(),
		"genesyscloud_architect_user_prompt":                       architectUserPromptExporter(),
		"genesyscloud_auth_division":                               authDivisionExporter(),
		"genesyscloud_auth_role":                                   authRoleExporter(),
		"genesyscloud_flow":                                        flowExporter(),
		"genesyscloud_group":                                       groupExporter(),
		"genesyscloud_group_roles":                                 groupRolesExporter(),
		"genesyscloud_idp_adfs":                                    idpAdfsExporter(),
		"genesyscloud_idp_generic":                                 idpGenericExporter(),
		"genesyscloud_idp_gsuite":                                  idpGsuiteExporter(),
		"genesyscloud_idp_okta":                                    idpOktaExporter(),
		"genesyscloud_idp_onelogin":                                idpOneloginExporter(),
		"genesyscloud_idp_ping":                                    idpPingExporter(),
		"genesyscloud_idp_salesforce":                              idpSalesforceExporter(),
		"genesyscloud_integration":                                 integrationExporter(),
		"genesyscloud_integration_action":                          integrationActionExporter(),
		"genesyscloud_integration_credential":                      credentialExporter(),
<<<<<<< HEAD
		"genesyscloud_journey_action_map":                          journeyActionMapExporter(),
=======
		"genesyscloud_journey_outcome":                             journeyOutcomeExporter(),
>>>>>>> 4c6f4851
		"genesyscloud_journey_segment":                             journeySegmentExporter(),
		"genesyscloud_location":                                    locationExporter(),
		"genesyscloud_oauth_client":                                oauthClientExporter(),
		"genesyscloud_outbound_attempt_limit":                      outboundAttemptLimitExporter(),
		"genesyscloud_processautomation_trigger":                   processAutomationTriggerExporter(),
		"genesyscloud_quality_forms_evaluation":                    evaluationFormExporter(),
		"genesyscloud_quality_forms_survey":                        surveyFormExporter(),
		"genesyscloud_recording_media_retention_policy":            mediaRetentionPolicyExporter(),
		"genesyscloud_routing_email_domain":                        routingEmailDomainExporter(),
		"genesyscloud_routing_email_route":                         routingEmailRouteExporter(),
		"genesyscloud_routing_language":                            routingLanguageExporter(),
		"genesyscloud_routing_queue":                               routingQueueExporter(),
		"genesyscloud_routing_skill":                               routingSkillExporter(),
		"genesyscloud_routing_skill_group":                         resourceSkillGroupExporter(),
		"genesyscloud_routing_utilization":                         routingUtilizationExporter(),
		"genesyscloud_routing_wrapupcode":                          routingWrapupCodeExporter(),
		"genesyscloud_telephony_providers_edges_did_pool":          telephonyDidPoolExporter(),
		"genesyscloud_telephony_providers_edges_edge_group":        edgeGroupExporter(),
		"genesyscloud_telephony_providers_edges_extension_pool":    telephonyExtensionPoolExporter(),
		"genesyscloud_telephony_providers_edges_phone":             phoneExporter(),
		"genesyscloud_telephony_providers_edges_site":              siteExporter(),
		"genesyscloud_telephony_providers_edges_phonebasesettings": phoneBaseSettingsExporter(),
		"genesyscloud_telephony_providers_edges_trunkbasesettings": trunkBaseSettingsExporter(),
		"genesyscloud_telephony_providers_edges_trunk":             trunkExporter(),
		"genesyscloud_user":                                        userExporter(),
		"genesyscloud_user_roles":                                  userRolesExporter(),
		"genesyscloud_webdeployments_configuration":                webDeploymentConfigurationExporter(),
		"genesyscloud_webdeployments_deployment":                   webDeploymentExporter(),
		"genesyscloud_widget_deployment":                           widgetDeploymentExporter(),
	}

	// Include all if no filters
	if len(filter) > 0 {
		for resType := range exporters {
			if !stringInSlice(resType, formatFilter(filter)) {
				delete(exporters, resType)
			}
		}
	}
	return exporters
}

// Removes the ::resource_name from the resource_types list
func formatFilter(filter []string) []string {
	newFilter := make([]string, 0)
	for _, str := range filter {
		newFilter = append(newFilter, strings.Split(str, "::")[0])
	}
	return newFilter
}

func getAvailableExporterTypes() []string {
	exporters := getResourceExporters(nil)
	types := make([]string, len(exporters))
	i := 0
	for k := range exporters {
		types[i] = k
		i++
	}
	return types
}

func escapeRune(s string) string {
	// Always replace with an underscore for readability. The appended hash will help ensure uniqueness
	return "_"
}

// Resource names must only contain alphanumeric chars, underscores, or dashes
// https://www.terraform.io/docs/language/syntax/configuration.html#identifiers
var unsafeNameChars = regexp.MustCompile(`[^0-9A-Za-z_-]`)

func sanitizeResourceNames(idMetaMap ResourceIDMetaMap) {
	for _, meta := range idMetaMap {
		meta.Name = sanitizeResourceName(meta.Name)
	}
}

func sanitizeResourceName(inputName string) string {
	name := unsafeNameChars.ReplaceAllStringFunc(inputName, escapeRune)
	if name != inputName {
		// Append a hash of the original name to ensure uniqueness for similar names
		// and that equivalent names are consistent across orgs
		algorithm := fnv.New32()
		algorithm.Write([]byte(inputName))
		name = name + "_" + strconv.FormatUint(uint64(algorithm.Sum32()), 10)
	}
	if unicode.IsDigit(rune(name[0])) {
		// Terraform does not allow names to begin with a number. Prefix with an underscore instead
		name = "_" + name
	}

	return name
}<|MERGE_RESOLUTION|>--- conflicted
+++ resolved
@@ -205,11 +205,8 @@
 		"genesyscloud_integration":                                 integrationExporter(),
 		"genesyscloud_integration_action":                          integrationActionExporter(),
 		"genesyscloud_integration_credential":                      credentialExporter(),
-<<<<<<< HEAD
 		"genesyscloud_journey_action_map":                          journeyActionMapExporter(),
-=======
 		"genesyscloud_journey_outcome":                             journeyOutcomeExporter(),
->>>>>>> 4c6f4851
 		"genesyscloud_journey_segment":                             journeySegmentExporter(),
 		"genesyscloud_location":                                    locationExporter(),
 		"genesyscloud_oauth_client":                                oauthClientExporter(),
