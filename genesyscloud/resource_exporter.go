package genesyscloud

import (
	"context"
	"hash/fnv"
	"regexp"
	"strconv"
	"strings"
	"sync"
	"unicode"

	"github.com/hashicorp/terraform-plugin-sdk/v2/helper/schema"

	"github.com/hashicorp/terraform-plugin-sdk/v2/diag"
)

var resourceExporters map[string]*ResourceExporter
var resourceExporterMapMutex = sync.RWMutex{}

func init() {
	resourceExporters = make(map[string]*ResourceExporter)
}

func RegisterExporter(exporterName string, resourceExporter *ResourceExporter) {
	resourceMapMutex.Lock()
	resourceExporters[exporterName] = resourceExporter
	resourceMapMutex.Unlock()
}

type ResourceMeta struct {
	// Name of the resource to be used in exports
	Name string

	// Prefix to add to the ID when reading state
	IdPrefix string
}

// ResourceIDMetaMap is a map of IDs to ResourceMeta
type ResourceIDMetaMap map[string]*ResourceMeta

// GetAllResourcesFunc is a method that returns all resource IDs
type GetAllResourcesFunc func(context.Context) (ResourceIDMetaMap, diag.Diagnostics)

// RefAttrSettings contains behavior settings for references
type RefAttrSettings struct {

	// Referenced resource type
	RefType string

	// Values that may be set that should not be treated as IDs
	AltValues []string
}

// Allows the definition of a custom resolver for an exporter.
type RefAttrCustomResolver struct {
	ResolverFunc func(map[string]interface{}, map[string]*ResourceExporter) error
}

// Allows the definition of a custom resolver for an exporter.
type CustomFlowResolver struct {
	ResolverFunc func(map[string]interface{}, string) error
}

type CustomFileWriterSettings struct {
	// Custom function for dumping data/media stored in an object in a sub directory along
	// with the exported config. For example: prompt audio files, csv data, jps/pngs
	RetrieveAndWriteFilesFunc func(string, string, string, map[string]interface{}, interface{}) error

	// Sub directory within export folder in which to write files retrieved by RetrieveAndWriteFilesFunc
	// For example, the user_prompt resource defines SubDirectory as "audio", so the prompt audio files will
	// be written to genesyscloud_tf_export.directory/audio/
	// The logic for retrieving and writing data to this dir should be defined in RetrieveAndWriteFilesFunc
	SubDirectory string
}

type JsonEncodeRefAttr struct {
	// The outer key
	Attr string

	// The RefAttr nested inside the json data
	NestedAttr string
}

// ResourceExporter is an interface to implement for resources that can be exported
type ResourceExporter struct {

	// Method to load all resource IDs for a given resource.
	// Returned map key should be the ID and the value should be a name to use for the resource.
	// Names will be sanitized with part of the ID appended, so it is not required that they be unique
	GetResourcesFunc GetAllResourcesFunc

	// A map of resource attributes to types that they reference
	// Attributes in nested objects can be defined with a '.' separator
	RefAttrs map[string]*RefAttrSettings

	// AllowZeroValues is a list of attributes that should allow zero values in the export.
	// By default zero values are removed from the config due to lack of "null" support in the plugin SDK
	AllowZeroValues []string

	// Some of our dependencies can not be exported properly because they have interdependencies between attributes.  You can
	// define a map of custom attribute resolvers with an exporter.  See resource_genesyscloud_routing_queue for an example of how to define this.
	// NOTE: CustomAttributeResolvers should be the exception and not the norm so use them when you have to do logic that will help you
	// resolve to the write reference
	CustomAttributeResolver map[string]*RefAttrCustomResolver

	// RemoveIfMissing is a map of attributes to a list of inner object attributes.
	// When all specified inner attributes are missing from an object, that object is removed
	RemoveIfMissing map[string][]string

	// Map of resource id->names. This is set after a call to loadSanitizedResourceMap
	SanitizedResourceMap ResourceIDMetaMap

	// List of attributes to exclude from config. This is set by the export configuration.
	ExcludedAttributes []string

	// Map of attributes that cannot be resolved. E.g. edge Ids which are locked to an org or properties that cannot be retrieved from the API
	UnResolvableAttributes map[string]*schema.Schema

	// List of attributes which can and should be exported in a jsonencode object rather than as a long escaped string of JSON data.
	JsonEncodeAttributes []string

	// Attributes that are jsonencode objects, and that contain nested RefAttrs
	EncodedRefAttrs map[*JsonEncodeRefAttr]*RefAttrSettings

	CustomFileWriter CustomFileWriterSettings

	CustomFlowResolver map[string]*CustomFlowResolver

<<<<<<< HEAD
	//This a place holder filter out specific resources from a filter.
	FilterResource func(ResourceIDMetaMap, string, []string) ResourceIDMetaMap
=======
	// Attributes that are e164 numbers and should be ensured to export in the correct format (remove hyphens, whitespace, etc.)
	E164Numbers []string
>>>>>>> db65b3b3
}

func (r *ResourceExporter) LoadSanitizedResourceMap(ctx context.Context, name string, filter []string) diag.Diagnostics {
	result, err := r.GetResourcesFunc(ctx)
	if err != nil {
		return err
	}

	if r.FilterResource != nil {
		result = r.FilterResource(result, name, filter)
	}

	r.SanitizedResourceMap = result
	sanitizeResourceNames(r.SanitizedResourceMap)
	return nil
}

func (r *ResourceExporter) GetRefAttrSettings(attribute string) *RefAttrSettings {
	if r.RefAttrs == nil {
		return nil
	}
	return r.RefAttrs[attribute]
}

func (r *ResourceExporter) GetNestedRefAttrSettings(attribute string) *RefAttrSettings {
	for key, val := range r.EncodedRefAttrs {
		if key.NestedAttr == attribute {
			return val
		}
	}
	return nil
}

func (r *ResourceExporter) ContainsNestedRefAttrs(attribute string) ([]string, bool) {
	var nestedAttributes []string
	for key, _ := range r.EncodedRefAttrs {
		if key.Attr == attribute {
			nestedAttributes = append(nestedAttributes, key.NestedAttr)
		}
	}
	return nestedAttributes, len(nestedAttributes) > 0
}

func (r *ResourceExporter) AllowForZeroValues(attribute string) bool {
	return StringInSlice(attribute, r.AllowZeroValues)
}

func (r *ResourceExporter) IsJsonEncodable(attribute string) bool {
	return StringInSlice(attribute, r.JsonEncodeAttributes)
}

func (r *ResourceExporter) IsAttributeE164(attribute string) bool {
	return StringInSlice(attribute, r.E164Numbers)
}

func (r *ResourceExporter) AddExcludedAttribute(attribute string) {
	r.ExcludedAttributes = append(r.ExcludedAttributes, attribute)
}

func (r *ResourceExporter) IsAttributeExcluded(attribute string) bool {
	for _, excluded := range r.ExcludedAttributes {
		// Excluded if attributes match, or the specified attribute is nested in the excluded attribute
		if excluded == attribute || strings.HasPrefix(attribute, excluded+".") {
			return true
		}
	}
	return false
}

func (r *ResourceExporter) RemoveFieldIfMissing(attribute string, config map[string]interface{}) bool {
	if attrs, ok := r.RemoveIfMissing[attribute]; ok {
		// Check if all required inner attributes are missing
		missingAll := true
		for _, attr := range attrs {
			if val, foundInner := config[attr]; foundInner && val != nil {
				missingAll = false
				break
			}
		}
		return missingAll
	}
	return false
}

func GetResourceExporters() map[string]*ResourceExporter {

	RegisterExporter("genesyscloud_architect_datatable", architectDatatableExporter())
	RegisterExporter("genesyscloud_architect_datatable_row", architectDatatableRowExporter())
	RegisterExporter("genesyscloud_architect_emergencygroup", architectEmergencyGroupExporter())
	RegisterExporter("genesyscloud_architect_ivr", architectIvrExporter())
	RegisterExporter("genesyscloud_architect_schedules", architectSchedulesExporter())
	RegisterExporter("genesyscloud_architect_schedulegroups", architectScheduleGroupsExporter())
	RegisterExporter("genesyscloud_architect_user_prompt", architectUserPromptExporter())
	RegisterExporter("genesyscloud_auth_division", authDivisionExporter())
	RegisterExporter("genesyscloud_auth_role", authRoleExporter())
	RegisterExporter("genesyscloud_employeeperformance_externalmetrics_definitions", employeeperformanceExternalmetricsDefinitionExporter())
	RegisterExporter("genesyscloud_externalcontacts_contact", externalContactExporter())
	RegisterExporter("genesyscloud_flow", flowExporter())
	RegisterExporter("genesyscloud_flow_milestone", flowMilestoneExporter())
	RegisterExporter("genesyscloud_flow_outcome", flowOutcomeExporter())
	RegisterExporter("genesyscloud_group", groupExporter())
	RegisterExporter("genesyscloud_group_roles", groupRolesExporter())
	RegisterExporter("genesyscloud_idp_adfs", idpAdfsExporter())
	RegisterExporter("genesyscloud_idp_generic", idpGenericExporter())
	RegisterExporter("genesyscloud_idp_gsuite", idpGsuiteExporter())
	RegisterExporter("genesyscloud_idp_okta", idpOktaExporter())
	RegisterExporter("genesyscloud_idp_onelogin", idpOneloginExporter())
	RegisterExporter("genesyscloud_idp_ping", idpPingExporter())
	RegisterExporter("genesyscloud_idp_salesforce", idpSalesforceExporter())
	RegisterExporter("genesyscloud_integration", integrationExporter())
	RegisterExporter("genesyscloud_integration_action", integrationActionExporter())
	RegisterExporter("genesyscloud_integration_credential", credentialExporter())
	RegisterExporter("genesyscloud_journey_action_map", journeyActionMapExporter())
	RegisterExporter("genesyscloud_journey_action_template", journeyActionTemplateExporter())
	RegisterExporter("genesyscloud_journey_outcome", journeyOutcomeExporter())
	RegisterExporter("genesyscloud_journey_segment", journeySegmentExporter())
	RegisterExporter("genesyscloud_knowledge_knowledgebase", knowledgeKnowledgebaseExporter())
	RegisterExporter("genesyscloud_knowledge_document", knowledgeDocumentExporter())
	RegisterExporter("genesyscloud_knowledge_v1_document", knowledgeDocumentExporterV1())
	RegisterExporter("genesyscloud_knowledge_document_variation", knowledgeDocumentVariationExporter())
	RegisterExporter("genesyscloud_knowledge_category", knowledgeCategoryExporter())
	RegisterExporter("genesyscloud_knowledge_v1_category", knowledgeCategoryExporterV1())
	RegisterExporter("genesyscloud_knowledge_label", knowledgeLabelExporter())
	RegisterExporter("genesyscloud_location", locationExporter())
	RegisterExporter("genesyscloud_oauth_client", oauthClientExporter())
	RegisterExporter("genesyscloud_outbound_attempt_limit", outboundAttemptLimitExporter())
	RegisterExporter("genesyscloud_outbound_callanalysisresponseset", outboundCallAnalysisResponseSetExporter())
	RegisterExporter("genesyscloud_outbound_callabletimeset", outboundCallableTimesetExporter())
	RegisterExporter("genesyscloud_outbound_campaign", outboundCampaignExporter())
	RegisterExporter("genesyscloud_outbound_contact_list", outboundContactListExporter())
	RegisterExporter("genesyscloud_outbound_contactlistfilter", outboundContactListFilterExporter())
	RegisterExporter("genesyscloud_outbound_ruleset", outboundRulesetExporter())
	RegisterExporter("genesyscloud_outbound_messagingcampaign", outboundMessagingcampaignExporter())
	RegisterExporter("genesyscloud_outbound_sequence", outboundSequenceExporter())
	RegisterExporter("genesyscloud_outbound_dnclist", outboundDncListExporter())
	RegisterExporter("genesyscloud_outbound_campaignrule", outboundCampaignRuleExporter())
	RegisterExporter("genesyscloud_outbound_settings", outboundSettingsExporter())
	RegisterExporter("genesyscloud_outbound_wrapupcodemappings", outboundWrapupCodeMappingsExporter())
	RegisterExporter("genesyscloud_quality_forms_evaluation", evaluationFormExporter())
	RegisterExporter("genesyscloud_quality_forms_survey", surveyFormExporter())
	RegisterExporter("genesyscloud_recording_media_retention_policy", mediaRetentionPolicyExporter())
	RegisterExporter("genesyscloud_responsemanagement_library", responsemanagementLibraryExporter())
	RegisterExporter("genesyscloud_responsemanagement_response", responsemanagementResponseExporter())
	RegisterExporter("genesyscloud_routing_email_domain", routingEmailDomainExporter())
	RegisterExporter("genesyscloud_routing_email_route", routingEmailRouteExporter())
	RegisterExporter("genesyscloud_routing_language", routingLanguageExporter())
	RegisterExporter("genesyscloud_routing_queue", routingQueueExporter())
	RegisterExporter("genesyscloud_routing_settings", routingSettingsExporter())
	RegisterExporter("genesyscloud_routing_skill", routingSkillExporter())
	RegisterExporter("genesyscloud_routing_skill_group", resourceSkillGroupExporter())
	RegisterExporter("genesyscloud_routing_sms_address", routingSmsAddressExporter())
	RegisterExporter("genesyscloud_routing_utilization", routingUtilizationExporter())
	RegisterExporter("genesyscloud_routing_wrapupcode", routingWrapupCodeExporter())
	RegisterExporter("genesyscloud_script", scriptExporter())
	RegisterExporter("genesyscloud_telephony_providers_edges_did_pool", telephonyDidPoolExporter())
	RegisterExporter("genesyscloud_telephony_providers_edges_edge_group", edgeGroupExporter())
	RegisterExporter("genesyscloud_telephony_providers_edges_extension_pool", telephonyExtensionPoolExporter())
	RegisterExporter("genesyscloud_telephony_providers_edges_phone", phoneExporter())
	RegisterExporter("genesyscloud_telephony_providers_edges_site", siteExporter())
	RegisterExporter("genesyscloud_telephony_providers_edges_phonebasesettings", phoneBaseSettingsExporter())
	RegisterExporter("genesyscloud_telephony_providers_edges_trunkbasesettings", trunkBaseSettingsExporter())
	RegisterExporter("genesyscloud_telephony_providers_edges_trunk", trunkExporter())
	RegisterExporter("genesyscloud_user", userExporter())
	RegisterExporter("genesyscloud_user_roles", userRolesExporter())
	RegisterExporter("genesyscloud_webdeployments_configuration", webDeploymentConfigurationExporter())
	RegisterExporter("genesyscloud_webdeployments_deployment", webDeploymentExporter())
	RegisterExporter("genesyscloud_widget_deployment", widgetDeploymentExporter())

	//Make a Copy of the Map
	exportCopy := make(map[string]*ResourceExporter, len(resourceExporters))

	for k, v := range resourceExporters {
		exportCopy[k] = v
	}
	return exportCopy
}

func GetAvailableExporterTypes() []string {
	exporters := GetResourceExporters()
	types := make([]string, len(exporters))
	i := 0
	for k := range exporters {
		types[i] = k
		i++
	}
	return types
}

func escapeRune(s string) string {
	// Always replace with an underscore for readability. The appended hash will help ensure uniqueness
	return "_"
}

// Resource names must only contain alphanumeric chars, underscores, or dashes
// https://www.terraform.io/docs/language/syntax/configuration.html#identifiers
var unsafeNameChars = regexp.MustCompile(`[^0-9A-Za-z_-]`)

func sanitizeResourceNames(idMetaMap ResourceIDMetaMap) {
	for _, meta := range idMetaMap {
		meta.Name = SanitizeResourceName(meta.Name)
	}
}

func SanitizeResourceName(inputName string) string {
	name := unsafeNameChars.ReplaceAllStringFunc(inputName, escapeRune)
	if name != inputName {
		// Append a hash of the original name to ensure uniqueness for similar names
		// and that equivalent names are consistent across orgs
		algorithm := fnv.New32()
		algorithm.Write([]byte(inputName))
		name = name + "_" + strconv.FormatUint(uint64(algorithm.Sum32()), 10)
	}
	if unicode.IsDigit(rune(name[0])) {
		// Terraform does not allow names to begin with a number. Prefix with an underscore instead
		name = "_" + name
	}

	return name
}<|MERGE_RESOLUTION|>--- conflicted
+++ resolved
@@ -126,13 +126,10 @@
 
 	CustomFlowResolver map[string]*CustomFlowResolver
 
-<<<<<<< HEAD
 	//This a place holder filter out specific resources from a filter.
 	FilterResource func(ResourceIDMetaMap, string, []string) ResourceIDMetaMap
-=======
 	// Attributes that are e164 numbers and should be ensured to export in the correct format (remove hyphens, whitespace, etc.)
 	E164Numbers []string
->>>>>>> db65b3b3
 }
 
 func (r *ResourceExporter) LoadSanitizedResourceMap(ctx context.Context, name string, filter []string) diag.Diagnostics {
