package genesyscloud

import (
	"context"
	"fmt"
	"hash/fnv"
	"regexp"
	"strconv"
	"strings"
	"unicode"

	"github.com/hashicorp/terraform-plugin-sdk/v2/helper/schema"

	"github.com/hashicorp/terraform-plugin-sdk/v2/diag"
)

type ResourceMeta struct {
	// Name of the resoruce to be used in exports
	Name string

	// Prefix to add to the ID when reading state
	IdPrefix string
}

// ResourceIDMetaMap is a map of IDs to ResourceMeta
type ResourceIDMetaMap map[string]*ResourceMeta

// GetAllResourcesFunc is a method that returns all resource IDs
type GetAllResourcesFunc func(context.Context) (ResourceIDMetaMap, diag.Diagnostics)

// RefAttrSettings contains behavior settings for references
type RefAttrSettings struct {

	// Referenced resource type
	RefType string

	// Values that may be set that should not be treated as IDs
	AltValues []string
}

type JsonEncodeRefAttr struct {
	// The outer key
	Attr string

	// The RefAttr nested inside the json data
	NestedAttr string
}

// ResourceExporter is an interface to implement for resources that can be exported
type ResourceExporter struct {

	// Method to load all resource IDs for a given resource.
	// Returned map key should be the ID and the value should be a name to use for the resource.
	// Names will be sanitized with part of the ID appended, so it is not required that they be unique
	GetResourcesFunc GetAllResourcesFunc

	// A map of resource attributes to types that they reference
	// Attributes in nested objects can be defined with a '.' separator
	RefAttrs map[string]*RefAttrSettings

	// AllowZeroValues is a list of attributes that should allow zero values in the export.
	// By default zero values are removed from the config due to lack of "null" support in the plugin SDK
	AllowZeroValues []string

	// RemoveIfMissing is a map of attributes to a list of inner object attributes.
	// When all specified inner attributes are missing from an object, that object is removed
	RemoveIfMissing map[string][]string

	// Map of resource id->names. This is set after a call to loadSanitizedResourceMap
	SanitizedResourceMap ResourceIDMetaMap

	// List of attributes to exclude from config. This is set by the export configuration.
	ExcludedAttributes []string

	// Map of attributes that cannot be resolved. E.g. edge Ids which are locked to an org or properties that cannot be retrieved from the API
	UnResolvableAttributes map[string]*schema.Schema

	// List of attributes which can and should be exported in a jsonencode object rather than as a long escaped string of JSON data.
	JsonEncodeAttributes []string

	// Attributes that are jsonencode objects, and that contain nested RefAttrs
	EncodedRefAttrs map[*JsonEncodeRefAttr]*RefAttrSettings
}

func (r *ResourceExporter) loadSanitizedResourceMap(ctx context.Context, name string, filter []string) diag.Diagnostics {
	result, err := r.GetResourcesFunc(ctx)
	if err != nil {
		return err
	}

	if subStringInSlice(fmt.Sprintf("%v::", name), filter) {
		result = filterResources(result, name, filter)
	}

	r.SanitizedResourceMap = result
	sanitizeResourceNames(r.SanitizedResourceMap)
	return nil
}

func filterResources(result ResourceIDMetaMap, name string, filter []string) ResourceIDMetaMap {
	names := make([]string, 0)
	for _, f := range filter {
		n := fmt.Sprintf("%v::", name)
		if strings.Contains(f, n) {
			names = append(names, strings.Replace(f, n, "", 1))
		}
	}

	newResult := make(ResourceIDMetaMap)
	for _, name := range names {
		for k, v := range result {
			if v.Name == name {
				newResult[k] = v
			}
		}
	}
	return newResult
}

func (r *ResourceExporter) getRefAttrSettings(attribute string) *RefAttrSettings {
	if r.RefAttrs == nil {
		return nil
	}
	return r.RefAttrs[attribute]
}

func (r *ResourceExporter) getNestedRefAttrSettings(attribute string) *RefAttrSettings {
	for key, val := range r.EncodedRefAttrs {
		if key.NestedAttr == attribute {
			return val
		}
	}
	return nil
}

func (r *ResourceExporter) containsNestedRefAttrs(attribute string) ([]string, bool) {
	var nestedAttributes []string
	for key, _ := range r.EncodedRefAttrs {
		if key.Attr == attribute {
			nestedAttributes = append(nestedAttributes, key.NestedAttr)
		}
	}
	return nestedAttributes, len(nestedAttributes) > 0
}

func (r *ResourceExporter) allowZeroValues(attribute string) bool {
	return stringInSlice(attribute, r.AllowZeroValues)
}

func (r *ResourceExporter) isJsonEncodable(attribute string) bool {
	return stringInSlice(attribute, r.JsonEncodeAttributes)
}

func (r *ResourceExporter) addExcludedAttribute(attribute string) {
	r.ExcludedAttributes = append(r.ExcludedAttributes, attribute)
}

func (r *ResourceExporter) isAttributeExcluded(attribute string) bool {
	for _, excluded := range r.ExcludedAttributes {
		// Excluded if attributes match, or the specified attribute is nested in the excluded attribute
		if excluded == attribute || strings.HasPrefix(attribute, excluded+".") {
			return true
		}
	}
	return false
}

func (r *ResourceExporter) removeIfMissing(attribute string, config map[string]interface{}) bool {
	if attrs, ok := r.RemoveIfMissing[attribute]; ok {
		// Check if all required inner attributes are missing
		missingAll := true
		for _, attr := range attrs {
			if val, foundInner := config[attr]; foundInner && val != nil {
				missingAll = false
				break
			}
		}
		return missingAll
	}
	return false
}

func getResourceExporters(filter []string) map[string]*ResourceExporter {
	exporters := map[string]*ResourceExporter{
		// Add new resources that can be exported here
		"genesyscloud_architect_datatable":                         architectDatatableExporter(),
		"genesyscloud_architect_datatable_row":                     architectDatatableRowExporter(),
		"genesyscloud_architect_emergencygroup":                    architectEmergencyGroupExporter(),
		"genesyscloud_architect_ivr":                               architectIvrExporter(),
		"genesyscloud_architect_schedules":                         architectSchedulesExporter(),
		"genesyscloud_architect_schedulegroups":                    architectScheduleGroupsExporter(),
		"genesyscloud_architect_user_prompt":                       architectUserPromptExporter(),
		"genesyscloud_auth_division":                               authDivisionExporter(),
		"genesyscloud_auth_role":                                   authRoleExporter(),
		"genesyscloud_flow":                                        flowExporter(),
		"genesyscloud_flow_milestone":                              flowMilestoneExporter(),
		"genesyscloud_flow_outcome":                                flowOutcomeExporter(),
		"genesyscloud_group":                                       groupExporter(),
		"genesyscloud_group_roles":                                 groupRolesExporter(),
		"genesyscloud_idp_adfs":                                    idpAdfsExporter(),
		"genesyscloud_idp_generic":                                 idpGenericExporter(),
		"genesyscloud_idp_gsuite":                                  idpGsuiteExporter(),
		"genesyscloud_idp_okta":                                    idpOktaExporter(),
		"genesyscloud_idp_onelogin":                                idpOneloginExporter(),
		"genesyscloud_idp_ping":                                    idpPingExporter(),
		"genesyscloud_idp_salesforce":                              idpSalesforceExporter(),
		"genesyscloud_integration":                                 integrationExporter(),
		"genesyscloud_integration_action":                          integrationActionExporter(),
		"genesyscloud_integration_credential":                      credentialExporter(),
		"genesyscloud_journey_outcome":                             journeyOutcomeExporter(),
		"genesyscloud_journey_segment":                             journeySegmentExporter(),
		"genesyscloud_location":                                    locationExporter(),
		"genesyscloud_oauth_client":                                oauthClientExporter(),
		"genesyscloud_outbound_attempt_limit":                      outboundAttemptLimitExporter(),
<<<<<<< HEAD
		"genesyscloud_outbound_callanalysisresponseset":            outboundCallAnalysisResponseSetExporter(),
=======
		"genesyscloud_outbound_contact_list":                       outboundContactListExporter(),
>>>>>>> f9d4193b
		"genesyscloud_processautomation_trigger":                   processAutomationTriggerExporter(),
		"genesyscloud_quality_forms_evaluation":                    evaluationFormExporter(),
		"genesyscloud_quality_forms_survey":                        surveyFormExporter(),
		"genesyscloud_recording_media_retention_policy":            mediaRetentionPolicyExporter(),
		"genesyscloud_routing_email_domain":                        routingEmailDomainExporter(),
		"genesyscloud_routing_email_route":                         routingEmailRouteExporter(),
		"genesyscloud_routing_language":                            routingLanguageExporter(),
		"genesyscloud_routing_queue":                               routingQueueExporter(),
		"genesyscloud_routing_skill":                               routingSkillExporter(),
		"genesyscloud_routing_skill_group":                         resourceSkillGroupExporter(),
		"genesyscloud_routing_utilization":                         routingUtilizationExporter(),
		"genesyscloud_routing_wrapupcode":                          routingWrapupCodeExporter(),
		"genesyscloud_telephony_providers_edges_did_pool":          telephonyDidPoolExporter(),
		"genesyscloud_telephony_providers_edges_edge_group":        edgeGroupExporter(),
		"genesyscloud_telephony_providers_edges_extension_pool":    telephonyExtensionPoolExporter(),
		"genesyscloud_telephony_providers_edges_phone":             phoneExporter(),
		"genesyscloud_telephony_providers_edges_site":              siteExporter(),
		"genesyscloud_telephony_providers_edges_phonebasesettings": phoneBaseSettingsExporter(),
		"genesyscloud_telephony_providers_edges_trunkbasesettings": trunkBaseSettingsExporter(),
		"genesyscloud_telephony_providers_edges_trunk":             trunkExporter(),
		"genesyscloud_user":                                        userExporter(),
		"genesyscloud_user_roles":                                  userRolesExporter(),
		"genesyscloud_webdeployments_configuration":                webDeploymentConfigurationExporter(),
		"genesyscloud_webdeployments_deployment":                   webDeploymentExporter(),
		"genesyscloud_widget_deployment":                           widgetDeploymentExporter(),
	}

	// Include all if no filters
	if len(filter) > 0 {
		for resType := range exporters {
			if !stringInSlice(resType, formatFilter(filter)) {
				delete(exporters, resType)
			}
		}
	}
	return exporters
}

// Removes the ::resource_name from the resource_types list
func formatFilter(filter []string) []string {
	newFilter := make([]string, 0)
	for _, str := range filter {
		newFilter = append(newFilter, strings.Split(str, "::")[0])
	}
	return newFilter
}

func getAvailableExporterTypes() []string {
	exporters := getResourceExporters(nil)
	types := make([]string, len(exporters))
	i := 0
	for k := range exporters {
		types[i] = k
		i++
	}
	return types
}

func escapeRune(s string) string {
	// Always replace with an underscore for readability. The appended hash will help ensure uniqueness
	return "_"
}

// Resource names must only contain alphanumeric chars, underscores, or dashes
// https://www.terraform.io/docs/language/syntax/configuration.html#identifiers
var unsafeNameChars = regexp.MustCompile(`[^0-9A-Za-z_-]`)

func sanitizeResourceNames(idMetaMap ResourceIDMetaMap) {
	for _, meta := range idMetaMap {
		meta.Name = sanitizeResourceName(meta.Name)
	}
}

func sanitizeResourceName(inputName string) string {
	name := unsafeNameChars.ReplaceAllStringFunc(inputName, escapeRune)
	if name != inputName {
		// Append a hash of the original name to ensure uniqueness for similar names
		// and that equivalent names are consistent across orgs
		algorithm := fnv.New32()
		algorithm.Write([]byte(inputName))
		name = name + "_" + strconv.FormatUint(uint64(algorithm.Sum32()), 10)
	}
	if unicode.IsDigit(rune(name[0])) {
		// Terraform does not allow names to begin with a number. Prefix with an underscore instead
		name = "_" + name
	}

	return name
}<|MERGE_RESOLUTION|>--- conflicted
+++ resolved
@@ -212,11 +212,8 @@
 		"genesyscloud_location":                                    locationExporter(),
 		"genesyscloud_oauth_client":                                oauthClientExporter(),
 		"genesyscloud_outbound_attempt_limit":                      outboundAttemptLimitExporter(),
-<<<<<<< HEAD
 		"genesyscloud_outbound_callanalysisresponseset":            outboundCallAnalysisResponseSetExporter(),
-=======
 		"genesyscloud_outbound_contact_list":                       outboundContactListExporter(),
->>>>>>> f9d4193b
 		"genesyscloud_processautomation_trigger":                   processAutomationTriggerExporter(),
 		"genesyscloud_quality_forms_evaluation":                    evaluationFormExporter(),
 		"genesyscloud_quality_forms_survey":                        surveyFormExporter(),
