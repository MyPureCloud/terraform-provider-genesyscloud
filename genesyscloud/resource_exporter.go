--- conflicted
+++ resolved
@@ -105,7 +105,6 @@
 func getResourceExporters(filter []string) map[string]*ResourceExporter {
 	exporters := map[string]*ResourceExporter{
 		// Add new resources that can be exported here
-<<<<<<< HEAD
 		"genesyscloud_auth_division":       authDivisionExporter(),
 		"genesyscloud_auth_role":           authRoleExporter(),
 		"genesyscloud_group":               groupExporter(),
@@ -122,28 +121,9 @@
 		"genesyscloud_routing_queue":       routingQueueExporter(),
 		"genesyscloud_routing_skill":       routingSkillExporter(),
 		"genesyscloud_routing_utilization": routingUtilizationExporter(),
+		"genesyscloud_routing_wrapupcode":  routingWrapupCodeExporter(),
 		"genesyscloud_user":                userExporter(),
 		"genesyscloud_user_roles":          userRolesExporter(),
-=======
-		"genesyscloud_auth_division":      authDivisionExporter(),
-		"genesyscloud_auth_role":          authRoleExporter(),
-		"genesyscloud_group":              groupExporter(),
-		"genesyscloud_group_roles":        groupRolesExporter(),
-		"genesyscloud_idp_adfs":           idpAdfsExporter(),
-		"genesyscloud_idp_generic":        idpGenericExporter(),
-		"genesyscloud_idp_gsuite":         idpGsuiteExporter(),
-		"genesyscloud_idp_okta":           idpOktaExporter(),
-		"genesyscloud_idp_onelogin":       idpOneloginExporter(),
-		"genesyscloud_idp_ping":           idpPingExporter(),
-		"genesyscloud_idp_salesforce":     idpSalesforceExporter(),
-		"genesyscloud_location":           locationExporter(),
-		"genesyscloud_routing_language":   routingLanguageExporter(),
-		"genesyscloud_routing_queue":      routingQueueExporter(),
-		"genesyscloud_routing_skill":      routingSkillExporter(),
-		"genesyscloud_routing_wrapupcode": routingWrapupCodeExporter(),
-		"genesyscloud_user":               userExporter(),
-		"genesyscloud_user_roles":         userRolesExporter(),
->>>>>>> 91c97e07
 	}
 
 	// Include all if no filters
