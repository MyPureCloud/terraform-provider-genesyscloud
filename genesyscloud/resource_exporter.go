package genesyscloud

import (
	"context"
	"fmt"
	"hash/fnv"
	"regexp"
	"strconv"
	"strings"
	"unicode"

	"github.com/hashicorp/terraform-plugin-sdk/v2/helper/schema"

	"github.com/hashicorp/terraform-plugin-sdk/v2/diag"
)

type ResourceMeta struct {
	// Name of the resoruce to be used in exports
	Name string

	// Prefix to add to the ID when reading state
	IdPrefix string
}

// ResourceIDMetaMap is a map of IDs to ResourceMeta
type ResourceIDMetaMap map[string]*ResourceMeta

// GetAllResourcesFunc is a method that returns all resource IDs
type GetAllResourcesFunc func(context.Context) (ResourceIDMetaMap, diag.Diagnostics)

// RefAttrSettings contains behavior settings for references
type RefAttrSettings struct {

	// Referenced resource type
	RefType string

	// Values that may be set that should not be treated as IDs
	AltValues []string
}

type JsonEncodeRefAttr struct {
	// The outer key
	Attr string

	// The RefAttr nested inside the json data
	NestedAttr string
}

// ResourceExporter is an interface to implement for resources that can be exported
type ResourceExporter struct {

	// Method to load all resource IDs for a given resource.
	// Returned map key should be the ID and the value should be a name to use for the resource.
	// Names will be sanitized with part of the ID appended, so it is not required that they be unique
	GetResourcesFunc GetAllResourcesFunc

	// A map of resource attributes to types that they reference
	// Attributes in nested objects can be defined with a '.' separator
	RefAttrs map[string]*RefAttrSettings

	// AllowZeroValues is a list of attributes that should allow zero values in the export.
	// By default zero values are removed from the config due to lack of "null" support in the plugin SDK
	AllowZeroValues []string

	// RemoveIfMissing is a map of attributes to a list of inner object attributes.
	// When all specified inner attributes are missing from an object, that object is removed
	RemoveIfMissing map[string][]string

	// Map of resource id->names. This is set after a call to loadSanitizedResourceMap
	SanitizedResourceMap ResourceIDMetaMap

	// List of attributes to exclude from config. This is set by the export configuration.
	ExcludedAttributes []string

	// Map of attributes that cannot be resolved. E.g. edge Ids which are locked to an org or properties that cannot be retrieved from the API
	UnResolvableAttributes map[string]*schema.Schema

	// List of attributes which can and should be exported in a jsonencode object rather than as a long escaped string of JSON data.
	JsonEncodeAttributes []string

	// Attributes that are jsonencode objects, and that contain nested RefAttrs
	EncodedRefAttrs map[*JsonEncodeRefAttr]*RefAttrSettings
}

func (r *ResourceExporter) loadSanitizedResourceMap(ctx context.Context, name string, filter []string) diag.Diagnostics {
	result, err := r.GetResourcesFunc(ctx)
	if err != nil {
		return err
	}

	if subStringInSlice(fmt.Sprintf("%v::", name), filter) {
		result = filterResources(result, name, filter)
	}

	r.SanitizedResourceMap = result
	sanitizeResourceNames(r.SanitizedResourceMap)
	return nil
}

func filterResources(result ResourceIDMetaMap, name string, filter []string) ResourceIDMetaMap {
	names := make([]string, 0)
	for _, f := range filter {
		n := fmt.Sprintf("%v::", name)
		if strings.Contains(f, n) {
			names = append(names, strings.Replace(f, n, "", 1))
		}
	}

	newResult := make(ResourceIDMetaMap)
	for _, name := range names {
		for k, v := range result {
			if v.Name == name {
				newResult[k] = v
			}
		}
	}
	return newResult
}

func (r *ResourceExporter) getRefAttrSettings(attribute string) *RefAttrSettings {
	if r.RefAttrs == nil {
		return nil
	}
	return r.RefAttrs[attribute]
}

func (r *ResourceExporter) getNestedRefAttrSettings(attribute string) *RefAttrSettings {
	for key, val := range r.EncodedRefAttrs {
		if key.NestedAttr == attribute {
			return val
		}
	}
	return nil
}

func (r *ResourceExporter) containsNestedRefAttrs(attribute string) ([]string, bool) {
	var nestedAttributes []string
	for key, _ := range r.EncodedRefAttrs {
		if key.Attr == attribute {
			nestedAttributes = append(nestedAttributes, key.NestedAttr)
		}
	}
	return nestedAttributes, len(nestedAttributes) > 0
}

func (r *ResourceExporter) allowZeroValues(attribute string) bool {
	return stringInSlice(attribute, r.AllowZeroValues)
}

func (r *ResourceExporter) isJsonEncodable(attribute string) bool {
	return stringInSlice(attribute, r.JsonEncodeAttributes)
}

func (r *ResourceExporter) addExcludedAttribute(attribute string) {
	r.ExcludedAttributes = append(r.ExcludedAttributes, attribute)
}

func (r *ResourceExporter) isAttributeExcluded(attribute string) bool {
	for _, excluded := range r.ExcludedAttributes {
		// Excluded if attributes match, or the specified attribute is nested in the excluded attribute
		if excluded == attribute || strings.HasPrefix(attribute, excluded+".") {
			return true
		}
	}
	return false
}

func (r *ResourceExporter) removeIfMissing(attribute string, config map[string]interface{}) bool {
	if attrs, ok := r.RemoveIfMissing[attribute]; ok {
		// Check if all required inner attributes are missing
		missingAll := true
		for _, attr := range attrs {
			if val, foundInner := config[attr]; foundInner && val != nil {
				missingAll = false
				break
			}
		}
		return missingAll
	}
	return false
}

func getResourceExporters(filter []string) map[string]*ResourceExporter {
	exporters := map[string]*ResourceExporter{
		// Add new resources that can be exported here
		"genesyscloud_architect_datatable":                         architectDatatableExporter(),
		"genesyscloud_architect_datatable_row":                     architectDatatableRowExporter(),
		"genesyscloud_architect_emergencygroup":                    architectEmergencyGroupExporter(),
		"genesyscloud_architect_ivr":                               architectIvrExporter(),
		"genesyscloud_architect_schedules":                         architectSchedulesExporter(),
		"genesyscloud_architect_schedulegroups":                    architectScheduleGroupsExporter(),
		"genesyscloud_architect_user_prompt":                       architectUserPromptExporter(),
		"genesyscloud_auth_division":                               authDivisionExporter(),
		"genesyscloud_auth_role":                                   authRoleExporter(),
		"genesyscloud_flow":                                        flowExporter(),
		"genesyscloud_flow_milestone":                              flowMilestoneExporter(),
		"genesyscloud_flow_outcome":                                flowOutcomeExporter(),
		"genesyscloud_group":                                       groupExporter(),
		"genesyscloud_group_roles":                                 groupRolesExporter(),
		"genesyscloud_idp_adfs":                                    idpAdfsExporter(),
		"genesyscloud_idp_generic":                                 idpGenericExporter(),
		"genesyscloud_idp_gsuite":                                  idpGsuiteExporter(),
		"genesyscloud_idp_okta":                                    idpOktaExporter(),
		"genesyscloud_idp_onelogin":                                idpOneloginExporter(),
		"genesyscloud_idp_ping":                                    idpPingExporter(),
		"genesyscloud_idp_salesforce":                              idpSalesforceExporter(),
		"genesyscloud_integration":                                 integrationExporter(),
		"genesyscloud_integration_action":                          integrationActionExporter(),
		"genesyscloud_integration_credential":                      credentialExporter(),
		"genesyscloud_journey_outcome":                             journeyOutcomeExporter(),
		"genesyscloud_journey_segment":                             journeySegmentExporter(),
		"genesyscloud_knowledge_knowledgebase":                     knowledgeKnowledgebaseExporter(),
		"genesyscloud_knowledge_document":                          knowledgeDocumentExporter(),
		"genesyscloud_knowledge_category":                          knowledgeCategoryExporter(),
		"genesyscloud_location":                                    locationExporter(),
		"genesyscloud_oauth_client":                                oauthClientExporter(),
<<<<<<< HEAD
		"genesyscloud_outbound_campaignrule":                       outboundCampaignRuleExporter(),
=======
		"genesyscloud_outbound_attempt_limit":                      outboundAttemptLimitExporter(),
		"genesyscloud_outbound_callanalysisresponseset":            outboundCallAnalysisResponseSetExporter(),
		"genesyscloud_outbound_callabletimeset":                    outboundCallableTimesetExporter(),
		"genesyscloud_outbound_campaign":                           outboundCampaignExporter(),
		"genesyscloud_outbound_contact_list":                       outboundContactListExporter(),
		"genesyscloud_outbound_contactlistfilter":                  outboundContactListFilterExporter(),
		"genesyscloud_outbound_ruleset":                            outboundRulesetExporter(),
		"genesyscloud_outbound_messagingcampaign":                  outboundMessagingcampaignExporter(),
		"genesyscloud_outbound_sequence":                           outboundSequenceExporter(),
		"genesyscloud_outbound_dnclist":                            outboundDncListExporter(),
>>>>>>> d44e0490
		"genesyscloud_processautomation_trigger":                   processAutomationTriggerExporter(),
		"genesyscloud_quality_forms_evaluation":                    evaluationFormExporter(),
		"genesyscloud_quality_forms_survey":                        surveyFormExporter(),
		"genesyscloud_recording_media_retention_policy":            mediaRetentionPolicyExporter(),
		"genesyscloud_routing_email_domain":                        routingEmailDomainExporter(),
		"genesyscloud_routing_email_route":                         routingEmailRouteExporter(),
		"genesyscloud_routing_language":                            routingLanguageExporter(),
		"genesyscloud_routing_queue":                               routingQueueExporter(),
		"genesyscloud_routing_settings":                            routingSettingsExporter(),
		"genesyscloud_routing_skill":                               routingSkillExporter(),
		"genesyscloud_routing_skill_group":                         resourceSkillGroupExporter(),
		"genesyscloud_routing_utilization":                         routingUtilizationExporter(),
		"genesyscloud_routing_wrapupcode":                          routingWrapupCodeExporter(),
		"genesyscloud_telephony_providers_edges_did_pool":          telephonyDidPoolExporter(),
		"genesyscloud_telephony_providers_edges_edge_group":        edgeGroupExporter(),
		"genesyscloud_telephony_providers_edges_extension_pool":    telephonyExtensionPoolExporter(),
		"genesyscloud_telephony_providers_edges_phone":             phoneExporter(),
		"genesyscloud_telephony_providers_edges_site":              siteExporter(),
		"genesyscloud_telephony_providers_edges_phonebasesettings": phoneBaseSettingsExporter(),
		"genesyscloud_telephony_providers_edges_trunkbasesettings": trunkBaseSettingsExporter(),
		"genesyscloud_telephony_providers_edges_trunk":             trunkExporter(),
		"genesyscloud_user":                                        userExporter(),
		"genesyscloud_user_roles":                                  userRolesExporter(),
		"genesyscloud_webdeployments_configuration":                webDeploymentConfigurationExporter(),
		"genesyscloud_webdeployments_deployment":                   webDeploymentExporter(),
		"genesyscloud_widget_deployment":                           widgetDeploymentExporter(),
	}

	// Include all if no filters
	if len(filter) > 0 {
		for resType := range exporters {
			if !stringInSlice(resType, formatFilter(filter)) {
				delete(exporters, resType)
			}
		}
	}
	return exporters
}

// Removes the ::resource_name from the resource_types list
func formatFilter(filter []string) []string {
	newFilter := make([]string, 0)
	for _, str := range filter {
		newFilter = append(newFilter, strings.Split(str, "::")[0])
	}
	return newFilter
}

func getAvailableExporterTypes() []string {
	exporters := getResourceExporters(nil)
	types := make([]string, len(exporters))
	i := 0
	for k := range exporters {
		types[i] = k
		i++
	}
	return types
}

func escapeRune(s string) string {
	// Always replace with an underscore for readability. The appended hash will help ensure uniqueness
	return "_"
}

// Resource names must only contain alphanumeric chars, underscores, or dashes
// https://www.terraform.io/docs/language/syntax/configuration.html#identifiers
var unsafeNameChars = regexp.MustCompile(`[^0-9A-Za-z_-]`)

func sanitizeResourceNames(idMetaMap ResourceIDMetaMap) {
	for _, meta := range idMetaMap {
		meta.Name = sanitizeResourceName(meta.Name)
	}
}

func sanitizeResourceName(inputName string) string {
	name := unsafeNameChars.ReplaceAllStringFunc(inputName, escapeRune)
	if name != inputName {
		// Append a hash of the original name to ensure uniqueness for similar names
		// and that equivalent names are consistent across orgs
		algorithm := fnv.New32()
		algorithm.Write([]byte(inputName))
		name = name + "_" + strconv.FormatUint(uint64(algorithm.Sum32()), 10)
	}
	if unicode.IsDigit(rune(name[0])) {
		// Terraform does not allow names to begin with a number. Prefix with an underscore instead
		name = "_" + name
	}

	return name
}<|MERGE_RESOLUTION|>--- conflicted
+++ resolved
@@ -214,9 +214,6 @@
 		"genesyscloud_knowledge_category":                          knowledgeCategoryExporter(),
 		"genesyscloud_location":                                    locationExporter(),
 		"genesyscloud_oauth_client":                                oauthClientExporter(),
-<<<<<<< HEAD
-		"genesyscloud_outbound_campaignrule":                       outboundCampaignRuleExporter(),
-=======
 		"genesyscloud_outbound_attempt_limit":                      outboundAttemptLimitExporter(),
 		"genesyscloud_outbound_callanalysisresponseset":            outboundCallAnalysisResponseSetExporter(),
 		"genesyscloud_outbound_callabletimeset":                    outboundCallableTimesetExporter(),
@@ -227,7 +224,7 @@
 		"genesyscloud_outbound_messagingcampaign":                  outboundMessagingcampaignExporter(),
 		"genesyscloud_outbound_sequence":                           outboundSequenceExporter(),
 		"genesyscloud_outbound_dnclist":                            outboundDncListExporter(),
->>>>>>> d44e0490
+		"genesyscloud_outbound_campaignrule":                       outboundCampaignRuleExporter(),
 		"genesyscloud_processautomation_trigger":                   processAutomationTriggerExporter(),
 		"genesyscloud_quality_forms_evaluation":                    evaluationFormExporter(),
 		"genesyscloud_quality_forms_survey":                        surveyFormExporter(),
