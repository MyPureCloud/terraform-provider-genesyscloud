package genesyscloud

import (
	"context"
	"fmt"
	"hash/fnv"
	"regexp"
	"strconv"
	"strings"
	"unicode"

	"github.com/hashicorp/terraform-plugin-sdk/v2/helper/schema"

	"github.com/hashicorp/terraform-plugin-sdk/v2/diag"
)

type ResourceMeta struct {
	// Name of the resoruce to be used in exports
	Name string

	// Prefix to add to the ID when reading state
	IdPrefix string
}

// ResourceIDMetaMap is a map of IDs to ResourceMeta
type ResourceIDMetaMap map[string]*ResourceMeta

// GetAllResourcesFunc is a method that returns all resource IDs
type GetAllResourcesFunc func(context.Context) (ResourceIDMetaMap, diag.Diagnostics)

// RefAttrSettings contains behavior settings for references
type RefAttrSettings struct {

	// Referenced resource type
	RefType string

	// Values that may be set that should not be treated as IDs
	AltValues []string
}

type JsonEncodeRefAttr struct {
	// The outer key
	Attr string

	// The RefAttr nested inside the json data
	NestedAttr string
}

// ResourceExporter is an interface to implement for resources that can be exported
type ResourceExporter struct {

	// Method to load all resource IDs for a given resource.
	// Returned map key should be the ID and the value should be a name to use for the resource.
	// Names will be sanitized with part of the ID appended, so it is not required that they be unique
	GetResourcesFunc GetAllResourcesFunc

	// A map of resource attributes to types that they reference
	// Attributes in nested objects can be defined with a '.' separator
	RefAttrs map[string]*RefAttrSettings

	// AllowZeroValues is a list of attributes that should allow zero values in the export.
	// By default zero values are removed from the config due to lack of "null" support in the plugin SDK
	AllowZeroValues []string

	// RemoveIfMissing is a map of attributes to a list of inner object attributes.
	// When all specified inner attributes are missing from an object, that object is removed
	RemoveIfMissing map[string][]string

	// Map of resource id->names. This is set after a call to loadSanitizedResourceMap
	SanitizedResourceMap ResourceIDMetaMap

	// List of attributes to exclude from config. This is set by the export configuration.
	ExcludedAttributes []string

	// Map of attributes that cannot be resolved. E.g. edge Ids which are locked to an org or properties that cannot be retrieved from the API
	UnResolvableAttributes map[string]*schema.Schema

	// List of attributes which can and should be exported in a jsonencode object rather than as a long escaped string of JSON data.
	JsonEncodeAttributes []string

	// Attributes that are jsonencode objects, and that contain nested RefAttrs
	EncodedRefAttrs map[*JsonEncodeRefAttr]*RefAttrSettings
}

func (r *ResourceExporter) loadSanitizedResourceMap(ctx context.Context, name string, filter []string) diag.Diagnostics {
	result, err := r.GetResourcesFunc(ctx)
	if err != nil {
		return err
	}

	if subStringInSlice(fmt.Sprintf("%v::", name), filter) {
		result = filterResources(result, name, filter)
	}

	r.SanitizedResourceMap = result
	sanitizeResourceNames(r.SanitizedResourceMap)
	return nil
}

func filterResources(result ResourceIDMetaMap, name string, filter []string) ResourceIDMetaMap {
	names := make([]string, 0)
	for _, f := range filter {
		n := fmt.Sprintf("%v::", name)
		if strings.Contains(f, n) {
			names = append(names, strings.Replace(f, n, "", 1))
		}
	}

	newResult := make(ResourceIDMetaMap)
	for _, name := range names {
		for k, v := range result {
			if v.Name == name {
				newResult[k] = v
			}
		}
	}
	return newResult
}

func (r *ResourceExporter) getRefAttrSettings(attribute string) *RefAttrSettings {
	if r.RefAttrs == nil {
		return nil
	}
	return r.RefAttrs[attribute]
}

func (r *ResourceExporter) getNestedRefAttrSettings(attribute string) *RefAttrSettings {
	for key, val := range r.EncodedRefAttrs {
		if key.NestedAttr == attribute {
			return val
		}
	}
	return nil
}

func (r *ResourceExporter) containsNestedRefAttrs(attribute string) ([]string, bool) {
	var nestedAttributes []string
	for key, _ := range r.EncodedRefAttrs {
		if key.Attr == attribute {
			nestedAttributes = append(nestedAttributes, key.NestedAttr)
		}
	}
	return nestedAttributes, len(nestedAttributes) > 0
}

func (r *ResourceExporter) allowZeroValues(attribute string) bool {
	return stringInSlice(attribute, r.AllowZeroValues)
}

func (r *ResourceExporter) isJsonEncodable(attribute string) bool {
	return stringInSlice(attribute, r.JsonEncodeAttributes)
}

func (r *ResourceExporter) addExcludedAttribute(attribute string) {
	r.ExcludedAttributes = append(r.ExcludedAttributes, attribute)
}

func (r *ResourceExporter) isAttributeExcluded(attribute string) bool {
	for _, excluded := range r.ExcludedAttributes {
		// Excluded if attributes match, or the specified attribute is nested in the excluded attribute
		if excluded == attribute || strings.HasPrefix(attribute, excluded+".") {
			return true
		}
	}
	return false
}

func (r *ResourceExporter) removeIfMissing(attribute string, config map[string]interface{}) bool {
	if attrs, ok := r.RemoveIfMissing[attribute]; ok {
		// Check if all required inner attributes are missing
		missingAll := true
		for _, attr := range attrs {
			if val, foundInner := config[attr]; foundInner && val != nil {
				missingAll = false
				break
			}
		}
		return missingAll
	}
	return false
}

func getResourceExporters(filter []string) map[string]*ResourceExporter {
	exporters := map[string]*ResourceExporter{
		// Add new resources that can be exported here
		"genesyscloud_architect_datatable":                         architectDatatableExporter(),
		"genesyscloud_architect_datatable_row":                     architectDatatableRowExporter(),
		"genesyscloud_architect_emergencygroup":                    architectEmergencyGroupExporter(),
		"genesyscloud_architect_ivr":                               architectIvrExporter(),
		"genesyscloud_architect_schedules":                         architectSchedulesExporter(),
		"genesyscloud_architect_schedulegroups":                    architectScheduleGroupsExporter(),
		"genesyscloud_architect_user_prompt":                       architectUserPromptExporter(),
		"genesyscloud_auth_division":                               authDivisionExporter(),
		"genesyscloud_auth_role":                                   authRoleExporter(),
		"genesyscloud_flow":                                        flowExporter(),
		"genesyscloud_flow_milestone":                              flowMilestoneExporter(),
		"genesyscloud_flow_outcome":                                flowOutcomeExporter(),
		"genesyscloud_group":                                       groupExporter(),
		"genesyscloud_group_roles":                                 groupRolesExporter(),
		"genesyscloud_idp_adfs":                                    idpAdfsExporter(),
		"genesyscloud_idp_generic":                                 idpGenericExporter(),
		"genesyscloud_idp_gsuite":                                  idpGsuiteExporter(),
		"genesyscloud_idp_okta":                                    idpOktaExporter(),
		"genesyscloud_idp_onelogin":                                idpOneloginExporter(),
		"genesyscloud_idp_ping":                                    idpPingExporter(),
		"genesyscloud_idp_salesforce":                              idpSalesforceExporter(),
		"genesyscloud_integration":                                 integrationExporter(),
		"genesyscloud_integration_action":                          integrationActionExporter(),
		"genesyscloud_integration_credential":                      credentialExporter(),
		"genesyscloud_journey_outcome":                             journeyOutcomeExporter(),
		"genesyscloud_journey_segment":                             journeySegmentExporter(),
		"genesyscloud_location":                                    locationExporter(),
		"genesyscloud_oauth_client":                                oauthClientExporter(),
		"genesyscloud_outbound_attempt_limit":                      outboundAttemptLimitExporter(),
		"genesyscloud_outbound_callanalysisresponseset":            outboundCallAnalysisResponseSetExporter(),
		"genesyscloud_outbound_contact_list":                       outboundContactListExporter(),
		"genesyscloud_outbound_contactlistfilter":                  outboundContactListFilterExporter(),
<<<<<<< HEAD
		"genesyscloud_outbound_ruleset":                            outboundRulesetExporter(),
=======
		"genesyscloud_outbound_dnclist":                            outboundDncListExporter(),
>>>>>>> 6a2e5921
		"genesyscloud_processautomation_trigger":                   processAutomationTriggerExporter(),
		"genesyscloud_quality_forms_evaluation":                    evaluationFormExporter(),
		"genesyscloud_quality_forms_survey":                        surveyFormExporter(),
		"genesyscloud_recording_media_retention_policy":            mediaRetentionPolicyExporter(),
		"genesyscloud_routing_email_domain":                        routingEmailDomainExporter(),
		"genesyscloud_routing_email_route":                         routingEmailRouteExporter(),
		"genesyscloud_routing_language":                            routingLanguageExporter(),
		"genesyscloud_routing_queue":                               routingQueueExporter(),
		"genesyscloud_routing_settings":                            routingSettingsExporter(),
		"genesyscloud_routing_skill":                               routingSkillExporter(),
		"genesyscloud_routing_skill_group":                         resourceSkillGroupExporter(),
		"genesyscloud_routing_utilization":                         routingUtilizationExporter(),
		"genesyscloud_routing_wrapupcode":                          routingWrapupCodeExporter(),
		"genesyscloud_telephony_providers_edges_did_pool":          telephonyDidPoolExporter(),
		"genesyscloud_telephony_providers_edges_edge_group":        edgeGroupExporter(),
		"genesyscloud_telephony_providers_edges_extension_pool":    telephonyExtensionPoolExporter(),
		"genesyscloud_telephony_providers_edges_phone":             phoneExporter(),
		"genesyscloud_telephony_providers_edges_site":              siteExporter(),
		"genesyscloud_telephony_providers_edges_phonebasesettings": phoneBaseSettingsExporter(),
		"genesyscloud_telephony_providers_edges_trunkbasesettings": trunkBaseSettingsExporter(),
		"genesyscloud_telephony_providers_edges_trunk":             trunkExporter(),
		"genesyscloud_user":                                        userExporter(),
		"genesyscloud_user_roles":                                  userRolesExporter(),
		"genesyscloud_webdeployments_configuration":                webDeploymentConfigurationExporter(),
		"genesyscloud_webdeployments_deployment":                   webDeploymentExporter(),
		"genesyscloud_widget_deployment":                           widgetDeploymentExporter(),
	}

	// Include all if no filters
	if len(filter) > 0 {
		for resType := range exporters {
			if !stringInSlice(resType, formatFilter(filter)) {
				delete(exporters, resType)
			}
		}
	}
	return exporters
}

// Removes the ::resource_name from the resource_types list
func formatFilter(filter []string) []string {
	newFilter := make([]string, 0)
	for _, str := range filter {
		newFilter = append(newFilter, strings.Split(str, "::")[0])
	}
	return newFilter
}

func getAvailableExporterTypes() []string {
	exporters := getResourceExporters(nil)
	types := make([]string, len(exporters))
	i := 0
	for k := range exporters {
		types[i] = k
		i++
	}
	return types
}

func escapeRune(s string) string {
	// Always replace with an underscore for readability. The appended hash will help ensure uniqueness
	return "_"
}

// Resource names must only contain alphanumeric chars, underscores, or dashes
// https://www.terraform.io/docs/language/syntax/configuration.html#identifiers
var unsafeNameChars = regexp.MustCompile(`[^0-9A-Za-z_-]`)

func sanitizeResourceNames(idMetaMap ResourceIDMetaMap) {
	for _, meta := range idMetaMap {
		meta.Name = sanitizeResourceName(meta.Name)
	}
}

func sanitizeResourceName(inputName string) string {
	name := unsafeNameChars.ReplaceAllStringFunc(inputName, escapeRune)
	if name != inputName {
		// Append a hash of the original name to ensure uniqueness for similar names
		// and that equivalent names are consistent across orgs
		algorithm := fnv.New32()
		algorithm.Write([]byte(inputName))
		name = name + "_" + strconv.FormatUint(uint64(algorithm.Sum32()), 10)
	}
	if unicode.IsDigit(rune(name[0])) {
		// Terraform does not allow names to begin with a number. Prefix with an underscore instead
		name = "_" + name
	}

	return name
}<|MERGE_RESOLUTION|>--- conflicted
+++ resolved
@@ -215,11 +215,8 @@
 		"genesyscloud_outbound_callanalysisresponseset":            outboundCallAnalysisResponseSetExporter(),
 		"genesyscloud_outbound_contact_list":                       outboundContactListExporter(),
 		"genesyscloud_outbound_contactlistfilter":                  outboundContactListFilterExporter(),
-<<<<<<< HEAD
 		"genesyscloud_outbound_ruleset":                            outboundRulesetExporter(),
-=======
 		"genesyscloud_outbound_dnclist":                            outboundDncListExporter(),
->>>>>>> 6a2e5921
 		"genesyscloud_processautomation_trigger":                   processAutomationTriggerExporter(),
 		"genesyscloud_quality_forms_evaluation":                    evaluationFormExporter(),
 		"genesyscloud_quality_forms_survey":                        surveyFormExporter(),
