package genesyscloud

import (
	"context"
	"fmt"
	"hash/fnv"
	"regexp"
	"strconv"
	"strings"
	"unicode"

	"github.com/hashicorp/terraform-plugin-sdk/v2/helper/schema"

	"github.com/hashicorp/terraform-plugin-sdk/v2/diag"
)

type ResourceMeta struct {
	// Name of the resoruce to be used in exports
	Name string

	// Prefix to add to the ID when reading state
	IdPrefix string
}

// ResourceIDMetaMap is a map of IDs to ResourceMeta
type ResourceIDMetaMap map[string]*ResourceMeta

// GetAllResourcesFunc is a method that returns all resource IDs
type GetAllResourcesFunc func(context.Context) (ResourceIDMetaMap, diag.Diagnostics)

// RefAttrSettings contains behavior settings for references
type RefAttrSettings struct {

	// Referenced resource type
	RefType string

	// Values that may be set that should not be treated as IDs
	AltValues []string
}

type JsonEncodeRefAttr struct {
	// The outer key
	Attr string

	// The RefAttr nested inside the json data
	NestedAttr string
}

// ResourceExporter is an interface to implement for resources that can be exported
type ResourceExporter struct {

	// Method to load all resource IDs for a given resource.
	// Returned map key should be the ID and the value should be a name to use for the resource.
	// Names will be sanitized with part of the ID appended, so it is not required that they be unique
	GetResourcesFunc GetAllResourcesFunc

	// A map of resource attributes to types that they reference
	// Attributes in nested objects can be defined with a '.' separator
	RefAttrs map[string]*RefAttrSettings

	// AllowZeroValues is a list of attributes that should allow zero values in the export.
	// By default zero values are removed from the config due to lack of "null" support in the plugin SDK
	AllowZeroValues []string

	// RemoveIfMissing is a map of attributes to a list of inner object attributes.
	// When all specified inner attributes are missing from an object, that object is removed
	RemoveIfMissing map[string][]string

	// Map of resource id->names. This is set after a call to loadSanitizedResourceMap
	SanitizedResourceMap ResourceIDMetaMap

	// List of attributes to exclude from config. This is set by the export configuration.
	ExcludedAttributes []string

	// Map of attributes that cannot be resolved. E.g. edge Ids which are locked to an org or properties that cannot be retrieved from the API
	UnResolvableAttributes map[string]*schema.Schema

	// List of attributes which can and should be exported in a jsonencode object rather than as a long escaped string of JSON data.
	JsonEncodeAttributes []string

	// Attributes that are jsonencode objects, and that contain nested RefAttrs
	EncodedRefAttrs map[*JsonEncodeRefAttr]*RefAttrSettings
}

func (r *ResourceExporter) loadSanitizedResourceMap(ctx context.Context, name string, filter []string) diag.Diagnostics {
	result, err := r.GetResourcesFunc(ctx)
	if err != nil {
		return err
	}

	if subStringInSlice(fmt.Sprintf("%v::", name), filter) {
		result = filterResources(result, name, filter)
	}

	r.SanitizedResourceMap = result
	sanitizeResourceNames(r.SanitizedResourceMap)
	return nil
}

func filterResources(result ResourceIDMetaMap, name string, filter []string) ResourceIDMetaMap {
	names := make([]string, 0)
	for _, f := range filter {
		n := fmt.Sprintf("%v::", name)
		if strings.Contains(f, n) {
			names = append(names, strings.Replace(f, n, "", 1))
		}
	}

	newResult := make(ResourceIDMetaMap)
	for _, name := range names {
		for k, v := range result {
			if v.Name == name {
				newResult[k] = v
			}
		}
	}
	return newResult
}

func (r *ResourceExporter) getRefAttrSettings(attribute string) *RefAttrSettings {
	if r.RefAttrs == nil {
		return nil
	}
	return r.RefAttrs[attribute]
}

func (r *ResourceExporter) getNestedRefAttrSettings(attribute string) *RefAttrSettings {
	for key, val := range r.EncodedRefAttrs {
		if key.NestedAttr == attribute {
			return val
		}
	}
	return nil
}

func (r *ResourceExporter) containsNestedRefAttrs(attribute string) ([]string, bool) {
	var nestedAttributes []string
	for key, _ := range r.EncodedRefAttrs {
		if key.Attr == attribute {
			nestedAttributes = append(nestedAttributes, key.NestedAttr)
		}
	}
	return nestedAttributes, len(nestedAttributes) > 0
}

func (r *ResourceExporter) allowZeroValues(attribute string) bool {
	return stringInSlice(attribute, r.AllowZeroValues)
}

func (r *ResourceExporter) isJsonEncodable(attribute string) bool {
	return stringInSlice(attribute, r.JsonEncodeAttributes)
}

func (r *ResourceExporter) addExcludedAttribute(attribute string) {
	r.ExcludedAttributes = append(r.ExcludedAttributes, attribute)
}

func (r *ResourceExporter) isAttributeExcluded(attribute string) bool {
	for _, excluded := range r.ExcludedAttributes {
		// Excluded if attributes match, or the specified attribute is nested in the excluded attribute
		if excluded == attribute || strings.HasPrefix(attribute, excluded+".") {
			return true
		}
	}
	return false
}

func (r *ResourceExporter) removeIfMissing(attribute string, config map[string]interface{}) bool {
	if attrs, ok := r.RemoveIfMissing[attribute]; ok {
		// Check if all required inner attributes are missing
		missingAll := true
		for _, attr := range attrs {
			if val, foundInner := config[attr]; foundInner && val != nil {
				missingAll = false
				break
			}
		}
		return missingAll
	}
	return false
}

func getResourceExporters(filter []string) map[string]*ResourceExporter {
	exporters := map[string]*ResourceExporter{
		// Add new resources that can be exported here
		"genesyscloud_architect_datatable":                         architectDatatableExporter(),
		"genesyscloud_architect_datatable_row":                     architectDatatableRowExporter(),
		"genesyscloud_architect_emergencygroup":                    architectEmergencyGroupExporter(),
		"genesyscloud_architect_ivr":                               architectIvrExporter(),
		"genesyscloud_architect_schedules":                         architectSchedulesExporter(),
		"genesyscloud_architect_schedulegroups":                    architectScheduleGroupsExporter(),
		"genesyscloud_architect_user_prompt":                       architectUserPromptExporter(),
		"genesyscloud_auth_division":                               authDivisionExporter(),
		"genesyscloud_auth_role":                                   authRoleExporter(),
		"genesyscloud_flow":                                        flowExporter(),
		"genesyscloud_flow_milestone":                              flowMilestoneExporter(),
		"genesyscloud_flow_outcome":                                flowOutcomeExporter(),
		"genesyscloud_group":                                       groupExporter(),
		"genesyscloud_group_roles":                                 groupRolesExporter(),
		"genesyscloud_idp_adfs":                                    idpAdfsExporter(),
		"genesyscloud_idp_generic":                                 idpGenericExporter(),
		"genesyscloud_idp_gsuite":                                  idpGsuiteExporter(),
		"genesyscloud_idp_okta":                                    idpOktaExporter(),
		"genesyscloud_idp_onelogin":                                idpOneloginExporter(),
		"genesyscloud_idp_ping":                                    idpPingExporter(),
		"genesyscloud_idp_salesforce":                              idpSalesforceExporter(),
		"genesyscloud_integration":                                 integrationExporter(),
		"genesyscloud_integration_action":                          integrationActionExporter(),
		"genesyscloud_integration_credential":                      credentialExporter(),
		"genesyscloud_journey_outcome":                             journeyOutcomeExporter(),
		"genesyscloud_journey_segment":                             journeySegmentExporter(),
		"genesyscloud_knowledge_knowledgebase":                     knowledgeKnowledgebaseExporter(),
		"genesyscloud_knowledge_document":                          knowledgeDocumentExporter(),
		"genesyscloud_knowledge_category":                          knowledgeCategoryExporter(),
		"genesyscloud_location":                                    locationExporter(),
		"genesyscloud_oauth_client":                                oauthClientExporter(),
		"genesyscloud_outbound_attempt_limit":                      outboundAttemptLimitExporter(),
		"genesyscloud_outbound_callanalysisresponseset":            outboundCallAnalysisResponseSetExporter(),
		"genesyscloud_outbound_callabletimeset":                    outboundCallableTimesetExporter(),
		"genesyscloud_outbound_campaign":                           outboundCampaignExporter(),
		"genesyscloud_outbound_contact_list":                       outboundContactListExporter(),
		"genesyscloud_outbound_contactlistfilter":                  outboundContactListFilterExporter(),
		"genesyscloud_outbound_ruleset":                            outboundRulesetExporter(),
		"genesyscloud_outbound_messagingcampaign":                  outboundMessagingcampaignExporter(),
		"genesyscloud_outbound_sequence":                           outboundSequenceExporter(),
		"genesyscloud_outbound_dnclist":                            outboundDncListExporter(),
		"genesyscloud_outbound_campaignrule":                       outboundCampaignRuleExporter(),
<<<<<<< HEAD
		"genesyscloud_outbound_settings":                           outboundSettingsExporter(),
=======
		"genesyscloud_outbound_wrapupcodemappings":                 outboundWrapupCodeMappingsExporter(),
>>>>>>> 9d7a54bd
		"genesyscloud_processautomation_trigger":                   processAutomationTriggerExporter(),
		"genesyscloud_quality_forms_evaluation":                    evaluationFormExporter(),
		"genesyscloud_quality_forms_survey":                        surveyFormExporter(),
		"genesyscloud_recording_media_retention_policy":            mediaRetentionPolicyExporter(),
		"genesyscloud_responsemanagement_library":                  responsemanagementLibraryExporter(),
		"genesyscloud_routing_email_domain":                        routingEmailDomainExporter(),
		"genesyscloud_routing_email_route":                         routingEmailRouteExporter(),
		"genesyscloud_routing_language":                            routingLanguageExporter(),
		"genesyscloud_routing_queue":                               routingQueueExporter(),
		"genesyscloud_routing_settings":                            routingSettingsExporter(),
		"genesyscloud_routing_skill":                               routingSkillExporter(),
		"genesyscloud_routing_skill_group":                         resourceSkillGroupExporter(),
		"genesyscloud_routing_utilization":                         routingUtilizationExporter(),
		"genesyscloud_routing_wrapupcode":                          routingWrapupCodeExporter(),
		"genesyscloud_telephony_providers_edges_did_pool":          telephonyDidPoolExporter(),
		"genesyscloud_telephony_providers_edges_edge_group":        edgeGroupExporter(),
		"genesyscloud_telephony_providers_edges_extension_pool":    telephonyExtensionPoolExporter(),
		"genesyscloud_telephony_providers_edges_phone":             phoneExporter(),
		"genesyscloud_telephony_providers_edges_site":              siteExporter(),
		"genesyscloud_telephony_providers_edges_phonebasesettings": phoneBaseSettingsExporter(),
		"genesyscloud_telephony_providers_edges_trunkbasesettings": trunkBaseSettingsExporter(),
		"genesyscloud_telephony_providers_edges_trunk":             trunkExporter(),
		"genesyscloud_user":                                        userExporter(),
		"genesyscloud_user_roles":                                  userRolesExporter(),
		"genesyscloud_webdeployments_configuration":                webDeploymentConfigurationExporter(),
		"genesyscloud_webdeployments_deployment":                   webDeploymentExporter(),
		"genesyscloud_widget_deployment":                           widgetDeploymentExporter(),
	}

	// Include all if no filters
	if len(filter) > 0 {
		for resType := range exporters {
			if !stringInSlice(resType, formatFilter(filter)) {
				delete(exporters, resType)
			}
		}
	}
	return exporters
}

// Removes the ::resource_name from the resource_types list
func formatFilter(filter []string) []string {
	newFilter := make([]string, 0)
	for _, str := range filter {
		newFilter = append(newFilter, strings.Split(str, "::")[0])
	}
	return newFilter
}

func getAvailableExporterTypes() []string {
	exporters := getResourceExporters(nil)
	types := make([]string, len(exporters))
	i := 0
	for k := range exporters {
		types[i] = k
		i++
	}
	return types
}

func escapeRune(s string) string {
	// Always replace with an underscore for readability. The appended hash will help ensure uniqueness
	return "_"
}

// Resource names must only contain alphanumeric chars, underscores, or dashes
// https://www.terraform.io/docs/language/syntax/configuration.html#identifiers
var unsafeNameChars = regexp.MustCompile(`[^0-9A-Za-z_-]`)

func sanitizeResourceNames(idMetaMap ResourceIDMetaMap) {
	for _, meta := range idMetaMap {
		meta.Name = sanitizeResourceName(meta.Name)
	}
}

func sanitizeResourceName(inputName string) string {
	name := unsafeNameChars.ReplaceAllStringFunc(inputName, escapeRune)
	if name != inputName {
		// Append a hash of the original name to ensure uniqueness for similar names
		// and that equivalent names are consistent across orgs
		algorithm := fnv.New32()
		algorithm.Write([]byte(inputName))
		name = name + "_" + strconv.FormatUint(uint64(algorithm.Sum32()), 10)
	}
	if unicode.IsDigit(rune(name[0])) {
		// Terraform does not allow names to begin with a number. Prefix with an underscore instead
		name = "_" + name
	}

	return name
}<|MERGE_RESOLUTION|>--- conflicted
+++ resolved
@@ -225,11 +225,8 @@
 		"genesyscloud_outbound_sequence":                           outboundSequenceExporter(),
 		"genesyscloud_outbound_dnclist":                            outboundDncListExporter(),
 		"genesyscloud_outbound_campaignrule":                       outboundCampaignRuleExporter(),
-<<<<<<< HEAD
 		"genesyscloud_outbound_settings":                           outboundSettingsExporter(),
-=======
 		"genesyscloud_outbound_wrapupcodemappings":                 outboundWrapupCodeMappingsExporter(),
->>>>>>> 9d7a54bd
 		"genesyscloud_processautomation_trigger":                   processAutomationTriggerExporter(),
 		"genesyscloud_quality_forms_evaluation":                    evaluationFormExporter(),
 		"genesyscloud_quality_forms_survey":                        surveyFormExporter(),
