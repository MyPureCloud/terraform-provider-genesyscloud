--- conflicted
+++ resolved
@@ -216,11 +216,8 @@
 		"genesyscloud_outbound_callable_timeset":                   outboundCallableTimesetExporter(),
 		"genesyscloud_outbound_contact_list":                       outboundContactListExporter(),
 		"genesyscloud_outbound_contactlistfilter":                  outboundContactListFilterExporter(),
-<<<<<<< HEAD
+		"genesyscloud_outbound_ruleset":                            outboundRulesetExporter(),
 		"genesyscloud_outbound_messagingcampaign":                  outboundMessagingcampaignExporter(),
-=======
-		"genesyscloud_outbound_ruleset":                            outboundRulesetExporter(),
->>>>>>> 9ea093fb
 		"genesyscloud_outbound_dnclist":                            outboundDncListExporter(),
 		"genesyscloud_processautomation_trigger":                   processAutomationTriggerExporter(),
 		"genesyscloud_quality_forms_evaluation":                    evaluationFormExporter(),
