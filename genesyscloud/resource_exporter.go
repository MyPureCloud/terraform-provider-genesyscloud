package genesyscloud

import (
	"context"
	"fmt"
	"hash/fnv"
	"regexp"
	"strconv"
	"strings"
	"unicode"

	"github.com/hashicorp/terraform-plugin-sdk/v2/helper/schema"

	"github.com/hashicorp/terraform-plugin-sdk/v2/diag"
)

type ResourceMeta struct {
	// Name of the resoruce to be used in exports
	Name string

	// Prefix to add to the ID when reading state
	IdPrefix string
}

// ResourceIDMetaMap is a map of IDs to ResourceMeta
type ResourceIDMetaMap map[string]*ResourceMeta

// GetAllResourcesFunc is a method that returns all resource IDs
type GetAllResourcesFunc func(context.Context) (ResourceIDMetaMap, diag.Diagnostics)

// RefAttrSettings contains behavior settings for references
type RefAttrSettings struct {

	// Referenced resource type
	RefType string

	// Values that may be set that should not be treated as IDs
	AltValues []string
}

// Allows the definition of a custom resolver for an exporter.
type RefAttrCustomResolver struct {
	ResolverFunc func(map[string]interface{}, map[string]*ResourceExporter) error
}

type JsonEncodeRefAttr struct {
	// The outer key
	Attr string

	// The RefAttr nested inside the json data
	NestedAttr string
}

// ResourceExporter is an interface to implement for resources that can be exported
type ResourceExporter struct {

	// Method to load all resource IDs for a given resource.
	// Returned map key should be the ID and the value should be a name to use for the resource.
	// Names will be sanitized with part of the ID appended, so it is not required that they be unique
	GetResourcesFunc GetAllResourcesFunc

	// A map of resource attributes to types that they reference
	// Attributes in nested objects can be defined with a '.' separator
	RefAttrs map[string]*RefAttrSettings

	// AllowZeroValues is a list of attributes that should allow zero values in the export.
	// By default zero values are removed from the config due to lack of "null" support in the plugin SDK
	AllowZeroValues []string

	// Some of our dependencies can not be exported properly because they have interdependencies between attributes.  You can
	// define a map of custom attribute resolvers with an exporter.  See resource_genesyscloud_routing_queue for an example of how to define this.
	// NOTE: CustomAttributeResolvers should be the exception and not the norm so use them when you have to do logic that will help you
	// resolve to the write reference
	CustomAttributeResolver map[string]*RefAttrCustomResolver

	// RemoveIfMissing is a map of attributes to a list of inner object attributes.
	// When all specified inner attributes are missing from an object, that object is removed
	RemoveIfMissing map[string][]string

	// Map of resource id->names. This is set after a call to loadSanitizedResourceMap
	SanitizedResourceMap ResourceIDMetaMap

	// List of attributes to exclude from config. This is set by the export configuration.
	ExcludedAttributes []string

	// Map of attributes that cannot be resolved. E.g. edge Ids which are locked to an org or properties that cannot be retrieved from the API
	UnResolvableAttributes map[string]*schema.Schema

	// List of attributes which can and should be exported in a jsonencode object rather than as a long escaped string of JSON data.
	JsonEncodeAttributes []string

	// Attributes that are jsonencode objects, and that contain nested RefAttrs
	EncodedRefAttrs map[*JsonEncodeRefAttr]*RefAttrSettings
}

func (r *ResourceExporter) loadSanitizedResourceMap(ctx context.Context, name string, filter []string) diag.Diagnostics {
	result, err := r.GetResourcesFunc(ctx)
	if err != nil {
		return err
	}

	if subStringInSlice(fmt.Sprintf("%v::", name), filter) {
		result = filterResources(result, name, filter)
	}

	r.SanitizedResourceMap = result
	sanitizeResourceNames(r.SanitizedResourceMap)
	return nil
}

func filterResources(result ResourceIDMetaMap, name string, filter []string) ResourceIDMetaMap {
	names := make([]string, 0)
	for _, f := range filter {
		n := fmt.Sprintf("%v::", name)
		if strings.Contains(f, n) {
			names = append(names, strings.Replace(f, n, "", 1))
		}
	}

	newResult := make(ResourceIDMetaMap)
	for _, name := range names {
		for k, v := range result {
			if v.Name == name {
				newResult[k] = v
			}
		}
	}
	return newResult
}

func (r *ResourceExporter) getRefAttrSettings(attribute string) *RefAttrSettings {
	if r.RefAttrs == nil {
		return nil
	}
	return r.RefAttrs[attribute]
}

func (r *ResourceExporter) getNestedRefAttrSettings(attribute string) *RefAttrSettings {
	for key, val := range r.EncodedRefAttrs {
		if key.NestedAttr == attribute {
			return val
		}
	}
	return nil
}

func (r *ResourceExporter) containsNestedRefAttrs(attribute string) ([]string, bool) {
	var nestedAttributes []string
	for key, _ := range r.EncodedRefAttrs {
		if key.Attr == attribute {
			nestedAttributes = append(nestedAttributes, key.NestedAttr)
		}
	}
	return nestedAttributes, len(nestedAttributes) > 0
}

func (r *ResourceExporter) allowZeroValues(attribute string) bool {
	return stringInSlice(attribute, r.AllowZeroValues)
}

func (r *ResourceExporter) isJsonEncodable(attribute string) bool {
	return stringInSlice(attribute, r.JsonEncodeAttributes)
}

func (r *ResourceExporter) addExcludedAttribute(attribute string) {
	r.ExcludedAttributes = append(r.ExcludedAttributes, attribute)
}

func (r *ResourceExporter) isAttributeExcluded(attribute string) bool {
	for _, excluded := range r.ExcludedAttributes {
		// Excluded if attributes match, or the specified attribute is nested in the excluded attribute
		if excluded == attribute || strings.HasPrefix(attribute, excluded+".") {
			return true
		}
	}
	return false
}

func (r *ResourceExporter) removeIfMissing(attribute string, config map[string]interface{}) bool {
	if attrs, ok := r.RemoveIfMissing[attribute]; ok {
		// Check if all required inner attributes are missing
		missingAll := true
		for _, attr := range attrs {
			if val, foundInner := config[attr]; foundInner && val != nil {
				missingAll = false
				break
			}
		}
		return missingAll
	}
	return false
}

func getResourceExporters(filter []string) map[string]*ResourceExporter {
	exporters := map[string]*ResourceExporter{
		// Add new resources that can be exported here
		"genesyscloud_architect_datatable":                             architectDatatableExporter(),
		"genesyscloud_architect_datatable_row":                         architectDatatableRowExporter(),
		"genesyscloud_architect_emergencygroup":                        architectEmergencyGroupExporter(),
		"genesyscloud_architect_ivr":                                   architectIvrExporter(),
		"genesyscloud_architect_schedules":                             architectSchedulesExporter(),
		"genesyscloud_architect_schedulegroups":                        architectScheduleGroupsExporter(),
		"genesyscloud_architect_user_prompt":                           architectUserPromptExporter(),
		"genesyscloud_auth_division":                                   authDivisionExporter(),
		"genesyscloud_auth_role":                                       authRoleExporter(),
		"genesyscloud_employeeperformance_externalmetrics_definitions": employeeperformanceExternalmetricsDefinitionExporter(),
		"genesyscloud_flow":                                            flowExporter(),
		"genesyscloud_flow_milestone":                                  flowMilestoneExporter(),
		"genesyscloud_flow_outcome":                                    flowOutcomeExporter(),
		"genesyscloud_group":                                           groupExporter(),
		"genesyscloud_group_roles":                                     groupRolesExporter(),
		"genesyscloud_idp_adfs":                                        idpAdfsExporter(),
		"genesyscloud_idp_generic":                                     idpGenericExporter(),
		"genesyscloud_idp_gsuite":                                      idpGsuiteExporter(),
		"genesyscloud_idp_okta":                                        idpOktaExporter(),
		"genesyscloud_idp_onelogin":                                    idpOneloginExporter(),
		"genesyscloud_idp_ping":                                        idpPingExporter(),
		"genesyscloud_idp_salesforce":                                  idpSalesforceExporter(),
		"genesyscloud_integration":                                     integrationExporter(),
		"genesyscloud_integration_action":                              integrationActionExporter(),
		"genesyscloud_integration_credential":                          credentialExporter(),
		"genesyscloud_journey_outcome":                                 journeyOutcomeExporter(),
		"genesyscloud_journey_segment":                                 journeySegmentExporter(),
		"genesyscloud_knowledge_knowledgebase":                         knowledgeKnowledgebaseExporter(),
		"genesyscloud_knowledge_document":                              knowledgeDocumentExporter(),
		"genesyscloud_knowledge_category":                              knowledgeCategoryExporter(),
		"genesyscloud_location":                                        locationExporter(),
		"genesyscloud_oauth_client":                                    oauthClientExporter(),
		"genesyscloud_outbound_attempt_limit":                          outboundAttemptLimitExporter(),
		"genesyscloud_outbound_callanalysisresponseset":                outboundCallAnalysisResponseSetExporter(),
		"genesyscloud_outbound_callabletimeset":                        outboundCallableTimesetExporter(),
		"genesyscloud_outbound_campaign":                               outboundCampaignExporter(),
		"genesyscloud_outbound_contact_list":                           outboundContactListExporter(),
		"genesyscloud_outbound_contactlistfilter":                      outboundContactListFilterExporter(),
		"genesyscloud_outbound_ruleset":                                outboundRulesetExporter(),
		"genesyscloud_outbound_messagingcampaign":                      outboundMessagingcampaignExporter(),
		"genesyscloud_outbound_sequence":                               outboundSequenceExporter(),
		"genesyscloud_outbound_dnclist":                                outboundDncListExporter(),
		"genesyscloud_outbound_campaignrule":                           outboundCampaignRuleExporter(),
		"genesyscloud_outbound_settings":                               outboundSettingsExporter(),
		"genesyscloud_outbound_wrapupcodemappings":                     outboundWrapupCodeMappingsExporter(),
		"genesyscloud_processautomation_trigger":                       processAutomationTriggerExporter(),
		"genesyscloud_quality_forms_evaluation":                        evaluationFormExporter(),
		"genesyscloud_quality_forms_survey":                            surveyFormExporter(),
		"genesyscloud_recording_media_retention_policy":                mediaRetentionPolicyExporter(),
		"genesyscloud_responsemanagement_library":                      responsemanagementLibraryExporter(),
		"genesyscloud_routing_email_domain":                            routingEmailDomainExporter(),
		"genesyscloud_routing_email_route":                             routingEmailRouteExporter(),
		"genesyscloud_routing_language":                                routingLanguageExporter(),
		"genesyscloud_routing_queue":                                   routingQueueExporter(),
		"genesyscloud_routing_settings":                                routingSettingsExporter(),
		"genesyscloud_routing_skill":                                   routingSkillExporter(),
		"genesyscloud_routing_skill_group":                             resourceSkillGroupExporter(),
<<<<<<< HEAD
		"genesyscloud_routing_sms_address":                             routingSmsAddressExporter(),
=======
>>>>>>> d29fafed
		"genesyscloud_routing_utilization":                             routingUtilizationExporter(),
		"genesyscloud_routing_wrapupcode":                              routingWrapupCodeExporter(),
		"genesyscloud_telephony_providers_edges_did_pool":              telephonyDidPoolExporter(),
		"genesyscloud_telephony_providers_edges_edge_group":            edgeGroupExporter(),
		"genesyscloud_telephony_providers_edges_extension_pool":        telephonyExtensionPoolExporter(),
		"genesyscloud_telephony_providers_edges_phone":                 phoneExporter(),
		"genesyscloud_telephony_providers_edges_site":                  siteExporter(),
		"genesyscloud_telephony_providers_edges_phonebasesettings":     phoneBaseSettingsExporter(),
		"genesyscloud_telephony_providers_edges_trunkbasesettings":     trunkBaseSettingsExporter(),
		"genesyscloud_telephony_providers_edges_trunk":                 trunkExporter(),
		"genesyscloud_user":                                            userExporter(),
		"genesyscloud_user_roles":                                      userRolesExporter(),
		"genesyscloud_webdeployments_configuration":                    webDeploymentConfigurationExporter(),
		"genesyscloud_webdeployments_deployment":                       webDeploymentExporter(),
		"genesyscloud_widget_deployment":                               widgetDeploymentExporter(),
	}

	// Include all if no filters
	if len(filter) > 0 {
		for resType := range exporters {
			if !stringInSlice(resType, formatFilter(filter)) {
				delete(exporters, resType)
			}
		}
	}
	return exporters
}

// Removes the ::resource_name from the resource_types list
func formatFilter(filter []string) []string {
	newFilter := make([]string, 0)
	for _, str := range filter {
		newFilter = append(newFilter, strings.Split(str, "::")[0])
	}
	return newFilter
}

func getAvailableExporterTypes() []string {
	exporters := getResourceExporters(nil)
	types := make([]string, len(exporters))
	i := 0
	for k := range exporters {
		types[i] = k
		i++
	}
	return types
}

func escapeRune(s string) string {
	// Always replace with an underscore for readability. The appended hash will help ensure uniqueness
	return "_"
}

// Resource names must only contain alphanumeric chars, underscores, or dashes
// https://www.terraform.io/docs/language/syntax/configuration.html#identifiers
var unsafeNameChars = regexp.MustCompile(`[^0-9A-Za-z_-]`)

func sanitizeResourceNames(idMetaMap ResourceIDMetaMap) {
	for _, meta := range idMetaMap {
		meta.Name = sanitizeResourceName(meta.Name)
	}
}

func sanitizeResourceName(inputName string) string {
	name := unsafeNameChars.ReplaceAllStringFunc(inputName, escapeRune)
	if name != inputName {
		// Append a hash of the original name to ensure uniqueness for similar names
		// and that equivalent names are consistent across orgs
		algorithm := fnv.New32()
		algorithm.Write([]byte(inputName))
		name = name + "_" + strconv.FormatUint(uint64(algorithm.Sum32()), 10)
	}
	if unicode.IsDigit(rune(name[0])) {
		// Terraform does not allow names to begin with a number. Prefix with an underscore instead
		name = "_" + name
	}

	return name
}<|MERGE_RESOLUTION|>--- conflicted
+++ resolved
@@ -251,10 +251,7 @@
 		"genesyscloud_routing_settings":                                routingSettingsExporter(),
 		"genesyscloud_routing_skill":                                   routingSkillExporter(),
 		"genesyscloud_routing_skill_group":                             resourceSkillGroupExporter(),
-<<<<<<< HEAD
 		"genesyscloud_routing_sms_address":                             routingSmsAddressExporter(),
-=======
->>>>>>> d29fafed
 		"genesyscloud_routing_utilization":                             routingUtilizationExporter(),
 		"genesyscloud_routing_wrapupcode":                              routingWrapupCodeExporter(),
 		"genesyscloud_telephony_providers_edges_did_pool":              telephonyDidPoolExporter(),
