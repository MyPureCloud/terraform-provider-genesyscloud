--- conflicted
+++ resolved
@@ -54,8 +54,7 @@
 		if routes != nil && len(*routes) > 0 {
 			for _, route := range *routes {
 				outboundRouteId := buildSiteAndOutboundRouteId(*site.Id, *route.Id)
-<<<<<<< HEAD
-				resources[outboundRouteId] = &resourceExporter.ResourceMeta{Name: *route.Name}
+				resources[outboundRouteId] = &resourceExporter.ResourceMeta{BlockLabel: *route.Name}
 				// When exporting managed sites, they must automatically be exported as data source
 				// Managed sites are added to the ExportAsData []string in resource_exporter
 				if tfexporter_state.IsExporterActive() {
@@ -63,9 +62,6 @@
 						resourceExporter.AddDataSourceItems(resourceName, *route.Name)
 					}
 				}
-=======
-				resources[outboundRouteId] = &resourceExporter.ResourceMeta{BlockLabel: *route.Name}
->>>>>>> 9192df29
 			}
 		}
 	}
