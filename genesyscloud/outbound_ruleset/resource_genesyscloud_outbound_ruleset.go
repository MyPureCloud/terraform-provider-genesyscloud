package outbound_ruleset

import (
	"context"
	"fmt"
	"log"
	"terraform-provider-genesyscloud/genesyscloud/provider"
	"terraform-provider-genesyscloud/genesyscloud/util"
	"terraform-provider-genesyscloud/genesyscloud/util/constants"
	"time"

	"github.com/hashicorp/terraform-plugin-sdk/v2/helper/retry"

	"terraform-provider-genesyscloud/genesyscloud/consistency_checker"

	resourceExporter "terraform-provider-genesyscloud/genesyscloud/resource_exporter"
	"terraform-provider-genesyscloud/genesyscloud/util/resourcedata"

	"github.com/hashicorp/terraform-plugin-sdk/v2/diag"
	"github.com/hashicorp/terraform-plugin-sdk/v2/helper/schema"
	"github.com/mypurecloud/platform-client-sdk-go/v133/platformclientv2"
)

/*
The resource_genesyscloud_outbound_ruleset.go contains all of the methods that perform the core logic for a resource.
*/

// getAllAuthOutboundRulesets retrieves all of the outbound rulesets via Terraform in the Genesys Cloud and is used for the exporter
func getAllAuthOutboundRuleset(ctx context.Context, clientConfig *platformclientv2.Configuration) (resourceExporter.ResourceIDMetaMap, diag.Diagnostics) {
	proxy := getOutboundRulesetProxy(clientConfig)
	resources := make(resourceExporter.ResourceIDMetaMap)

	rulesets, resp, rsErr := proxy.getAllOutboundRuleset(ctx)
	if rsErr != nil {
		return nil, util.BuildAPIDiagnosticError(resourceName, fmt.Sprintf("Failed to get rulesets error: %s", rsErr), resp)
	}

<<<<<<< HEAD
	// DEVTOOLING-319: filters rule sets by removing the ones that reference skills that no longer exist in GC
	skillMap, skillErr := routingSkill.GetAllRoutingSkills(ctx, clientConfig)
	if skillErr != nil {
		return nil, util.BuildDiagnosticError(resourceName, fmt.Sprintf("Failed to get skill resources"), fmt.Errorf("%v", skillErr))
	}
	filteredRuleSets, filterErr := filterOutboundRulesets(*rulesets, skillMap)
	if filterErr != nil {
		return nil, util.BuildDiagnosticError(resourceName, fmt.Sprintf("Failed to filter outbound rulesets"), fmt.Errorf("%v", filterErr))
	}

	for _, ruleset := range filteredRuleSets {
=======
	for _, ruleset := range *rulesets {
>>>>>>> 4a4e6094
		log.Printf("Dealing with ruleset id : %s", *ruleset.Id)
		resources[*ruleset.Id] = &resourceExporter.ResourceMeta{Name: *ruleset.Name}
	}
	return resources, nil
}

// createOutboundRuleset is used by the outbound_ruleset resource to create Genesys cloud outbound_ruleset
func createOutboundRuleset(ctx context.Context, d *schema.ResourceData, meta interface{}) diag.Diagnostics {
	sdkConfig := meta.(*provider.ProviderMeta).ClientConfig
	proxy := newOutboundRulesetProxy(sdkConfig)

	outboundRuleset := getOutboundRulesetFromResourceData(d)

	ruleset, resp, err := proxy.createOutboundRuleset(ctx, &outboundRuleset)
	if err != nil {
		return util.BuildAPIDiagnosticError(resourceName, fmt.Sprintf("Failed to create ruleset %s error: %s", *outboundRuleset.Name, err), resp)
	}

	d.SetId(*ruleset.Id)
	log.Printf("Created Outbound Ruleset %s", *ruleset.Id)
	return readOutboundRuleset(ctx, d, meta)
}

// readOutboundRuleset is used by the outbound_ruleset resource to read an outbound ruleset from genesys cloud.
func readOutboundRuleset(ctx context.Context, d *schema.ResourceData, meta interface{}) diag.Diagnostics {
	sdkConfig := meta.(*provider.ProviderMeta).ClientConfig
	proxy := newOutboundRulesetProxy(sdkConfig)
	cc := consistency_checker.NewConsistencyCheck(ctx, d, meta, ResourceOutboundRuleset(), constants.DefaultConsistencyChecks, resourceName)

	log.Printf("Reading Outbound Ruleset %s", d.Id())

	return util.WithRetriesForRead(ctx, d, func() *retry.RetryError {
		ruleset, resp, getErr := proxy.getOutboundRulesetById(ctx, d.Id())
		if getErr != nil {
			if util.IsStatus404(resp) {
				return retry.RetryableError(util.BuildWithRetriesApiDiagnosticError(resourceName, fmt.Sprintf("Failed to read Outbound Ruleset %s | error: %s", d.Id(), getErr), resp))
			}
			return retry.NonRetryableError(util.BuildWithRetriesApiDiagnosticError(resourceName, fmt.Sprintf("Failed to read Outbound Ruleset %s | error: %s", d.Id(), getErr), resp))
		}

		resourcedata.SetNillableValue(d, "name", ruleset.Name)
		resourcedata.SetNillableReference(d, "contact_list_id", ruleset.ContactList)
		resourcedata.SetNillableReference(d, "queue_id", ruleset.Queue)
		resourcedata.SetNillableValueWithInterfaceArrayWithFunc(d, "rules", ruleset.Rules, flattenDialerrules)

		log.Printf("Read Outbound Ruleset %s %s", d.Id(), *ruleset.Name)
		return cc.CheckState(d)
	})
}

// updateOutboundRuleset is used by the outbound_ruleset resource to update an outbound ruleset in Genesys Cloud
func updateOutboundRuleset(ctx context.Context, d *schema.ResourceData, meta interface{}) diag.Diagnostics {
	sdkConfig := meta.(*provider.ProviderMeta).ClientConfig
	proxy := newOutboundRulesetProxy(sdkConfig)

	outboundRuleset := getOutboundRulesetFromResourceData(d)

	ruleset, resp, err := proxy.updateOutboundRuleset(ctx, d.Id(), &outboundRuleset)
	if err != nil {
		return util.BuildAPIDiagnosticError(resourceName, fmt.Sprintf("Failed to update ruleset %s error: %s", *outboundRuleset.Name, err), resp)
	}

	log.Printf("Updated Outbound Ruleset %s", *ruleset.Id)
	return readOutboundRuleset(ctx, d, meta)
}

// deleteOutboundRuleset is used by the outbound_ruleset resource to delete an outbound ruleset from Genesys cloud.
func deleteOutboundRuleset(ctx context.Context, d *schema.ResourceData, meta interface{}) diag.Diagnostics {
	sdkConfig := meta.(*provider.ProviderMeta).ClientConfig
	proxy := newOutboundRulesetProxy(sdkConfig)

	resp, err := proxy.deleteOutboundRuleset(ctx, d.Id())
	if err != nil {
		return util.BuildAPIDiagnosticError(resourceName, fmt.Sprintf("Failed to delete ruleset %s error: %s", d.Id(), err), resp)
	}

	return util.WithRetries(ctx, 1800*time.Second, func() *retry.RetryError {
		_, resp, err := proxy.getOutboundRulesetById(ctx, d.Id())

		//Now that I am checking for th error string of API 404 and there is no error, I need to move the isStatus404
		//moved out of the code
		if util.IsStatus404(resp) {
			// Outbound Ruleset deleted
			log.Printf("Deleted Outbound Ruleset %s", d.Id())
			return nil
		}

		if err != nil {
			return retry.NonRetryableError(util.BuildWithRetriesApiDiagnosticError(resourceName, fmt.Sprintf("Error deleting Outbound Ruleset %s | error: %s", d.Id(), err), resp))
		}
		return retry.RetryableError(util.BuildWithRetriesApiDiagnosticError(resourceName, fmt.Sprintf("Outbound Ruleset %s still exists", d.Id()), resp))
	})
}<|MERGE_RESOLUTION|>--- conflicted
+++ resolved
@@ -35,7 +35,6 @@
 		return nil, util.BuildAPIDiagnosticError(resourceName, fmt.Sprintf("Failed to get rulesets error: %s", rsErr), resp)
 	}
 
-<<<<<<< HEAD
 	// DEVTOOLING-319: filters rule sets by removing the ones that reference skills that no longer exist in GC
 	skillMap, skillErr := routingSkill.GetAllRoutingSkills(ctx, clientConfig)
 	if skillErr != nil {
@@ -47,9 +46,6 @@
 	}
 
 	for _, ruleset := range filteredRuleSets {
-=======
-	for _, ruleset := range *rulesets {
->>>>>>> 4a4e6094
 		log.Printf("Dealing with ruleset id : %s", *ruleset.Id)
 		resources[*ruleset.Id] = &resourceExporter.ResourceMeta{Name: *ruleset.Name}
 	}
