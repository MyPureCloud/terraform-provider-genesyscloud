--- conflicted
+++ resolved
@@ -2,13 +2,14 @@
 
 import (
 	"fmt"
+	"strconv"
+	"strings"
+	"testing"
+
 	"github.com/google/uuid"
 	"github.com/hashicorp/terraform-plugin-sdk/v2/helper/resource"
 	"github.com/hashicorp/terraform-plugin-sdk/v2/terraform"
 	"github.com/mypurecloud/platform-client-sdk-go/v80/platformclientv2"
-	"strconv"
-	"strings"
-	"testing"
 )
 
 func TestAccResourceOutboundCampaign(t *testing.T) {
@@ -703,15 +704,10 @@
 	}
 	if carResourceId != "" {
 		if outboundFlowFilePath != "" {
-<<<<<<< HEAD
-			callAnalysisResponseSet = generateRoutingWrapupcodeResource(
-				wrapUpCodeResourceId,
-=======
 			callAnalysisResponseSet = fmt.Sprintf(`
 data "genesyscloud_auth_division_home" "division" {}
 `) + generateRoutingWrapupcodeResource(
 				"wrap-up-code",
->>>>>>> 49bbb945
 				"wrapupcode "+uuid.NewString(),
 			) + generateFlowResource(
 				flowResourceId,
@@ -720,11 +716,7 @@
 				false,
 				generateFlowSubstitutions(map[string]string{
 					"flow_name":          flowName,
-<<<<<<< HEAD
-					"home_division_name": divisionName,
-=======
 					"home_division_name": "${data.genesyscloud_auth_division_home.division.name}",
->>>>>>> 49bbb945
 					"contact_list_name":  "${genesyscloud_outbound_contact_list." + contactListResourceId + ".name}",
 					"wrapup_code_name":   "${genesyscloud_routing_wrapupcode." + wrapUpCodeResourceId + ".name}",
 				}),
