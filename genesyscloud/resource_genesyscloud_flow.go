--- conflicted
+++ resolved
@@ -188,22 +188,11 @@
 		}
 
 		if *flowJob.Status == "Failure" {
-<<<<<<< HEAD
-			messages := *flowJob.Messages
-
-			errorMessage := ""
-			for _, message := range messages {
-				errorMessage = errorMessage + " " + *message.Text
-
-			}
-			return resource.NonRetryableError(fmt.Errorf("Flow publish failed. JobID: %s, tracing messages: %+v ", jobId, errorMessage))
-=======
 			messages := make([]string, 0)
 			for _, m := range *flowJob.Messages {
 				messages = append(messages, *m.Text)
 			}
 			return resource.NonRetryableError(fmt.Errorf("Flow publish failed. JobID: %s, tracing messages: %v ", jobId, strings.Join(messages, "\n\n")))
->>>>>>> 22d67419
 		}
 
 		if *flowJob.Status == "Success" {
