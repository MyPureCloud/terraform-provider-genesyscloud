--- conflicted
+++ resolved
@@ -61,10 +61,7 @@
 		Description: `Genesys Cloud Flow`,
 
 		CreateContext: CreateWithPooledClient(createFlow),
-<<<<<<< HEAD
 		UpdateContext: UpdateWithPooledClient(updateFlow),
-=======
->>>>>>> e67fe6a0
 		ReadContext:   ReadWithPooledClient(readFlow),
 		DeleteContext: DeleteWithPooledClient(deleteFlow),
 		Importer: &schema.ResourceImporter{
@@ -77,26 +74,22 @@
 				Type:         schema.TypeString,
 				Required:     true,
 				ValidateFunc: ValidatePath,
-				ForceNew:     true,
 			},
 			"file_content_hash": {
 				Description: "Hash value of the YAML file content. Used to detect changes.",
 				Type:        schema.TypeString,
 				Required:    true,
-				ForceNew:    true,
 			},
 			"substitutions": {
 				Description: "A substitution is a key value pair where the key is the value you want to replace, and the value is the value to substitute in its place.",
 				Type:        schema.TypeMap,
 				Optional:    true,
-				ForceNew:    true,
 			},
 			"force_unlock": {
 				Description: `Will perform a force unlock on an architect flow before beginning the publication process.  NOTE: The force unlock publishes the 'draft'
 				              architect flow and then publishes the flow named in this resource. This mirrors the behavior found in the archy CLI tool.`,
 				Type:     schema.TypeBool,
 				Optional: true,
-				ForceNew: true,
 			},
 		},
 	}
@@ -142,10 +135,13 @@
 }
 
 func createFlow(ctx context.Context, d *schema.ResourceData, meta interface{}) diag.Diagnostics {
+	log.Printf("Creating flow")
+	return updateFlow(ctx, d, meta)
+}
+
+func updateFlow(ctx context.Context, d *schema.ResourceData, meta interface{}) diag.Diagnostics {
 	sdkConfig := meta.(*ProviderMeta).ClientConfig
 	architectAPI := platformclientv2.NewArchitectApiWithConfig(sdkConfig)
-
-	log.Printf("Creating flow")
 
 	//Check to see if we need to force and unlock on an architect flow
 	if isForceUnlockEnabled(d) {
