--- conflicted
+++ resolved
@@ -252,11 +252,7 @@
 		platform := platform.GetPlatform()
 		platformValidationErr := platform.Validate()
 		if platformValidationErr != nil {
-<<<<<<< HEAD
-			return nil, diag.FromErr(platformValidationErr)
-=======
 			log.Printf("%v error during platform validation switching to defaults", platformValidationErr)
->>>>>>> d6629f5a
 		}
 
 		providerSourceRegistry := getRegistry(&platform, version)
