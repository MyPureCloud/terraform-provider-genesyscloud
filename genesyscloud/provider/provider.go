package provider

import (
	"context"
	"fmt"
	"log"
	"net/http"
	"os"
	"path/filepath"
	"regexp"
	"strings"
	prl "terraform-provider-genesyscloud/genesyscloud/util/panic_recovery_logger"
	"time"

	"terraform-provider-genesyscloud/genesyscloud/platform"

	"github.com/hashicorp/terraform-plugin-sdk/v2/helper/retry"

	"github.com/hashicorp/terraform-plugin-sdk/v2/diag"
	"github.com/hashicorp/terraform-plugin-sdk/v2/helper/schema"
	"github.com/hashicorp/terraform-plugin-sdk/v2/helper/validation"
	"github.com/mypurecloud/platform-client-sdk-go/v150/platformclientv2"
)

<<<<<<< HEAD
const (
	logStackTracesEnvVar         = "GENESYSCLOUD_LOG_STACK_TRACES"
	logStackTracesFilePathEnvVar = "GENESYSCLOUD_LOG_STACK_TRACES_FILE_PATH"
)

var orgDefaultCountryCode string

=======
>>>>>>> 6e1d391b
func init() {
	// Set descriptions to support markdown syntax, this will be used in document generation
	// and the language server.
	// providerResources = make(map[string]*schema.Resource)
	// providerDataSources = make(map[string]*schema.Resource)
	schema.DescriptionKind = schema.StringMarkdown

	// Customize the content of descriptions when output.
	schema.SchemaDescriptionBuilder = func(s *schema.Schema) string {
		desc := s.Description
		if s.Default != nil {
			desc += fmt.Sprintf(" Defaults to `%v`.", s.Default)
		}
		return strings.TrimSpace(desc)
	}

}

// New initializes the provider schema
func New(version string, providerResources map[string]*schema.Resource, providerDataSources map[string]*schema.Resource) func() *schema.Provider {
	return func() *schema.Provider {

		/*
		   The next two lines are important.  We have to make sure the Terraform provider has their own deep copies of the resource
		   and data source maps.  If you do not do a deep copy and try to pass in the original maps, you open yourself up to race conditions
		   because they map are being read and written to concurrently.
		*/
		copiedResources := make(map[string]*schema.Resource)
		for k, v := range providerResources {
			copiedResources[k] = v
		}

		copiedDataSources := make(map[string]*schema.Resource)
		for k, v := range providerDataSources {
			copiedDataSources[k] = v
		}

		return &schema.Provider{
			Schema: map[string]*schema.Schema{
				"access_token": {
					Type:        schema.TypeString,
					Optional:    true,
					DefaultFunc: schema.EnvDefaultFunc("GENESYSCLOUD_ACCESS_TOKEN", nil),
					Description: "A string that the OAuth client uses to make requests. Can be set with the `GENESYSCLOUD_ACCESS_TOKEN` environment variable.",
				},
				"oauthclient_id": {
					Type:        schema.TypeString,
					Optional:    true,
					DefaultFunc: schema.EnvDefaultFunc("GENESYSCLOUD_OAUTHCLIENT_ID", nil),
					Description: "OAuthClient ID found on the OAuth page of Admin UI. Can be set with the `GENESYSCLOUD_OAUTHCLIENT_ID` environment variable.",
				},
				"oauthclient_secret": {
					Type:        schema.TypeString,
					Optional:    true,
					DefaultFunc: schema.EnvDefaultFunc("GENESYSCLOUD_OAUTHCLIENT_SECRET", nil),
					Description: "OAuthClient secret found on the OAuth page of Admin UI. Can be set with the `GENESYSCLOUD_OAUTHCLIENT_SECRET` environment variable.",
					Sensitive:   true,
				},
				"aws_region": {
					Type:         schema.TypeString,
					Optional:     true,
					DefaultFunc:  schema.EnvDefaultFunc("GENESYSCLOUD_REGION", nil),
					Description:  "AWS region where org exists. e.g. us-east-1. Can be set with the `GENESYSCLOUD_REGION` environment variable.",
					ValidateFunc: validation.StringInSlice(getAllowedRegions(), true),
				},
				"sdk_debug": {
					Type:        schema.TypeBool,
					Optional:    true,
					DefaultFunc: schema.EnvDefaultFunc("GENESYSCLOUD_SDK_DEBUG", false),
					Description: "Enables debug tracing in the Genesys Cloud SDK. Output will be written to the local file 'sdk_debug.log'. Can be set with the `GENESYSCLOUD_SDK_DEBUG` environment variable.",
				},
				"sdk_debug_format": {
					Type:         schema.TypeString,
					Optional:     true,
					DefaultFunc:  schema.EnvDefaultFunc("GENESYSCLOUD_SDK_DEBUG_FORMAT", "Text"),
					Description:  "Specifies the data format of the 'sdk_debug.log'. Only applicable if sdk_debug is true. Can be set with the `GENESYSCLOUD_SDK_DEBUG_FORMAT` environment variable. Default value is Text.",
					ValidateFunc: validation.StringInSlice([]string{"Text", "Json"}, false),
				},
				"sdk_debug_file_path": {
					Type:         schema.TypeString,
					Optional:     true,
					DefaultFunc:  schema.EnvDefaultFunc("GENESYSCLOUD_SDK_DEBUG_FILE_PATH", "sdk_debug.log"),
					Description:  "Specifies the file path for the log file. Can be set with the `GENESYSCLOUD_SDK_DEBUG_FILE_PATH` environment variable. Default value is sdk_debug.log",
					ValidateFunc: validation.StringDoesNotMatch(regexp.MustCompile(`^(|\s+)$`), "Invalid File path "),
				},
				"token_pool_size": {
					Type:         schema.TypeInt,
					Optional:     true,
					DefaultFunc:  schema.EnvDefaultFunc("GENESYSCLOUD_TOKEN_POOL_SIZE", 10),
					Description:  "Max number of OAuth tokens in the token pool. Can be set with the `GENESYSCLOUD_TOKEN_POOL_SIZE` environment variable.",
					ValidateFunc: validation.IntBetween(1, 20),
				},
				"log_stack_traces": {
					Type:        schema.TypeBool,
					Optional:    true,
					DefaultFunc: schema.EnvDefaultFunc(logStackTracesEnvVar, false),
					Description: fmt.Sprintf(`If true, stack traces will be logged to a file instead of crashing the provider, whenever possible. 
If the stack trace occurs within the create context and before the ID is set in the schema object, then the command will fail with the message 
"Root object was present, but now absent." Can be set with the %s environment variable. **WARNING**: This is a debugging feature that may cause your Terraform state to become out of sync with the API. 
If you encounter any stack traces, please report them so we can address the underlying issues.`, logStackTracesEnvVar),
				},
				"log_stack_traces_file_path": {
					Type:             schema.TypeString,
					Optional:         true,
					Description:      fmt.Sprintf("Specifies the file path for the stack trace logs. Can be set with the `%s` environment variable. Default value is genesyscloud_stack_traces.log", logStackTracesFilePathEnvVar),
					DefaultFunc:      schema.EnvDefaultFunc(logStackTracesFilePathEnvVar, "genesyscloud_stack_traces.log"),
					ValidateDiagFunc: validateLogFilePath,
				},
				"gateway": {
					Type:     schema.TypeSet,
					Optional: true,
					Elem: &schema.Resource{
						Schema: map[string]*schema.Schema{
							"port": {
								Type:        schema.TypeString,
								Optional:    true,
								DefaultFunc: schema.EnvDefaultFunc("GENESYSCLOUD_GATEWAY_PORT", nil),
								Description: "Port for the gateway can be set with the `GENESYSCLOUD_GATEWAY_PORT` environment variable.",
							},
							"host": {
								Type:        schema.TypeString,
								Optional:    true,
								DefaultFunc: schema.EnvDefaultFunc("GENESYSCLOUD_GATEWAY_HOST", nil),
								Description: "Host for the gateway can be set with the `GENESYSCLOUD_GATEWAY_HOST` environment variable.",
							},
							"protocol": {
								Type:        schema.TypeString,
								Optional:    true,
								DefaultFunc: schema.EnvDefaultFunc("GENESYSCLOUD_GATEWAY_PROTOCOL", nil),
								Description: "Protocol for the gateway can be set with the `GENESYSCLOUD_GATEWAY_PROTOCOL` environment variable.",
							},
							"path_params": {
								Type:     schema.TypeSet,
								Optional: true,
								Elem: &schema.Resource{
									Schema: map[string]*schema.Schema{
										"path_name": {
											Type:        schema.TypeString,
											Required:    true,
											Description: "Path name for Gateway Path Params can be set with the `GENESYSCLOUD_GATEWAY_PATH_NAME` environment variable.",
											DefaultFunc: schema.EnvDefaultFunc("GENESYSCLOUD_GATEWAY_PATH_NAME", nil),
										},
										"path_value": {
											Type:        schema.TypeString,
											Required:    true,
											Description: "Path value for Gateway Path Params can be set with the `GENESYSCLOUD_GATEWAY_PATH_VALUE` environment variable.",
											DefaultFunc: schema.EnvDefaultFunc("GENESYSCLOUD_GATEWAY_PATH_VALUE", nil),
										},
									},
								},
							},
							"auth": {
								Type:     schema.TypeSet,
								Optional: true,
								MaxItems: 1,
								Elem: &schema.Resource{
									Schema: map[string]*schema.Schema{
										"username": {
											Type:        schema.TypeString,
											Optional:    true,
											DefaultFunc: schema.EnvDefaultFunc("GENESYSCLOUD_GATEWAY_AUTH_USERNAME", nil),
											Description: "UserName for the Auth can be set with the `GENESYSCLOUD_PROXY_AUTH_USERNAME` environment variable.",
										},
										"password": {
											Type:        schema.TypeString,
											Optional:    true,
											DefaultFunc: schema.EnvDefaultFunc("GENESYSCLOUD_GATEWAY_AUTH_PASSWORD", nil),
											Description: "Password for the Auth can be set with the `GENESYSCLOUD_PROXY_AUTH_PASSWORD` environment variable.",
										},
									},
								},
							},
						},
					},
				},
				"proxy": {
					Type:     schema.TypeSet,
					Optional: true,
					MaxItems: 1,
					Elem: &schema.Resource{
						Schema: map[string]*schema.Schema{
							"port": {
								Type:        schema.TypeString,
								Optional:    true,
								DefaultFunc: schema.EnvDefaultFunc("GENESYSCLOUD_PROXY_PORT", nil),
								Description: "Port for the proxy can be set with the `GENESYSCLOUD_PROXY_PORT` environment variable.",
							},
							"host": {
								Type:        schema.TypeString,
								Optional:    true,
								DefaultFunc: schema.EnvDefaultFunc("GENESYSCLOUD_PROXY_HOST", nil),
								Description: "Host for the proxy can be set with the `GENESYSCLOUD_PROXY_HOST` environment variable.",
							},
							"protocol": {
								Type:        schema.TypeString,
								Optional:    true,
								DefaultFunc: schema.EnvDefaultFunc("GENESYSCLOUD_PROXY_PROTOCOL", nil),
								Description: "Protocol for the proxy can be set with the `GENESYSCLOUD_PROXY_PROTOCOL` environment variable.",
							},
							"auth": {
								Type:     schema.TypeSet,
								Optional: true,
								MaxItems: 1,
								Elem: &schema.Resource{
									Schema: map[string]*schema.Schema{
										"username": {
											Type:        schema.TypeString,
											Optional:    true,
											DefaultFunc: schema.EnvDefaultFunc("GENESYSCLOUD_PROXY_AUTH_USERNAME", nil),
											Description: "UserName for the Auth can be set with the `GENESYSCLOUD_PROXY_AUTH_USERNAME` environment variable.",
										},
										"password": {
											Type:        schema.TypeString,
											Optional:    true,
											DefaultFunc: schema.EnvDefaultFunc("GENESYSCLOUD_PROXY_AUTH_PASSWORD", nil),
											Description: "Password for the Auth can be set with the `GENESYSCLOUD_PROXY_AUTH_PASSWORD` environment variable.",
										},
									},
								},
							},
						},
					},
				},
			},
			ResourcesMap:         copiedResources,
			DataSourcesMap:       copiedDataSources,
			ConfigureContextFunc: configure(version),
		}
	}
}

type ProviderMeta struct {
	Version            string
	Registry           string
	Platform           *platform.Platform
	ClientConfig       *platformclientv2.Configuration
	Domain             string
	Organization       *platformclientv2.Organization
	DefaultCountryCode string
}

func configure(version string) schema.ConfigureContextFunc {
	return func(context context.Context, data *schema.ResourceData) (interface{}, diag.Diagnostics) {

		platform := platform.GetPlatform()
		platformValidationErr := platform.Validate()
		if platformValidationErr != nil {
			log.Printf("%v error during platform validation switching to defaults", platformValidationErr)
		}

		providerSourceRegistry := getRegistry(&platform, version)

		err := InitSDKClientPool(data.Get("token_pool_size").(int), version, data)
		if err != nil {
			return nil, err
		}

		defaultConfig := platformclientv2.GetDefaultConfiguration()

		currentOrg, err := getOrganizationMe(defaultConfig)
		if err != nil {
			return nil, err
		}
<<<<<<< HEAD
		orgDefaultCountryCode = *currentOrg.DefaultCountryCode

		prl.InitPanicRecoveryLoggerInstance(data.Get("log_stack_traces").(bool), data.Get("log_stack_traces_file_path").(string))

		return &ProviderMeta{
			Version:      version,
			Platform:     &platform,
			Registry:     providerSourceRegistry,
			ClientConfig: defaultConfig,
			Domain:       getRegionDomain(data.Get("aws_region").(string)),
			Organization: currentOrg,
		}, nil
=======

		meta := &ProviderMeta{
			Version:            version,
			Platform:           &platform,
			Registry:           providerSourceRegistry,
			ClientConfig:       defaultConfig,
			Domain:             getRegionDomain(data.Get("aws_region").(string)),
			Organization:       currentOrg,
			DefaultCountryCode: *currentOrg.DefaultCountryCode,
		}

		setProviderMeta(meta)

		return meta, nil

>>>>>>> 6e1d391b
	}
}

// getRegistry determines the appropriate registry URL based on the platform and version.
// It handles special cases for developer versions (0.1.0) and platform-specific registries.
//
// Parameters:
//
//	platform: *platform.Platform - The platform configuration (must not be nil)
//	version: string - The version string in semver format (e.g., "1.2.3")
//
// Returns:
//
//	string: The determined registry URL
//	error: Any error encountered during processing
//
// Special cases:
//   - Version "0.1.0" (development version) always returns "genesys.com"
//   - If platform.GetProviderRegistry() returns empty, falls back to "registry.terraform.io"
func getRegistry(platform *platform.Platform, version string) string {

	defaultRegistry := "registry.terraform.io"
	devRegistry := "genesys.com"

	if platform == nil {
		return defaultRegistry // Default fallback
	}

	// Accounting for custom builds, we return this convention
	if version == "0.1.0" {
		return devRegistry
	}

	// Otherwise allow the platform to determine the registry as the registry is directly
	// tied to the specific platform (i.e., terraform vs opentofu)
	registry := platform.GetProviderRegistry()
	if registry == "" {
		registry = defaultRegistry
	}
	return registry
}

func getOrganizationMe(defaultConfig *platformclientv2.Configuration) (*platformclientv2.Organization, diag.Diagnostics) {
	orgApiClient := platformclientv2.NewOrganizationApiWithConfig(defaultConfig)
	me, _, err := orgApiClient.GetOrganizationsMe()
	if err != nil {
		return nil, diag.FromErr(err)
	}
	return me, nil
}

func getRegionMap() map[string]string {
	return map[string]string{
		"dca":            "inindca.com",
		"tca":            "inintca.com",
		"us-east-1":      "mypurecloud.com",
		"us-east-2":      "use2.us-gov-pure.cloud",
		"us-west-2":      "usw2.pure.cloud",
		"eu-west-1":      "mypurecloud.ie",
		"eu-west-2":      "euw2.pure.cloud",
		"ap-southeast-2": "mypurecloud.com.au",
		"ap-northeast-1": "mypurecloud.jp",
		"eu-central-1":   "mypurecloud.de",
		"ca-central-1":   "cac1.pure.cloud",
		"ap-northeast-2": "apne2.pure.cloud",
		"ap-south-1":     "aps1.pure.cloud",
		"sa-east-1":      "sae1.pure.cloud",
		"ap-northeast-3": "apne3.pure.cloud",
		"eu-central-2":   "euc2.pure.cloud",
		"me-central-1":   "mec1.pure.cloud",
	}
}

func getAllowedRegions() []string {
	regionMap := getRegionMap()
	regionKeys := make([]string, 0, len(regionMap))
	for k := range regionMap {
		regionKeys = append(regionKeys, k)
	}
	return regionKeys
}

func getRegionDomain(region string) string {
	return getRegionMap()[strings.ToLower(region)]
}

func GetRegionBasePath(region string) string {
	return "https://api." + getRegionDomain(region)
}

func InitClientConfig(data *schema.ResourceData, version string, config *platformclientv2.Configuration) diag.Diagnostics {
	accessToken := data.Get("access_token").(string)
	oauthclientID := data.Get("oauthclient_id").(string)
	oauthclientSecret := data.Get("oauthclient_secret").(string)
	basePath := GetRegionBasePath(data.Get("aws_region").(string))
	config.BasePath = basePath

	diagErr := setUpSDKLogging(data, config)
	if diagErr != nil {
		return diagErr
	}

	setupProxy(data, config)
	setupGateway(data, config)

	config.AddDefaultHeader("User-Agent", "GC Terraform Provider/"+version)
	config.RetryConfiguration = &platformclientv2.RetryConfiguration{
		RetryWaitMin: time.Second * 1,
		RetryWaitMax: time.Second * 30,
		RetryMax:     20,
		RequestLogHook: func(request *http.Request, count int) {
			sdkDebugRequest := newSDKDebugRequest(request, count)
			request.Header.Set("TF-Correlation-Id", sdkDebugRequest.TransactionId)
			err, jsonStr := sdkDebugRequest.ToJSON()

			if err != nil {
				log.Printf("WARNING: Unable to log RequestLogHook: %s", err)
			}
			log.Println(jsonStr)
		},
		ResponseLogHook: func(response *http.Response) {
			sdkDebugResponse := newSDKDebugResponse(response)
			err, jsonStr := sdkDebugResponse.ToJSON()

			if err != nil {
				log.Printf("WARNING: Unable to log ResponseLogHook: %s", err)
			}
			log.Println(jsonStr)
		},
	}

	if accessToken != "" {
		log.Print("Setting access token set on configuration instance.")
		config.AccessToken = accessToken
	} else {
		config.AutomaticTokenRefresh = true // Enable automatic token refreshing

		return withRetries(context.Background(), time.Minute, func() *retry.RetryError {
			err := config.AuthorizeClientCredentials(oauthclientID, oauthclientSecret)
			if err != nil {
				if !strings.Contains(err.Error(), "Auth Error: 400 - invalid_request (rate limit exceeded;") {
					return retry.NonRetryableError(fmt.Errorf("failed to authorize Genesys Cloud client credentials: %v", err))
				}
				return retry.RetryableError(fmt.Errorf("exhausted retries on Genesys Cloud client credentials. %v", err))
			}

			return nil
		})
	}

	log.Printf("Initialized Go SDK Client. Debug=%t", data.Get("sdk_debug").(bool))
	return nil
}

func withRetries(ctx context.Context, timeout time.Duration, method func() *retry.RetryError) diag.Diagnostics {
	err := diag.FromErr(retry.RetryContext(ctx, timeout, method))
	if err != nil && strings.Contains(fmt.Sprintf("%v", err), "timeout while waiting for state to become") {
		ctx, cancel := context.WithTimeout(context.Background(), timeout)
		defer cancel()
		return withRetries(ctx, timeout, method)
	}
	return err
}

func setUpSDKLogging(data *schema.ResourceData, config *platformclientv2.Configuration) diag.Diagnostics {
	sdkDebugFilePath := data.Get("sdk_debug_file_path").(string)
	if data.Get("sdk_debug").(bool) {
		config.LoggingConfiguration = &platformclientv2.LoggingConfiguration{
			LogLevel:        platformclientv2.LTrace,
			LogRequestBody:  true,
			LogResponseBody: true,
		}
		config.LoggingConfiguration.SetLogToConsole(false)
		config.LoggingConfiguration.SetLogFilePath(sdkDebugFilePath)

		dir, _ := filepath.Split(sdkDebugFilePath)
		if err := os.MkdirAll(dir, os.ModePerm); os.IsExist(err) {
			return diag.Errorf("error while creating filepath for %s: %s", sdkDebugFilePath, err)
		}

		if format := data.Get("sdk_debug_format"); format == "Json" {
			config.LoggingConfiguration.SetLogFormat(platformclientv2.JSON)
		} else {
			config.LoggingConfiguration.SetLogFormat(platformclientv2.Text)
		}
	}
	return nil
}

func setupProxy(data *schema.ResourceData, config *platformclientv2.Configuration) {
	proxySet := data.Get("proxy").(*schema.Set)
	for _, proxyObj := range proxySet.List() {
		proxy := proxyObj.(map[string]interface{})

		// Retrieve the values of the `host`, `port`, and `protocol` attributes
		host := proxy["host"].(string)
		port := proxy["port"].(string)
		protocol := proxy["protocol"].(string)

		config.ProxyConfiguration = &platformclientv2.ProxyConfiguration{}

		config.ProxyConfiguration.Host = host
		config.ProxyConfiguration.Port = port
		config.ProxyConfiguration.Protocol = protocol

		authSet := proxy["auth"].(*schema.Set)
		authList := authSet.List()

		for _, authElement := range authList {
			auth := authElement.(map[string]interface{})
			username := auth["username"].(string)
			password := auth["password"].(string)
			config.ProxyConfiguration.Auth = &platformclientv2.Auth{}

			config.ProxyConfiguration.Auth.UserName = username
			config.ProxyConfiguration.Auth.Password = password
		}
	}
}

func setupGateway(data *schema.ResourceData, config *platformclientv2.Configuration) {
	gatewaySet := data.Get("gateway").(*schema.Set)
	for _, gatewayObj := range gatewaySet.List() {
		gateway := gatewayObj.(map[string]interface{})

		// Retrieve the values of the `host`, `port`, and `protocol` attributes
		host := gateway["host"].(string)
		port := gateway["port"].(string)
		protocol := gateway["protocol"].(string)
		config.GateWayConfiguration = &platformclientv2.GateWayConfiguration{}

		config.GateWayConfiguration.Host = host
		config.GateWayConfiguration.Port = port
		config.GateWayConfiguration.Protocol = protocol

		paramSet := gateway["path_params"].(*schema.Set)
		paramList := paramSet.List()

		for _, paramElement := range paramList {
			param := paramElement.(map[string]interface{})

			pathName := param["path_name"].(string)
			pathValue := param["path_value"].(string)

			config.GateWayConfiguration.PathParams = append(config.GateWayConfiguration.PathParams, &platformclientv2.PathParams{
				PathName:  pathName,
				PathValue: pathValue,
			})
		}

		authSet := gateway["auth"].(*schema.Set)
		authList := authSet.List()

		for _, authElement := range authList {
			auth := authElement.(map[string]interface{})
			username := auth["username"].(string)
			password := auth["password"].(string)
			config.GateWayConfiguration.Auth = &platformclientv2.Auth{}

			config.GateWayConfiguration.Auth.UserName = username
			config.GateWayConfiguration.Auth.Password = password
		}
	}
}

func AuthorizeSdk() (*platformclientv2.Configuration, error) {
	// Create new config
	sdkConfig := platformclientv2.GetDefaultConfiguration()

	v, exists := os.LookupEnv("TF_UNIT")
	if exists && v != "" {
		log.Printf("TF_UNIT environment is set.  No authorization of the SDK has occurred")
		return sdkConfig, nil
	}

	sdkConfig.BasePath = GetRegionBasePath(os.Getenv("GENESYSCLOUD_REGION"))

	diagErr := withRetries(context.Background(), time.Minute, func() *retry.RetryError {
		err := sdkConfig.AuthorizeClientCredentials(os.Getenv("GENESYSCLOUD_OAUTHCLIENT_ID"), os.Getenv("GENESYSCLOUD_OAUTHCLIENT_SECRET"))
		if err != nil {
			if !strings.Contains(err.Error(), "Auth Error: 400 - invalid_request (rate limit exceeded;") {
				return retry.NonRetryableError(fmt.Errorf("failed to authorize Genesys Cloud client credentials: %v", err))
			}
			return retry.RetryableError(fmt.Errorf("exhausted retries on Genesys Cloud client credentials. %v", err))
		}

		return nil
	})
	if diagErr != nil {
		return sdkConfig, fmt.Errorf("%v", diagErr)
	}

	return sdkConfig, nil
}<|MERGE_RESOLUTION|>--- conflicted
+++ resolved
@@ -22,16 +22,11 @@
 	"github.com/mypurecloud/platform-client-sdk-go/v150/platformclientv2"
 )
 
-<<<<<<< HEAD
 const (
 	logStackTracesEnvVar         = "GENESYSCLOUD_LOG_STACK_TRACES"
 	logStackTracesFilePathEnvVar = "GENESYSCLOUD_LOG_STACK_TRACES_FILE_PATH"
 )
 
-var orgDefaultCountryCode string
-
-=======
->>>>>>> 6e1d391b
 func init() {
 	// Set descriptions to support markdown syntax, this will be used in document generation
 	// and the language server.
@@ -295,20 +290,8 @@
 		if err != nil {
 			return nil, err
 		}
-<<<<<<< HEAD
-		orgDefaultCountryCode = *currentOrg.DefaultCountryCode
 
 		prl.InitPanicRecoveryLoggerInstance(data.Get("log_stack_traces").(bool), data.Get("log_stack_traces_file_path").(string))
-
-		return &ProviderMeta{
-			Version:      version,
-			Platform:     &platform,
-			Registry:     providerSourceRegistry,
-			ClientConfig: defaultConfig,
-			Domain:       getRegionDomain(data.Get("aws_region").(string)),
-			Organization: currentOrg,
-		}, nil
-=======
 
 		meta := &ProviderMeta{
 			Version:            version,
@@ -324,7 +307,6 @@
 
 		return meta, nil
 
->>>>>>> 6e1d391b
 	}
 }
 
