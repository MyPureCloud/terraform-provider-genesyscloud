--- conflicted
+++ resolved
@@ -253,21 +253,12 @@
 }
 
 type ProviderMeta struct {
-<<<<<<< HEAD
-	Version               string
-	ClientConfig          *platformclientv2.Configuration
-	Domain                string
-	Organization          *platformclientv2.Organization
-	LogStackTraces        bool
-	StackTraceLogFilePath string
-=======
 	Version      string
 	Registry     string
 	Platform     *platform.Platform
 	ClientConfig *platformclientv2.Configuration
 	Domain       string
 	Organization *platformclientv2.Organization
->>>>>>> 0997e256
 }
 
 func configure(version string) schema.ConfigureContextFunc {
@@ -298,21 +289,12 @@
 		prl.InitPanicRecoveryLoggerInstance(data.Get("log_stack_traces").(bool), stackTraceLogsFilePath)
 
 		return &ProviderMeta{
-<<<<<<< HEAD
-			Version:               version,
-			ClientConfig:          defaultConfig,
-			Domain:                getRegionDomain(data.Get("aws_region").(string)),
-			Organization:          currentOrg,
-			LogStackTraces:        data.Get("log_stack_traces").(bool),
-			StackTraceLogFilePath: stackTraceLogsFilePath,
-=======
 			Version:      version,
 			Platform:     &platform,
 			Registry:     providerSourceRegistry,
 			ClientConfig: defaultConfig,
 			Domain:       getRegionDomain(data.Get("aws_region").(string)),
 			Organization: currentOrg,
->>>>>>> 0997e256
 		}, nil
 	}
 }
