--- conflicted
+++ resolved
@@ -715,7 +715,6 @@
 // Inject a pooled SDK client connection into a resource method's meta argument
 // and automatically return it to the Pool on completion
 func runWithPooledClient(method resContextFunc) resContextFunc {
-<<<<<<< HEAD
 	return func(ctx context.Context, r *schema.ResourceData, meta interface{}) diag.Diagnostics {
 		if mrmo.IsActive() {
 			clientConfig, err := mrmo.GetClientConfig()
@@ -727,9 +726,6 @@
 			return method(ctx, r, &newMeta)
 		}
 
-=======
-	return func(ctx context.Context, r *schema.ResourceData, meta any) diag.Diagnostics {
->>>>>>> 98c05927
 		clientConfig, err := SdkClientPool.acquire(ctx)
 		if err != nil {
 			return diag.FromErr(err)
