package provider

import (
	"context"
	"fmt"
	"log"
	"math"
	"sync"
	"sync/atomic"
	"time"

	"github.com/mypurecloud/terraform-provider-genesyscloud/genesyscloud/mrmo"
	resourceExporter "github.com/mypurecloud/terraform-provider-genesyscloud/genesyscloud/resource_exporter"
	"github.com/mypurecloud/terraform-provider-genesyscloud/genesyscloud/util/constants"
	prl "github.com/mypurecloud/terraform-provider-genesyscloud/genesyscloud/util/panic_recovery_logger"

	"github.com/hashicorp/terraform-plugin-log/tflog"
	"github.com/hashicorp/terraform-plugin-sdk/v2/diag"
	"github.com/hashicorp/terraform-plugin-sdk/v2/helper/schema"
	"github.com/mypurecloud/platform-client-sdk-go/v165/platformclientv2"
)

const (
	// Default timeouts
	DefaultAcquireTimeout = 5 * time.Minute
	DefaultInitTimeout    = 10 * time.Minute

	// Default pool settings
	DefaultMaxClients = 10
	MinClients        = 1
	MaxClients        = 20

	AbsoluteDynamicMaxClients = 50 // Maximum clients the pool can grow to dynamically

	// Logging intervals
	MetricsLoggingInterval = 5 * time.Minute
)

// Pool capacity thresholds for warnings
const (
	PoolNearCapacityThreshold = 2 // Warn when available clients <= 2
	PoolCriticalThreshold     = 1 // Warn when available clients <= 1
)

// SDKClientPool holds a Pool of client configs for the Genesys Cloud SDK. One should be
// acquired at the beginning of any resource operation and released on completion.
// This has the benefit of ensuring we don't issue too many concurrent requests and also
// increases throughput as each token will have its own rate limit.
type SDKClientPool struct {
	Pool    chan *platformclientv2.Configuration
	ctx     context.Context
	config  *SDKClientPoolConfig
	metrics *poolMetrics
	done    chan struct{} // For cleanup
}

type SDKClientPoolConfig struct {
	AcquireTimeout time.Duration
	InitTimeout    time.Duration
	MaxClients     int
	DebugLogging   bool
	Version        string
}

type poolMetrics struct {
	activeClients   int64
	acquireTimeouts int64
	totalAcquires   int64
	totalReleases   int64
	lastAcquireTime time.Time
	mu              sync.RWMutex
}

func (m *poolMetrics) recordAcquire() {
	m.mu.Lock()
	defer m.mu.Unlock()
	m.totalAcquires++
	m.activeClients++
	m.lastAcquireTime = time.Now()
}

func (m *poolMetrics) recordRelease() {
	m.mu.Lock()
	defer m.mu.Unlock()
	m.totalReleases++
	m.activeClients--
}

var SdkClientPool *SDKClientPool
var SdkClientPoolErr diag.Diagnostics
var Once sync.Once

// ResetSDKClientPool resets the global client pool for testing purposes
func ResetSDKClientPool() {
	if SdkClientPool != nil {
		ctx, cancel := context.WithTimeout(context.Background(), 10*time.Second)
		defer cancel()
		_ = SdkClientPool.Reset(ctx)
	}
	SdkClientPool = nil
	SdkClientPoolErr = nil
	Once = sync.Once{} // Reset the Once to allow re-initialization
}

// InitSDKClientPool creates a new Pool of Clients with the given provider config
// This must be called during provider initialization before the Pool is used
func InitSDKClientPool(ctx context.Context, version string, providerConfig *schema.ResourceData) diag.Diagnostics {
	Once.Do(func() {
		log.Print("Initializing default SDK client.")
		// Initialize the default config for tests and anything else that doesn't use the Pool
		err := InitClientConfig(ctx, providerConfig, version, platformclientv2.GetDefaultConfiguration(), true)
		if err != nil {
			SdkClientPoolErr = err
			return
		}

		max := MaxClients
		if v, ok := providerConfig.GetOk(AttrTokenPoolSize); ok {
			max = v.(int)
		}

		// Get timeouts from provider config
		acquireTimeout := DefaultAcquireTimeout
		if v, ok := providerConfig.GetOk(AttrTokenAcquireTimeout); ok {
			parsed, err := time.ParseDuration(v.(string))
			if err != nil {
				SdkClientPoolErr = diag.Errorf("Failed to parse token acquire timeout: %v", err)
				return
			}
			acquireTimeout = parsed
		}

		initTimeout := DefaultInitTimeout
		if v, ok := providerConfig.GetOk(AttrTokenInitTimeout); ok {
			parsed, err := time.ParseDuration(v.(string))
			if err != nil {
				SdkClientPoolErr = diag.Errorf("Failed to parse token init timeout: %v", err)
				return
			}
			initTimeout = parsed
		}

		config := &SDKClientPoolConfig{
			MaxClients:     max,
			AcquireTimeout: acquireTimeout,
			InitTimeout:    initTimeout,
			DebugLogging:   providerConfig.Get(AttrSdkClientPoolDebug).(bool),
			Version:        version,
		}

		SdkClientPool = &SDKClientPool{
			Pool:    make(chan *platformclientv2.Configuration, max),
			config:  config,
			metrics: &poolMetrics{},
			done:    make(chan struct{}),
			ctx:     ctx,
		}
		SdkClientPool.logDebug("Initialized %d SDK clients in the Pool with acquire timeout %v and init timeout %v.", max, acquireTimeout, initTimeout)

		setProviderConfig(providerConfig)
		SdkClientPool.startMetricsLogging()
		SdkClientPoolErr = SdkClientPool.preFill(ctx, providerConfig, version)
	})
	return SdkClientPoolErr
}

func (p *SDKClientPool) startMetricsLogging() {
	// Start periodic metrics logging
	go func() {
		ticker := time.NewTicker(MetricsLoggingInterval)
		defer ticker.Stop()

		for {
			select {
			case <-ticker.C:
				p.logDebug("Client pool status - %s", p.formatMetrics())
			case <-p.done:
				return
			}
		}
	}()
}

func (p *SDKClientPool) logDebug(msg string, args ...interface{}) {
	if p.config.DebugLogging {
		formattedMsg := fmt.Sprintf("[DEBUG] "+msg, args...)
		tflog.Debug(p.ctx, formattedMsg)
		// Also log to standard logger for test capture
<<<<<<< HEAD
		log.Println(formattedMsg)
=======
		log.Printf(formattedMsg)
>>>>>>> 040a4d18
	}
}

func (p *SDKClientPool) formatMetrics() string {
	metrics := p.GetMetrics()
	lastAcquireTime := metrics.lastAcquireTime

	// Check if the last acquire time is zero, if so, set it to a default value
	var lastAcquireTimeStr string
	if lastAcquireTime.IsZero() {
		lastAcquireTimeStr = "never"
	} else {
		lastAcquireTimeStr = lastAcquireTime.Format(time.RFC3339)
	}

	return fmt.Sprintf("Active: %d/%d, Acquires: %d, Releases: %d, Timeouts: %d, Last Acquire: %s",
		metrics.activeClients,
		p.config.MaxClients,
		metrics.totalAcquires,
		metrics.totalReleases,
		metrics.acquireTimeouts,
		lastAcquireTimeStr,
	)
}

func (p *SDKClientPool) preFill(ctx context.Context, providerConfig *schema.ResourceData, version string) diag.Diagnostics {
	p.logDebug("Prefilling SDK client pool with %d clients.", p.config.MaxClients)

	ctx, cancel := context.WithTimeout(ctx, p.config.InitTimeout)
	defer cancel()

	errorChan := make(chan diag.Diagnostics, p.config.MaxClients)
	var wg sync.WaitGroup

	// Create a semaphore to limit concurrent initializations
	concurrentInits := int(math.Min(
		float64(p.config.MaxClients),
		math.Max(5, float64(p.config.MaxClients/4))))
	sem := make(chan struct{}, concurrentInits)

	// Create a done channel for signaling goroutine cleanup
	initDone := make(chan struct{})
	defer close(initDone)

	for i := 0; i < p.config.MaxClients; i++ {
		sdkConfig := platformclientv2.NewConfiguration()
		wg.Add(1)
		go func(config *platformclientv2.Configuration) {
			defer wg.Done()
			defer func() {
				<-sem // Release semaphore
			}()

			// Try to acquire semaphore with context awareness
			select {
			case sem <- struct{}{}: // Acquire semaphore
			case <-ctx.Done():
				return
			case <-initDone:
				return
			}

			if err := InitClientConfig(ctx, providerConfig, version, config, false); err != nil {
				select {
				case errorChan <- err:
				case <-ctx.Done():
					log.Printf("[WARN] Context cancelled while trying to send error: %v", err)
				default:
				}
				return
			}

			// Try to add to pool with context awareness
			cleanup := false
			select {
			case p.Pool <- config:
				// Successfully added to the pool
			case <-ctx.Done():
				cleanup = true
			case <-initDone:
				cleanup = true
			}

			// Cleanup the config if we can't add it to the pool
			if cleanup {
				if err := cleanupConfiguration(config); err != nil {
					p.logDebug("Error cleaning up configuration during cancellation: %v", err)
				}
			}
		}(sdkConfig)
	}

	// Use a separate goroutine to collect errors
	var resultErr diag.Diagnostics
	errDone := make(chan struct{})
	go func() {
		defer close(errDone)
		for {
			select {
			case err, ok := <-errorChan:
				if !ok {
					return
				}
				resultErr = append(resultErr, err...)
			case <-ctx.Done():
				return
			case <-initDone:
				return
			}
		}
	}()

	// Wait for completion or context cancellation
	go func() {
		wg.Wait()
		close(errorChan)
	}()

	// Wait until either WaitGroup is done or an error is received
	select {
	case <-errDone:
		if resultErr != nil {
			p.logDebug("Error pre-filling client pool - %s", p.formatMetrics())
			return resultErr
		}
		p.logDebug("Successfully pre-filled client pool - %s", p.formatMetrics())
		// Also log to standard logger for test capture when debug is enabled
		if p.config.DebugLogging {
			log.Printf("Successfully pre-filled client pool - %s", p.formatMetrics())
		}
		return nil
	case <-ctx.Done():
		p.logDebug("Timed out pre-filling client pool - %s", p.formatMetrics())
		// Also log to standard logger for test capture when debug is enabled
		if p.config.DebugLogging {
			log.Printf("Timed out pre-filling client pool - %s", p.formatMetrics())
		}
		return diag.Errorf("Timed out pre-filling client pool: %v", ctx.Err())
	}
}

func (p *SDKClientPool) acquire(ctx context.Context) (*platformclientv2.Configuration, error) {
	// Try to acquire with retry logic
	maxRetries := 3
	for attempt := 0; attempt < maxRetries; attempt++ {
		timeoutCtx, cancel := context.WithTimeout(ctx, p.config.AcquireTimeout)

<<<<<<< HEAD
		select {
		case client := <-p.Pool:
			cancel()
			if client == nil {
				return nil, fmt.Errorf("received nil client from the pool")
			}
			p.metrics.recordAcquire()

			acquiredMsg := "Client acquired from pool"

			remaining := int64(p.config.MaxClients) - atomic.LoadInt64(&p.metrics.activeClients)
			if remaining <= int64(PoolCriticalThreshold) {
				p.logDebug("[WARN] %s but pool at critical capacity - %s", acquiredMsg, p.formatMetrics())
			} else if remaining <= int64(PoolNearCapacityThreshold) {
				p.logDebug("[WARN] %s with pool near capacity - %s", acquiredMsg, p.formatMetrics())
			} else {
				p.logDebug("%s - %s", acquiredMsg, p.formatMetrics())
			}
			// Also log to standard logger for test capture when debug is enabled
			if p.config.DebugLogging {
				log.Printf("%s - %s", acquiredMsg, p.formatMetrics())
			}
			return client, nil
		case <-timeoutCtx.Done():
			cancel()
			p.metrics.mu.Lock()
			p.metrics.acquireTimeouts++
			p.metrics.mu.Unlock()
			p.logDebug("[WARN] Client acquisition timeout (attempt %d/%d) - %s", attempt+1, maxRetries, p.formatMetrics())

			// Try to add more clients to the pool when timeout occurs
			go p.AdjustPoolForTimeout(p.config.Version)

			// If this is the last attempt, return error
			if attempt == maxRetries-1 {
				return nil, fmt.Errorf("timeout after %v waiting for available client (after %d retries): %v", p.config.AcquireTimeout, maxRetries, timeoutCtx.Err())
			}

			// Wait a bit before retrying
			select {
			case <-time.After(2 * time.Second):
				continue
			case <-ctx.Done():
				return nil, ctx.Err()
			}
		case <-ctx.Done():
			cancel()
			return nil, ctx.Err()
		}
=======
	select {
	case client := <-p.Pool:
		if client == nil {
			return nil, fmt.Errorf("received nil client from the pool")
		}
		p.metrics.recordAcquire()

		acquiredMsg := "Client acquired from pool"

		remaining := int64(p.config.MaxClients) - atomic.LoadInt64(&p.metrics.activeClients)
		if remaining <= int64(PoolCriticalThreshold) {
			p.logDebug("[WARN] %s but pool at critical capacity - %s", acquiredMsg, p.formatMetrics())
		} else if remaining <= int64(PoolNearCapacityThreshold) {
			p.logDebug("[WARN] %s with pool near capacity - %s", acquiredMsg, p.formatMetrics())
		} else {
			p.logDebug("%s - %s", acquiredMsg, p.formatMetrics())
		}
		// Also log to standard logger for test capture when debug is enabled
		if p.config.DebugLogging {
			log.Printf("%s - %s", acquiredMsg, p.formatMetrics())
		}
		return client, nil
	case <-timeoutCtx.Done():
		p.metrics.mu.Lock()
		p.metrics.acquireTimeouts++
		p.metrics.mu.Unlock()
		p.logDebug("[WARN] Client acquisition timeout - %s", p.formatMetrics())
		return nil, fmt.Errorf("timeout after %v waiting for available client: %v", p.config.AcquireTimeout, timeoutCtx.Err())
	case <-ctx.Done():
		return nil, ctx.Err()
>>>>>>> 040a4d18
	}

	return nil, fmt.Errorf("failed to acquire client after %d attempts", maxRetries)
}

func (p *SDKClientPool) release(c *platformclientv2.Configuration) error {
	if c == nil {
		return fmt.Errorf("attempted to release a nil configuration ?!?")
	}
	p.metrics.recordRelease()

	// Add timeout to prevent indefinite blocking
	timeout := time.After(30 * time.Second)
	select {
	case p.Pool <- c:

		if atomic.LoadInt64(&p.metrics.activeClients) <= int64(p.config.MaxClients-PoolCriticalThreshold) {
			p.logDebug("Client released from full pool - %s", p.formatMetrics())
			// Also log to standard logger for test capture when debug is enabled
			if p.config.DebugLogging {
				log.Printf("Client released from full pool - %s", p.formatMetrics())
			}
		}
		return nil

	case <-timeout:
		p.logDebug("Timed out attempting to release client - %s", p.formatMetrics())
		return fmt.Errorf("timeout releasing client to pool (size: %d)", p.config.MaxClients)

	default:
		// Pool is full. Don't put it back in the Pool
		p.logDebug("Attempted to release client to full pool - %s", p.formatMetrics())
		return nil
	}
}

func (p *SDKClientPool) GetMaxClients() int {
	return p.config.MaxClients
}

func cleanupConfiguration(config *platformclientv2.Configuration) error {
	// Perform any necessary cleanup of the configuration
	if config == nil {
		return nil
	}

	// Clean up logging configuration
	if config.LoggingConfiguration != nil {
		// Close any open log files
		config.LoggingConfiguration = nil
	}

	// Clean up proxy configuration
	if config.ProxyConfiguration != nil {
		// Clear sensitive data
		if config.ProxyConfiguration.Auth != nil {
			config.ProxyConfiguration.Auth.Password = ""
			config.ProxyConfiguration.Auth.UserName = ""
			config.ProxyConfiguration.Auth = nil
		}
		config.ProxyConfiguration = nil
	}

	// Clean up gateway configuration
	if config.GateWayConfiguration != nil {
		// Clear sensitive data
		if config.GateWayConfiguration.Auth != nil {
			config.GateWayConfiguration.Auth.Password = ""
			config.GateWayConfiguration.Auth.UserName = ""
			config.GateWayConfiguration.Auth = nil
		}
		// Clear path params
		if config.GateWayConfiguration.PathParams != nil {
			config.GateWayConfiguration.PathParams = nil
		}
		config.GateWayConfiguration = nil
	}

	// Clear any access tokens or sensitive data
	config.AccessToken = ""
	config.BasePath = ""

	// Clear any default headers that might contain sensitive info
	config.DefaultHeader = make(map[string]string)

	// Disable automatic token refresh
	config.AutomaticTokenRefresh = false

	// Clear retry configuration
	if config.RetryConfiguration != nil {
		config.RetryConfiguration = nil
	}
	return nil
}

func (p *SDKClientPool) Close(ctx context.Context) error {
	metrics := p.GetMetrics()
	if metrics.activeClients > 0 {
		p.logDebug("[WARN] Closing pool with %d active clients", metrics.activeClients)
	}

	if p.done == nil {
		return nil
	}
	close(p.done) // Signal all goroutines to stop
	p.done = nil

	drainCtx, cancel := context.WithTimeout(ctx, 30*time.Second)
	defer cancel()

	for {
		select {
		case c := <-p.Pool:
			if err := cleanupConfiguration(c); err != nil {
				log.Printf("[WARN] Error cleaning up configuration: %v", err)
			}
		case <-drainCtx.Done():
			return fmt.Errorf("timeout while draining client pool: %v", drainCtx.Err())
		default:
			p.logDebug("Closed SDK client pool - %s", p.formatMetrics())
			return nil
		}
	}
}

// Reset quickly drains the pool without cleanup for testing purposes
func (p *SDKClientPool) Reset(ctx context.Context) error {
	metrics := p.GetMetrics()
	if metrics.activeClients > 0 {
		p.logDebug("[WARN] Resetting pool with %d active clients", metrics.activeClients)
	}

	if p.done == nil {
		return nil
	}
	close(p.done) // Signal all goroutines to stop
	p.done = nil

	// Quick drain without cleanup - just discard configurations
	drainCtx, cancel := context.WithTimeout(ctx, 5*time.Second)
	defer cancel()

	drained := 0
	for {
		select {
		case c := <-p.Pool:
			drained++
			// Just discard the configuration - no cleanup needed
			_ = c
		case <-drainCtx.Done():
			p.logDebug("Reset SDK client pool after draining %d clients - %s", drained, p.formatMetrics())
			return nil
		default:
			p.logDebug("Reset SDK client pool after draining %d clients - %s", drained, p.formatMetrics())
			return nil
		}
	}
}

func (p *SDKClientPool) GetMetrics() poolMetrics {
	p.metrics.mu.RLock()
	defer p.metrics.mu.RUnlock()

	return poolMetrics{
		activeClients:   p.metrics.activeClients,
		totalAcquires:   p.metrics.totalAcquires,
		totalReleases:   p.metrics.totalReleases,
		acquireTimeouts: p.metrics.acquireTimeouts,
		lastAcquireTime: p.metrics.lastAcquireTime,
	}
}

// AddClientsToPool adds new client connections to the existing pool without reinitializing it
func (p *SDKClientPool) AddClientsToPool(ctx context.Context, providerConfig *schema.ResourceData, version string, numClients int) diag.Diagnostics {
	if numClients <= 0 {
		return nil
	}

	p.logDebug("Adding %d new client connections to existing pool", numClients)

	errorChan := make(chan diag.Diagnostics, numClients)
	var wg sync.WaitGroup

	// Create a semaphore to limit concurrent initializations (similar to preFill)
	concurrentInits := int(math.Min(
		float64(numClients),
		math.Max(5, float64(numClients/4))))
	sem := make(chan struct{}, concurrentInits)

	// Create a done channel for signaling goroutine cleanup
	addDone := make(chan struct{})
	defer close(addDone)

	for i := 0; i < numClients; i++ {
		sdkConfig := platformclientv2.NewConfiguration()
		wg.Add(1)
		go func(config *platformclientv2.Configuration, clientNum int) {
			defer wg.Done()
			defer func() {
				<-sem // Release semaphore
			}()

			// Try to acquire semaphore with context awareness
			select {
			case sem <- struct{}{}: // Acquire semaphore
			case <-ctx.Done():
				return
			case <-addDone:
				return
			}

			if err := InitClientConfig(ctx, providerConfig, version, config, false); err != nil {
				select {
				case errorChan <- err:
				case <-ctx.Done():
					p.logDebug("[WARN] Context cancelled while trying to send error: %v", err)
				default:
				}
				return
			}

			// Try to add to pool with context awareness
			cleanup := false
			select {
			case p.Pool <- config:
				// Successfully added to the pool
				p.logDebug("Successfully added client %d to pool", clientNum+1)
			case <-ctx.Done():
				cleanup = true
			case <-addDone:
				cleanup = true
			case <-time.After(30 * time.Second):
				cleanup = true
			}

			// Cleanup the config if we can't add it to the pool
			if cleanup {
				if err := cleanupConfiguration(config); err != nil {
					p.logDebug("Error cleaning up configuration during cancellation: %v", err)
				}
			}
		}(sdkConfig, i)
	}

	// Use a separate goroutine to collect errors
	var resultErr diag.Diagnostics
	errDone := make(chan struct{})
	go func() {
		defer close(errDone)
		for {
			select {
			case err, ok := <-errorChan:
				if !ok {
					return
				}
				resultErr = append(resultErr, err...)
			case <-ctx.Done():
				return
			case <-addDone:
				return
			}
		}
	}()

	// Wait for completion or context cancellation
	go func() {
		wg.Wait()
		close(errorChan)
	}()

	// Wait until either WaitGroup is done or an error is received
	select {
	case <-errDone:
		if resultErr != nil {
			p.logDebug("Error adding clients to pool - %s", p.formatMetrics())
			return resultErr
		}
		p.logDebug("Successfully added %d clients to pool - %s", numClients, p.formatMetrics())
		return nil
	case <-ctx.Done():
		p.logDebug("Timed out adding clients to pool - %s", p.formatMetrics())
		return diag.Errorf("Timed out adding clients to pool: %v", ctx.Err())
	}
}

// AdjustPoolForTimeout attempts to add new client connections to the pool when timeout errors are encountered
// This function is designed to be fail-safe and will not cause the calling process to fail
func (p *SDKClientPool) AdjustPoolForTimeout(version string) {
	defer func() {
		if r := recover(); r != nil {
			log.Printf("[AdjustPoolForTimeout] PANIC recovered in pool adjustment: %v", r)
		}
	}()

	log.Printf("[AdjustPoolForTimeout] Attempting to add new client connections to existing pool")

	// Get current pool configuration
	currentMaxClients := p.GetMaxClients()

	log.Printf("[AdjustPoolForTimeout] Current pool maximum: %d", currentMaxClients)

	// Add only 1 client per timeout
	newClientsToAdd := 1

	// Check if adding 1 client would exceed the absolute dynamic maximum
	if currentMaxClients >= AbsoluteDynamicMaxClients {
		log.Printf("[AdjustPoolForTimeout] Pool already at absolute dynamic maximum capacity (%d), cannot add more clients", AbsoluteDynamicMaxClients)
		return
	}

	// Calculate new maximum
	newMaxClients := currentMaxClients + newClientsToAdd

	log.Printf("[AdjustPoolForTimeout] Increasing pool maximum from %d to %d", currentMaxClients, newMaxClients)

	// Update the pool configuration to the new maximum
	p.config.MaxClients = newMaxClients

	log.Printf("[AdjustPoolForTimeout] Adding %d new client connection to existing pool", newClientsToAdd)

	// Create a context with a reasonable timeout for adding new clients
	// Use a shorter timeout to prevent blocking the export process for too long
	addCtx, addCancel := context.WithTimeout(context.Background(), 2*time.Minute)
	defer addCancel()

	// Get the provider configuration
	providerConfig := GetProviderConfig()
	if providerConfig == nil {
		log.Printf("[AdjustPoolForTimeout] WARNING: Could not get provider configuration")
		return
	}

	// Use the AddClientsToPool method with error handling
	// This is blocking but with a timeout to prevent hanging
	err := p.AddClientsToPool(addCtx, providerConfig, version, newClientsToAdd)
	if err != nil {
		log.Printf("[AdjustPoolForTimeout] WARNING: Failed to add clients to pool: %v", err)
		log.Printf("[AdjustPoolForTimeout] Continuing process without pool adjustment")
		return
	}

	log.Printf("[AdjustPoolForTimeout] Successfully added %d new client connection to pool", newClientsToAdd)
	log.Printf("[AdjustPoolForTimeout] Pool capacity increased from %d to %d clients",
		currentMaxClients, newMaxClients)
}

// Helper function to find minimum of two values
func min(a, b int) int {
	if a < b {
		return a
	}
	return b
}

type resContextFunc func(context.Context, *schema.ResourceData, interface{}) diag.Diagnostics
type GetAllConfigFunc func(context.Context, *platformclientv2.Configuration) (resourceExporter.ResourceIDMetaMap, diag.Diagnostics)
type GetCustomConfigFunc func(context.Context, *platformclientv2.Configuration) (resourceExporter.ResourceIDMetaMap, *resourceExporter.DependencyResource, diag.Diagnostics)

func CreateWithPooledClient(method resContextFunc) schema.CreateContextFunc {
	methodWrappedWithRecover := wrapWithRecover(method, constants.Create)
	return schema.CreateContextFunc(runWithPooledClient(methodWrappedWithRecover))
}

func ReadWithPooledClient(method resContextFunc) schema.ReadContextFunc {
	methodWrappedWithRecover := wrapWithRecover(method, constants.Read)
	return schema.ReadContextFunc(runWithPooledClient(methodWrappedWithRecover))
}

func UpdateWithPooledClient(method resContextFunc) schema.UpdateContextFunc {
	methodWrappedWithRecover := wrapWithRecover(method, constants.Update)
	return schema.UpdateContextFunc(runWithPooledClient(methodWrappedWithRecover))
}

func DeleteWithPooledClient(method resContextFunc) schema.DeleteContextFunc {
	methodWrappedWithRecover := wrapWithRecover(method, constants.Delete)
	return schema.DeleteContextFunc(runWithPooledClient(methodWrappedWithRecover))
}

func wrapWithRecover(method resContextFunc, operation constants.CRUDOperation) resContextFunc {
	return func(ctx context.Context, r *schema.ResourceData, meta any) (diags diag.Diagnostics) {
		panicRecoverLogger := prl.GetPanicRecoveryLoggerInstance()
		if !panicRecoverLogger.LoggerEnabled {
			return method(ctx, r, meta)
		}

		defer func() {
			if r := recover(); r != nil {
				log.Printf("[WARN] Panic recovered in %s: %v", operation, r)
				err := panicRecoverLogger.HandleRecovery(r, operation)
				if err != nil {
					log.Printf("[WARN] Panic recovery failed for operation %s: %s", operation, err.Error())
					diags = append(diags, diag.FromErr(err)...)
				}
			}
		}()

		return method(ctx, r, meta)
	}
}

// Inject a pooled SDK client connection into a resource method's meta argument
// and automatically return it to the Pool on completion
func runWithPooledClient(method resContextFunc) resContextFunc {
	return func(ctx context.Context, r *schema.ResourceData, meta interface{}) diag.Diagnostics {
		if mrmo.IsActive() {
			clientConfig, err := mrmo.GetClientConfig()
			if err != nil {
				return diag.FromErr(err)
			}
			newMeta := *meta.(*ProviderMeta)
			newMeta.ClientConfig = clientConfig
			return method(ctx, r, &newMeta)
		}

		clientConfig, err := SdkClientPool.acquire(ctx)
		if err != nil {
			return diag.FromErr(err)
		}

		// Ensure client is always released, even on panic
		released := false
		defer func() {
			if !released {
				if err := SdkClientPool.release(clientConfig); err != nil {
					log.Printf("[WARN] Error releasing client to pool: %v", err)
				}
				released = true
			}
		}()

		// Check if the request has been cancelled
		select {
		case <-ctx.Done():
			return diag.FromErr(ctx.Err()) // Error somewhere, terminate
		default:
		}

		// Copy to a new providerMeta object and set the sdk config
		newMeta := *meta.(*ProviderMeta)
		newMeta.ClientConfig = clientConfig

		result := method(ctx, r, &newMeta)

		// Release client after successful execution
		if err := SdkClientPool.release(clientConfig); err != nil {
			log.Printf("[WARN] Error releasing client to pool: %v", err)
		}
		released = true

		return result
	}
}

// GetAllWithPooledClient Inject a pooled SDK client connection into an exporter's getAll* method
func GetAllWithPooledClient(method GetAllConfigFunc) resourceExporter.GetAllResourcesFunc {
	if mrmo.IsActive() {
		clientConfig, err := mrmo.GetClientConfig()
		if err != nil {
			log.Printf("[WARN] Error getting client config: %s", err.Error())
		}
		return func(ctx context.Context) (resourceExporter.ResourceIDMetaMap, diag.Diagnostics) {
			return method(ctx, clientConfig)
		}
	}

	return func(ctx context.Context) (resourceExporter.ResourceIDMetaMap, diag.Diagnostics) {
		clientConfig, err := SdkClientPool.acquire(ctx)
		if err != nil {
			return nil, diag.FromErr(err)
		}
		defer func() {
			if err := SdkClientPool.release(clientConfig); err != nil {
				log.Printf("[WARN] Error releasing client to pool: %v", err)
			}
		}()

		// Check if the request has been cancelled
		select {
		case <-ctx.Done():
			return nil, diag.FromErr(ctx.Err()) // Error somewhere, terminate
		default:
		}

		return method(ctx, clientConfig)
	}
}

func GetAllWithPooledClientCustom(method GetCustomConfigFunc) resourceExporter.GetAllCustomResourcesFunc {
	return func(ctx context.Context) (resourceExporter.ResourceIDMetaMap, *resourceExporter.DependencyResource, diag.Diagnostics) {
		clientConfig, err := SdkClientPool.acquire(ctx)
		if err != nil {
			return nil, nil, diag.FromErr(err)
		}
		defer func() {
			if err := SdkClientPool.release(clientConfig); err != nil {
				log.Printf("[WARN] Error releasing client to pool: %v", err)
			}
		}()

		// Check if the request has been cancelled
		select {
		case <-ctx.Done():
			return nil, nil, diag.FromErr(ctx.Err()) // Error somewhere, terminate
		default:
		}

		return method(ctx, clientConfig)
	}
}<|MERGE_RESOLUTION|>--- conflicted
+++ resolved
@@ -186,11 +186,7 @@
 		formattedMsg := fmt.Sprintf("[DEBUG] "+msg, args...)
 		tflog.Debug(p.ctx, formattedMsg)
 		// Also log to standard logger for test capture
-<<<<<<< HEAD
-		log.Println(formattedMsg)
-=======
 		log.Printf(formattedMsg)
->>>>>>> 040a4d18
 	}
 }
 
@@ -338,7 +334,6 @@
 	for attempt := 0; attempt < maxRetries; attempt++ {
 		timeoutCtx, cancel := context.WithTimeout(ctx, p.config.AcquireTimeout)
 
-<<<<<<< HEAD
 		select {
 		case client := <-p.Pool:
 			cancel()
@@ -388,38 +383,6 @@
 			cancel()
 			return nil, ctx.Err()
 		}
-=======
-	select {
-	case client := <-p.Pool:
-		if client == nil {
-			return nil, fmt.Errorf("received nil client from the pool")
-		}
-		p.metrics.recordAcquire()
-
-		acquiredMsg := "Client acquired from pool"
-
-		remaining := int64(p.config.MaxClients) - atomic.LoadInt64(&p.metrics.activeClients)
-		if remaining <= int64(PoolCriticalThreshold) {
-			p.logDebug("[WARN] %s but pool at critical capacity - %s", acquiredMsg, p.formatMetrics())
-		} else if remaining <= int64(PoolNearCapacityThreshold) {
-			p.logDebug("[WARN] %s with pool near capacity - %s", acquiredMsg, p.formatMetrics())
-		} else {
-			p.logDebug("%s - %s", acquiredMsg, p.formatMetrics())
-		}
-		// Also log to standard logger for test capture when debug is enabled
-		if p.config.DebugLogging {
-			log.Printf("%s - %s", acquiredMsg, p.formatMetrics())
-		}
-		return client, nil
-	case <-timeoutCtx.Done():
-		p.metrics.mu.Lock()
-		p.metrics.acquireTimeouts++
-		p.metrics.mu.Unlock()
-		p.logDebug("[WARN] Client acquisition timeout - %s", p.formatMetrics())
-		return nil, fmt.Errorf("timeout after %v waiting for available client: %v", p.config.AcquireTimeout, timeoutCtx.Err())
-	case <-ctx.Done():
-		return nil, ctx.Err()
->>>>>>> 040a4d18
 	}
 
 	return nil, fmt.Errorf("failed to acquire client after %d attempts", maxRetries)
