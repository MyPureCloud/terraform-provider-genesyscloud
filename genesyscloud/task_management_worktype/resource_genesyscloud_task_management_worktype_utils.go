--- conflicted
+++ resolved
@@ -26,21 +26,12 @@
 	defaultDueDurationS int
 	defaultPriority     int
 	defaultTtlS         int
-
-<<<<<<< HEAD
 	defaultLanguageId            string
 	defaultQueueId               string
 	defaultSkillIds              []string
 	assignmentEnabled            bool
+  defaultScriptId   string
 	disableDefaultStatusCreation bool
-=======
-	defaultLanguageId string
-	defaultQueueId    string
-	defaultSkillIds   []string
-	defaultScriptId   string
-	assignmentEnabled bool
->>>>>>> 8f7a539a
-
 	schemaId      string
 	schemaVersion int
 }
@@ -48,27 +39,6 @@
 // getWorktypeCreateFromResourceData maps data from schema ResourceData object to a platformclientv2.Worktypecreate
 func getWorktypecreateFromResourceData(d *schema.ResourceData) platformclientv2.Worktypecreate {
 	worktype := platformclientv2.Worktypecreate{
-<<<<<<< HEAD
-		Name:        platformclientv2.String(d.Get("name").(string)),
-		DivisionId:  platformclientv2.String(d.Get("division_id").(string)),
-		Description: platformclientv2.String(d.Get("description").(string)),
-		DisableDefaultStatusCreation: platformclientv2.Bool(d.Get("disable_default_status_creation").(bool)),
-		DefaultWorkbinId: platformclientv2.String(d.Get("default_workbin_id").(string)),
-		SchemaId:         resourcedata.GetNillableValue[string](d, "schema_id"),
-		SchemaVersion:    resourcedata.GetNillableValue[int](d, "schema_version"),
-
-		DefaultPriority: platformclientv2.Int(d.Get("default_priority").(int)),
-
-		DefaultLanguageId: resourcedata.GetNillableValue[string](d, "default_language_id"),
-		DefaultQueueId:    resourcedata.GetNillableValue[string](d, "default_queue_id"),
-		DefaultSkillIds:   lists.BuildSdkStringListFromInterfaceArray(d, "default_skills_ids"),
-		AssignmentEnabled: platformclientv2.Bool(d.Get("assignment_enabled").(bool)),
-
-		DefaultDurationSeconds:    resourcedata.GetNillableValue[int](d, "default_duration_seconds"),
-		DefaultExpirationSeconds:  resourcedata.GetNillableValue[int](d, "default_expiration_seconds"),
-		DefaultDueDurationSeconds: resourcedata.GetNillableValue[int](d, "default_due_duration_seconds"),
-		DefaultTtlSeconds:         resourcedata.GetNillableValue[int](d, "default_ttl_seconds"),
-=======
 		Name:                         platformclientv2.String(d.Get("name").(string)),
 		DivisionId:                   platformclientv2.String(d.Get("division_id").(string)),
 		Description:                  platformclientv2.String(d.Get("description").(string)),
@@ -86,7 +56,7 @@
 		DefaultDueDurationSeconds:    resourcedata.GetNillableValue[int](d, "default_due_duration_seconds"),
 		DefaultTtlSeconds:            resourcedata.GetNillableValue[int](d, "default_ttl_seconds"),
 		DefaultScriptId:              resourcedata.GetNillableValue[string](d, "default_script_id"),
->>>>>>> 8f7a539a
+    DisableDefaultStatusCreation: platformclientv2.Bool(d.Get("disable_default_status_creation").(bool)),
 	}
 
 	return worktype
