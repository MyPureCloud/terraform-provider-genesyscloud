package tfexporter

import (
	"archive/zip"
	"bytes"
	"context"
	"encoding/json"
	"fmt"
	"io"
	"log"
	"math/rand"
	"os"
	"path/filepath"
	"regexp"
	"strconv"
	"strings"
	"sync"
	gcloud "terraform-provider-genesyscloud/genesyscloud"
	"terraform-provider-genesyscloud/genesyscloud/architect_flow"
	userPromptResource "terraform-provider-genesyscloud/genesyscloud/architect_user_prompt"
	authDivision "terraform-provider-genesyscloud/genesyscloud/auth_division"
	obContactList "terraform-provider-genesyscloud/genesyscloud/outbound_contact_list"
	"terraform-provider-genesyscloud/genesyscloud/platform"
	"terraform-provider-genesyscloud/genesyscloud/provider"
	resourceExporter "terraform-provider-genesyscloud/genesyscloud/resource_exporter"
	routingQueue "terraform-provider-genesyscloud/genesyscloud/routing_queue"
	routingWrapupcode "terraform-provider-genesyscloud/genesyscloud/routing_wrapupcode"
	telephonyProvidersEdgesSite "terraform-provider-genesyscloud/genesyscloud/telephony_providers_edges_site"
	"terraform-provider-genesyscloud/genesyscloud/user"
	"terraform-provider-genesyscloud/genesyscloud/util"
	"testing"
	"time"

	"github.com/mypurecloud/platform-client-sdk-go/v154/platformclientv2"

	"terraform-provider-genesyscloud/genesyscloud/util/testrunner"

	"github.com/hashicorp/hcl/v2/hclparse"
	"github.com/hashicorp/terraform-plugin-sdk/v2/diag"

	"github.com/google/uuid"

	userPrompt "terraform-provider-genesyscloud/genesyscloud/architect_user_prompt"

	"github.com/hashicorp/terraform-plugin-sdk/v2/helper/resource"
	"github.com/hashicorp/terraform-plugin-sdk/v2/terraform"
	"gonum.org/v1/gonum/graph/simple"
	"gonum.org/v1/gonum/graph/topo"
)

type UserExport struct {
	Email                 string `json:"email"`
	ExportedLabel         string `json:"name"`
	State                 string `json:"state"`
	OriginalResourceLabel string ``
}

type QueueExport struct {
	AcwTimeoutMs          int    `json:"acw_timeout_ms"`
	Description           string `json:"description"`
	ExportedLabel         string `json:"name"`
	OriginalResourceLabel string ``
}

type WrapupcodeExport struct {
	Name                  string `json:"name"`
	OriginalResourceLabel string ``
}

var (
	mccMutex sync.RWMutex
)

func init() {
	mccMutex = sync.RWMutex{}
}

// TestAccResourceTfExportIncludeFilterResourcesByRegEx will create 4 queues (three ending with -prod and then one watching with -test).  The
// The code will use a regex to include all queues that have a label that match a regular expression.  (e.g. -prod).  The test checks to see if any -test
// queues are exported.
func TestAccResourceTfExportIncludeFilterResourcesByRegEx(t *testing.T) {
	var (
		exportTestDir       = testrunner.GetTestTempPath(".terraformregex" + uuid.NewString())
		exportResourceLabel = "test-export3"
		uniquePostfix       = randString(7)
		queueResources      = []QueueExport{
			{OriginalResourceLabel: "test-queue-prod-1", ExportedLabel: "test-queue-" + uuid.NewString() + "-prod-" + uniquePostfix, Description: "This is a test prod queue 1", AcwTimeoutMs: 200000},
			{OriginalResourceLabel: "test-queue-prod-2", ExportedLabel: "test-queue-" + uuid.NewString() + "-prod-" + uniquePostfix, Description: "This is a test prod queue 2", AcwTimeoutMs: 200000},
			{OriginalResourceLabel: "test-queue-prod-3", ExportedLabel: "test-queue-" + uuid.NewString() + "-prod-" + uniquePostfix, Description: "This is a test prod queue 3", AcwTimeoutMs: 200000},
			{OriginalResourceLabel: "test-queue-test-4", ExportedLabel: "test-queue-" + uuid.NewString() + "-prod-" + uniquePostfix, Description: "This is a test prod queue 4", AcwTimeoutMs: 200000},
		}
	)
	defer os.RemoveAll(exportTestDir)

	queueResourceDef := buildQueueResources(queueResources)
	baseConfig := queueResourceDef
	configWithExporter := baseConfig + generateTfExportByIncludeFilterResources(
		exportResourceLabel,
		exportTestDir,
		util.TrueValue,
		[]string{
			strconv.Quote("genesyscloud_routing_queue::.*-prod"),
		},
		strconv.Quote("json"),
		util.FalseValue,
		[]string{
			strconv.Quote("genesyscloud_routing_queue." + queueResources[0].OriginalResourceLabel),
			strconv.Quote("genesyscloud_routing_queue." + queueResources[1].OriginalResourceLabel),
			strconv.Quote("genesyscloud_routing_queue." + queueResources[2].OriginalResourceLabel),
		},
	)

	sanitizer := resourceExporter.NewSanitizerProvider()

	resource.Test(t, resource.TestCase{
		PreCheck:          func() { util.TestAccPreCheck(t) },
		ProviderFactories: provider.GetProviderFactories(providerResources, providerDataSources),
		Steps: []resource.TestStep{
			{
				// Generate a queue
				Config: baseConfig,
			},
			{
				// Now, export it
				Config: configWithExporter,
				Check: resource.ComposeTestCheckFunc(
					testQueueExportEqual(exportTestDir+"/"+defaultTfJSONFile, "genesyscloud_routing_queue", sanitizer.S.SanitizeResourceBlockLabel(queueResources[0].ExportedLabel), queueResources[0]),
					testQueueExportEqual(exportTestDir+"/"+defaultTfJSONFile, "genesyscloud_routing_queue", sanitizer.S.SanitizeResourceBlockLabel(queueResources[1].ExportedLabel), queueResources[1]),
					testQueueExportEqual(exportTestDir+"/"+defaultTfJSONFile, "genesyscloud_routing_queue", sanitizer.S.SanitizeResourceBlockLabel(queueResources[2].ExportedLabel), queueResources[2]),
					testQueueExportMatchesRegEx(exportTestDir+"/"+defaultTfJSONFile, "genesyscloud_routing_queue", "-prod"), //We should not find any "test" queues here because we only wanted to include queues that ended with a -prod
				),
			},
		},
		CheckDestroy: testVerifyExportsDestroyedFunc(exportTestDir),
	})
}

// TestAccResourceTfExportIncludeFilterResourcesByRegExAndSanitizedLabels will create 3 queues (twoc with foo bar, one to be excluded).
// The test ensures that resources can be exported directly by their actual label or their sanitized label.
func TestAccResourceTfExportIncludeFilterResourcesByRegExAndSanitizedLabels(t *testing.T) {
	var (
		exportTestDir       = testrunner.GetTestTempPath(".terraformregex" + uuid.NewString())
		exportResourceLabel = "test-export3_1"
		uniquePostfix       = randString(7)
		queueResources      = []QueueExport{
			{OriginalResourceLabel: "test-queue-test-1", ExportedLabel: "include filter test - exclude me" + uuid.NewString() + uniquePostfix, Description: "This is an excluded bar test resource", AcwTimeoutMs: 200000},
			{OriginalResourceLabel: "test-queue-test-2", ExportedLabel: "include filter test - foo - bar me" + uuid.NewString() + uniquePostfix, Description: "This is a foo bar test resource", AcwTimeoutMs: 200000},
			{OriginalResourceLabel: "test-queue-test-3", ExportedLabel: "include filter test - fu - barre you" + uuid.NewString() + uniquePostfix, Description: "This is a foo bar test resource", AcwTimeoutMs: 200000},
		}
	)
	defer os.RemoveAll(exportTestDir)

	queueResourceDef := buildQueueResources(queueResources)

	baseConfig := queueResourceDef
	configWithExporter := baseConfig + generateTfExportByIncludeFilterResources(
		exportResourceLabel,
		exportTestDir,
		util.TrueValue,
		[]string{
			strconv.Quote("genesyscloud_routing_queue::include filter test - foo - bar me"),   // Unsanitized Label Resource
			strconv.Quote("genesyscloud_routing_queue::include_filter_test_-_fu_-_barre_you"), // Sanitized Label Resource
		},
		strconv.Quote("json"),
		util.FalseValue,
		[]string{
			strconv.Quote("genesyscloud_routing_queue." + queueResources[0].OriginalResourceLabel),
			strconv.Quote("genesyscloud_routing_queue." + queueResources[1].OriginalResourceLabel),
			strconv.Quote("genesyscloud_routing_queue." + queueResources[2].OriginalResourceLabel),
		},
	)

	sanitizer := resourceExporter.NewSanitizerProvider()

	resource.Test(t, resource.TestCase{
		PreCheck:          func() { util.TestAccPreCheck(t) },
		ProviderFactories: provider.GetProviderFactories(providerResources, providerDataSources),
		Steps: []resource.TestStep{
			{
				// Generate a queue
				Config: baseConfig,
			},
			{
				// Export the queue
				Config: configWithExporter,
				Check: resource.ComposeTestCheckFunc(
					testQueueExportEqual(exportTestDir+"/"+defaultTfJSONFile, "genesyscloud_routing_queue", sanitizer.S.SanitizeResourceBlockLabel(queueResources[1].ExportedLabel), queueResources[1]),
					testQueueExportEqual(exportTestDir+"/"+defaultTfJSONFile, "genesyscloud_routing_queue", sanitizer.S.SanitizeResourceBlockLabel(queueResources[2].ExportedLabel), queueResources[2]),
					testQueueExportExcludesRegEx(exportTestDir+"/"+defaultTfJSONFile, "genesyscloud_routing_queue", ".*exclude me.*"), //We should not find any "test" queues here because we only wanted to include queues that ended with a -prod
				),
			},
		},
		CheckDestroy: testVerifyExportsDestroyedFunc(exportTestDir),
	})
}

// TestAccResourceTfExportIncludeFilterResourcesByRegExExclusiveToResource
// will create two queues (one with a -prod suffix and one with a -test suffix)
// and two wrap up codes (one with a -prod suffix and one with a -test suffix)
// The code will use a regex to include queue resources with -prod suffix
// but wrap up code resources will not have any regex filter.
// eg. queue ending with prod should be exported but all wrap up codes should be
// exported as well
func TestAccResourceTfExportIncludeFilterResourcesByRegExExclusiveToResource(t *testing.T) {
	var (
		exportTestDir       = testrunner.GetTestTempPath(".terraformInclude" + uuid.NewString())
		exportResourceLabel = "test-export4"
		uniquePostfix       = randString(7)

		queueResources = []QueueExport{
			{OriginalResourceLabel: "test-queue-prod", ExportedLabel: "test-queue-" + uuid.NewString() + "-prod-" + uniquePostfix, Description: "This is the prod queue", AcwTimeoutMs: 200000},
			{OriginalResourceLabel: "test-queue-test", ExportedLabel: "test-queue-" + uuid.NewString() + "-test-" + uniquePostfix, Description: "This is the test queue", AcwTimeoutMs: 200000},
		}

		wrapupCodeResources = []WrapupcodeExport{
			{OriginalResourceLabel: "test-wrapupcode-prod", Name: "test-wrapupcode-" + uuid.NewString() + "-prod-" + uniquePostfix},
			{OriginalResourceLabel: "test-wrapupcode-test", Name: "test-wrapupcode-" + uuid.NewString() + "-test-" + uniquePostfix},
		}
		divResourceLabel = "test-division"
		description      = "Terraform wrapup code description"
		divName          = "terraform-" + uuid.NewString()
	)
	defer os.RemoveAll(exportTestDir)

	queueResourceDef := buildQueueResources(queueResources)
	wrapupcodeResourceDef := buildWrapupcodeResources(wrapupCodeResources, "genesyscloud_auth_division."+divResourceLabel+".id", description)
	baseConfig := queueResourceDef + authDivision.GenerateAuthDivisionBasic(divResourceLabel, divName) + wrapupcodeResourceDef
	configWithExporter := baseConfig + generateTfExportByIncludeFilterResources(
		exportResourceLabel,
		exportTestDir,
		util.TrueValue,
		[]string{
			strconv.Quote("genesyscloud_routing_queue::.*-prod"),
			strconv.Quote("genesyscloud_routing_wrapupcode"),
		},
		strconv.Quote("json"),
		util.FalseValue,
		[]string{
			strconv.Quote("genesyscloud_routing_queue." + queueResources[0].OriginalResourceLabel),
			strconv.Quote("genesyscloud_routing_queue." + queueResources[1].OriginalResourceLabel),
			strconv.Quote("genesyscloud_routing_wrapupcode." + wrapupCodeResources[0].OriginalResourceLabel),
			strconv.Quote("genesyscloud_routing_wrapupcode." + wrapupCodeResources[1].OriginalResourceLabel),
		},
	)

	sanitizer := resourceExporter.NewSanitizerProvider()

	resource.Test(t, resource.TestCase{
		PreCheck:          func() { util.TestAccPreCheck(t) },
		ProviderFactories: provider.GetProviderFactories(providerResources, providerDataSources),
		Steps: []resource.TestStep{
			{
				// Generate a queue
				Config: baseConfig,
			},
			{
				// Export the queue
				Config: configWithExporter,
				Check: resource.ComposeTestCheckFunc(
					testQueueExportEqual(exportTestDir+"/"+defaultTfJSONFile, "genesyscloud_routing_queue", sanitizer.S.SanitizeResourceBlockLabel(queueResources[0].ExportedLabel), queueResources[0]),
					testWrapupcodeExportEqual(exportTestDir+"/"+defaultTfJSONFile, "genesyscloud_routing_wrapupcode", sanitizer.S.SanitizeResourceBlockLabel(wrapupCodeResources[0].Name), wrapupCodeResources[0]),
					testWrapupcodeExportEqual(exportTestDir+"/"+defaultTfJSONFile, "genesyscloud_routing_wrapupcode", sanitizer.S.SanitizeResourceBlockLabel(wrapupCodeResources[1].Name), wrapupCodeResources[1]),
					testQueueExportMatchesRegEx(exportTestDir+"/"+defaultTfJSONFile, "genesyscloud_routing_queue", ".*-prod"), //We should not find any "test" queues here because we only wanted to include queues that ended with a -prod
				),
			},
		},
		CheckDestroy: testVerifyExportsDestroyedFunc(exportTestDir),
	})
}

// TestAccResourceTfExportExcludeFilterResourcesByRegExExclusiveToResource will exclude any test resources that match a
// regular expression provided for the resource. In this test we expect queues ending with -test or -dev to be excluded.
// Wrap up codes will be created with -prod, -dev and -test suffixes but they should not be affected by the regex filter
// for the queue and should all be exported
func TestAccResourceTfExportExcludeFilterResourcesByRegExExclusiveToResource(t *testing.T) {
	t.Skip("Skipping until DEVTOOLING-1096 is addressed.")
	var (
		exportTestDir       = testrunner.GetTestTempPath(".terraformExclude" + uuid.NewString())
		exportResourceLabel = "test-export6"
		uniquePostfix       = randString(7)
		queueResources      = []QueueExport{
			{OriginalResourceLabel: "test-queue-prod", ExportedLabel: "test-queue-" + uuid.NewString() + "-prod-" + uniquePostfix, Description: "This is a test prod queue", AcwTimeoutMs: 200000},
			{OriginalResourceLabel: "test-queue-test", ExportedLabel: "test-queue-" + uuid.NewString() + "-test-" + uniquePostfix, Description: "This is a test queue", AcwTimeoutMs: 200000},
			{OriginalResourceLabel: "test-queue-dev", ExportedLabel: "test-queue-" + uuid.NewString() + "-dev-" + uniquePostfix, Description: "This is a dev queue", AcwTimeoutMs: 200000},
		}

		wrapupCodeResources = []WrapupcodeExport{
			{OriginalResourceLabel: "test-wrapupcode-prod", Name: "test-wrapupcode-" + uuid.NewString() + "-prod-" + uniquePostfix},
			{OriginalResourceLabel: "test-wrapupcode-test", Name: "test-wrapupcode-" + uuid.NewString() + "-test-" + uniquePostfix},
			{OriginalResourceLabel: "test-wrapupcode-dev", Name: "test-wrapupcode-" + uuid.NewString() + "-dev-" + uniquePostfix},
		}
		divResourceLabel = "test-division"
		divName          = "terraform-" + uuid.NewString()
		description      = "Terraform wrapup code description"
	)
	defer os.RemoveAll(exportTestDir)

	queueResourceDef := buildQueueResources(queueResources)
	wrapupcodeResourceDef := buildWrapupcodeResources(wrapupCodeResources, "genesyscloud_auth_division."+divResourceLabel+".id", description)
	baseConfig := queueResourceDef + authDivision.GenerateAuthDivisionBasic(divResourceLabel, divName) + wrapupcodeResourceDef
	configWithExporter := baseConfig + generateTfExportByExcludeFilterResources(
		exportResourceLabel,
		exportTestDir,
		util.TrueValue,
		[]string{
			strconv.Quote("genesyscloud_routing_queue::.*-(dev|test)"),
			strconv.Quote("genesyscloud_outbound_ruleset"),
			strconv.Quote("genesyscloud_user"),
			strconv.Quote("genesyscloud_user_roles"),
			strconv.Quote("genesyscloud_flow"),
		},
		strconv.Quote("json"),
		util.FalseValue,
		[]string{
			strconv.Quote("genesyscloud_routing_queue." + queueResources[0].OriginalResourceLabel),
			strconv.Quote("genesyscloud_routing_queue." + queueResources[1].OriginalResourceLabel),
			strconv.Quote("genesyscloud_routing_queue." + queueResources[2].OriginalResourceLabel),
			strconv.Quote("genesyscloud_routing_wrapupcode." + wrapupCodeResources[0].OriginalResourceLabel),
			strconv.Quote("genesyscloud_routing_wrapupcode." + wrapupCodeResources[1].OriginalResourceLabel),
			strconv.Quote("genesyscloud_routing_wrapupcode." + wrapupCodeResources[2].OriginalResourceLabel),
		},
	)

	sanitizer := resourceExporter.NewSanitizerProvider()
	resource.Test(t, resource.TestCase{
		PreCheck:          func() { util.TestAccPreCheck(t) },
		ProviderFactories: provider.GetProviderFactories(providerResources, providerDataSources),
		Steps: []resource.TestStep{
			{
				// Generate a queue with wrapup codes
				Config: baseConfig,
			},
			{
				// Generate a queue with wrapup codes and exporter
				Config: configWithExporter,
				Check: resource.ComposeTestCheckFunc(
					testQueueExportEqual(exportTestDir+"/"+defaultTfJSONFile, "genesyscloud_routing_queue", sanitizer.S.SanitizeResourceBlockLabel(queueResources[0].ExportedLabel), queueResources[0]),
					testWrapupcodeExportEqual(exportTestDir+"/"+defaultTfJSONFile, "genesyscloud_routing_wrapupcode", sanitizer.S.SanitizeResourceBlockLabel(wrapupCodeResources[0].Name), wrapupCodeResources[0]),
					testWrapupcodeExportEqual(exportTestDir+"/"+defaultTfJSONFile, "genesyscloud_routing_wrapupcode", sanitizer.S.SanitizeResourceBlockLabel(wrapupCodeResources[1].Name), wrapupCodeResources[1]),
					testWrapupcodeExportEqual(exportTestDir+"/"+defaultTfJSONFile, "genesyscloud_routing_wrapupcode", sanitizer.S.SanitizeResourceBlockLabel(wrapupCodeResources[2].Name), wrapupCodeResources[2]),
					testQueueExportExcludesRegEx(exportTestDir+"/"+defaultTfJSONFile, "genesyscloud_routing_queue", ".*-(dev|test)"),
				),
			},
		},
		CheckDestroy: testVerifyExportsDestroyedFunc(exportTestDir),
	})
}

// TestAccResourceTfExportSplitFilesAsJSON will create 2 queues, 2 wrap up codes, and 2 users.
// The exporter will be run in split mode so 3 resource tf.jsons should be created as well as a provider.tf.json
func TestAccResourceTfExportSplitFilesAsJSON(t *testing.T) {
	var (
		exportTestDir       = testrunner.GetTestTempPath(".terraform" + uuid.NewString())
		exportResourceLabel = "test-export-split"
		uniquePostfix       = randString(7)
		expectedFilesPath   = []string{
			filepath.Join(exportTestDir, "genesyscloud_routing_queue.tf.json"),
			filepath.Join(exportTestDir, "genesyscloud_user.tf.json"),
			filepath.Join(exportTestDir, "genesyscloud_routing_wrapupcode.tf.json"),
			filepath.Join(exportTestDir, "provider.tf.json"),
		}

		queueResources = []QueueExport{
			{OriginalResourceLabel: "test-queue-1", ExportedLabel: "test-queue-1-" + uuid.NewString() + uniquePostfix, Description: "This is a test queue", AcwTimeoutMs: 200000},
			{OriginalResourceLabel: "test-queue-2", ExportedLabel: "test-queue-1-" + uuid.NewString() + uniquePostfix, Description: "This is a test queue too", AcwTimeoutMs: 200000},
		}

		userResources = []UserExport{
			{OriginalResourceLabel: "test-user-1", ExportedLabel: "test-user-1" + uuid.NewString() + uniquePostfix, Email: "test-user-1" + uuid.NewString() + "@test.com" + uniquePostfix, State: "active"},
			{OriginalResourceLabel: "test-user-2", ExportedLabel: "test-user-2" + uuid.NewString() + uniquePostfix, Email: "test-user-2" + uuid.NewString() + "@test.com" + uniquePostfix, State: "active"},
		}

		wrapupCodeResources = []WrapupcodeExport{
			{OriginalResourceLabel: "test-wrapupcode-1", Name: "test-wrapupcode-1-" + uuid.NewString() + uniquePostfix},
			{OriginalResourceLabel: "test-wrapupcode-2", Name: "test-wrapupcode-2-" + uuid.NewString() + uniquePostfix},
		}

		divResourceLabel = "test-division"
		divName          = "terraform-" + uuid.NewString()
		description      = "Terraform wrapup code description"
	)
	defer os.RemoveAll(exportTestDir)

	queueResourceDef := buildQueueResources(queueResources)
	userResourcesDef := buildUserResources(userResources)
	wrapupcodeResourceDef := buildWrapupcodeResources(wrapupCodeResources, "genesyscloud_auth_division."+divResourceLabel+".id", description)
	baseConfig := queueResourceDef + authDivision.GenerateAuthDivisionBasic(divResourceLabel, divName) + wrapupcodeResourceDef + userResourcesDef
	configWithExporter := baseConfig + generateTfExportByIncludeFilterResources(
		exportResourceLabel,
		exportTestDir,
		util.TrueValue,
		[]string{
			strconv.Quote("genesyscloud_routing_queue::" + uniquePostfix + "$"),
			strconv.Quote("genesyscloud_user::" + uniquePostfix + "$"),
			strconv.Quote("genesyscloud_routing_wrapupcode::" + uniquePostfix + "$"),
		},
		strconv.Quote("json"),
		util.TrueValue,
		[]string{
			strconv.Quote("genesyscloud_routing_queue." + queueResources[0].OriginalResourceLabel),
			strconv.Quote("genesyscloud_routing_queue." + queueResources[1].OriginalResourceLabel),
			strconv.Quote("genesyscloud_user." + userResources[0].OriginalResourceLabel),
			strconv.Quote("genesyscloud_user." + userResources[1].OriginalResourceLabel),
			strconv.Quote("genesyscloud_routing_wrapupcode." + wrapupCodeResources[0].OriginalResourceLabel),
			strconv.Quote("genesyscloud_routing_wrapupcode." + wrapupCodeResources[1].OriginalResourceLabel),
		},
	)

	resource.Test(t, resource.TestCase{
		PreCheck:          func() { util.TestAccPreCheck(t) },
		ProviderFactories: provider.GetProviderFactories(providerResources, providerDataSources),
		Steps: []resource.TestStep{
			{
				Config: baseConfig,
			},
			{
				Config: configWithExporter,
				Check: resource.ComposeTestCheckFunc(
					validateFileCreated(expectedFilesPath[0]),
					validateFileCreated(expectedFilesPath[1]),
					validateFileCreated(expectedFilesPath[2]),
					validateFileCreated(expectedFilesPath[3]),
				),
			},
		},
		CheckDestroy: testVerifyExportsDestroyedFunc(exportTestDir),
	})
}

// TestAccResourceTfExportExcludeFilterResourcesByRegExExclusiveToResourceAndSanitizedLabels will exclude any test resources that match a
// regular expression provided for the resource. In this test we check against both sanitized and unsanitized labels.
func TestAccResourceTfExportExcludeFilterResourcesByRegExExclusiveToResourceAndSanitizedLabels(t *testing.T) {
	t.Skip("Skipping until DEVTOOLING-1120 is resolved")
	var (
		exportTestDir       = testrunner.GetTestTempPath(".terraformExclude" + uuid.NewString())
		exportResourceLabel = "test-export6_1"
		uniquePostfix       = randString(7)

		queueResources = []QueueExport{
			{OriginalResourceLabel: "test-queue-test-1", ExportedLabel: "exclude filter - exclude me" + uuid.NewString() + uniquePostfix, Description: "This is an excluded bar test resource", AcwTimeoutMs: 200000},
			{OriginalResourceLabel: "test-queue-test-2", ExportedLabel: "exclude filter - foo - bar me" + uuid.NewString() + uniquePostfix, Description: "This is a foo bar test resource", AcwTimeoutMs: 200000},
			{OriginalResourceLabel: "test-queue-test-3", ExportedLabel: "exclude filter - fu - barre you" + uuid.NewString() + uniquePostfix, Description: "This is a foo bar test resource", AcwTimeoutMs: 200000},
		}

		wrapupCodeResources = []WrapupcodeExport{
			{OriginalResourceLabel: "test-wrapupcode-prod", Name: "exclude me" + uuid.NewString() + uniquePostfix},
			{OriginalResourceLabel: "test-wrapupcode-test", Name: "foo + bar me" + uuid.NewString() + uniquePostfix},
			{OriginalResourceLabel: "test-wrapupcode-dev", Name: "fu - barre you" + uuid.NewString() + uniquePostfix},
		}
		divResourceLabel = "test-division"
		divName          = "terraform-" + uuid.NewString()
		description      = "Terraform wrapup code description"
	)
	cleanupFunc := func() {
		if provider.SdkClientPool != nil {
			ctx, cancel := context.WithTimeout(context.Background(), 30*time.Second)
			defer cancel()
			_ = provider.SdkClientPool.Close(ctx)
		}
		if err := os.RemoveAll(exportTestDir); err != nil {
			t.Logf("Error while cleaning up %v", err)
		}
	}
	t.Cleanup(cleanupFunc)

	queueResourceDef := buildQueueResources(queueResources)
	wrapupcodeResourceDef := buildWrapupcodeResources(wrapupCodeResources, "genesyscloud_auth_division."+divResourceLabel+".id", description)
	baseConfig := queueResourceDef + authDivision.GenerateAuthDivisionBasic(divResourceLabel, divName) + wrapupcodeResourceDef
	configWithExporter := baseConfig + generateTfExportByExcludeFilterResources(
		exportResourceLabel,
		exportTestDir,
		util.TrueValue,
		[]string{
			strconv.Quote("genesyscloud_routing_queue::exclude filter - foo - bar me"),
			strconv.Quote("genesyscloud_routing_queue::exclude_filter_-_fu_-_barre_you"),
			strconv.Quote("genesyscloud_outbound_ruleset"),
			strconv.Quote("genesyscloud_user"),
			strconv.Quote("genesyscloud_user_roles"),
			strconv.Quote("genesyscloud_flow"),
		},
		strconv.Quote("json"),
		util.FalseValue,
		[]string{
			strconv.Quote("genesyscloud_routing_queue." + queueResources[0].OriginalResourceLabel),
			strconv.Quote("genesyscloud_routing_queue." + queueResources[1].OriginalResourceLabel),
			strconv.Quote("genesyscloud_routing_queue." + queueResources[2].OriginalResourceLabel),
			strconv.Quote("genesyscloud_routing_wrapupcode." + wrapupCodeResources[0].OriginalResourceLabel),
			strconv.Quote("genesyscloud_routing_wrapupcode." + wrapupCodeResources[1].OriginalResourceLabel),
			strconv.Quote("genesyscloud_routing_wrapupcode." + wrapupCodeResources[2].OriginalResourceLabel),
		},
	)

	sanitizer := resourceExporter.NewSanitizerProvider()
	resource.Test(t, resource.TestCase{
		PreCheck:          func() { util.TestAccPreCheck(t) },
		ProviderFactories: provider.GetProviderFactories(providerResources, providerDataSources),
		Steps: []resource.TestStep{
			{
				// Generate a queue
				Config: baseConfig,
			},
			{
				// Now export it
				Config: configWithExporter,
				Check: resource.ComposeTestCheckFunc(
					testQueueExportEqual(exportTestDir+"/"+defaultTfJSONFile, "genesyscloud_routing_queue", sanitizer.S.SanitizeResourceBlockLabel(queueResources[0].ExportedLabel), queueResources[0]),
					testWrapupcodeExportEqual(exportTestDir+"/"+defaultTfJSONFile, "genesyscloud_routing_wrapupcode", sanitizer.S.SanitizeResourceBlockLabel(wrapupCodeResources[0].Name), wrapupCodeResources[0]),
					testWrapupcodeExportEqual(exportTestDir+"/"+defaultTfJSONFile, "genesyscloud_routing_wrapupcode", sanitizer.S.SanitizeResourceBlockLabel(wrapupCodeResources[1].Name), wrapupCodeResources[1]),
					testWrapupcodeExportEqual(exportTestDir+"/"+defaultTfJSONFile, "genesyscloud_routing_wrapupcode", sanitizer.S.SanitizeResourceBlockLabel(wrapupCodeResources[2].Name), wrapupCodeResources[2]),
					testQueueExportExcludesRegEx(exportTestDir+"/"+defaultTfJSONFile, "genesyscloud_routing_queue", "(foo|fu)"),
				),
			},
		},
		CheckDestroy: testVerifyExportsDestroyedFunc(exportTestDir),
	})
}

// TestAccResourceTfExportForCompress does a basic test check to make sure the compressed file is created.
func TestAccResourceTfExportForCompress(t *testing.T) {
	var (
		exportTestDir        = testrunner.GetTestTempPath(".terraform" + uuid.NewString())
		exportResourceLabel1 = "test-export1"
		zipFileName          = filepath.Join(exportTestDir, "..", "archive_genesyscloud_tf_export*")
		divResourceLabel     = "test-division"
		divName              = "terraform-" + uuid.NewString()
	)

	baseConfig := authDivision.GenerateAuthDivisionBasic(divResourceLabel, divName)
	defer os.RemoveAll(exportTestDir)

	resource.Test(t, resource.TestCase{
		PreCheck:          func() { util.TestAccPreCheck(t) },
		ProviderFactories: provider.GetProviderFactories(providerResources, providerDataSources),
		Steps: []resource.TestStep{
			// Create basic object
			{
				Config: baseConfig,
			},
			{
				// Run export without state file
				Config: baseConfig + generateTfExportResourceForCompress(
					exportResourceLabel1,
					exportTestDir,
					util.TrueValue,
					util.TrueValue,
					[]string{
						strconv.Quote(authDivision.ResourceType),
					},
					"",
				),
				Check: resource.ComposeTestCheckFunc(
					validateCompressedCreated(zipFileName),
					validateCompressedFile(zipFileName),
				),
			},
		},
		CheckDestroy: deleteTestCompressedZip(exportTestDir, zipFileName),
	})
}

// TestAccResourceTfExport does a basic test check to make sure the export file is created.
func TestAccResourceTfExport(t *testing.T) {
	var (
		exportTestDir        = testrunner.GetTestTempPath(".terraform" + uuid.NewString())
		exportResourceLabel1 = "test-export1"
		configPath           = filepath.Join(exportTestDir, defaultTfJSONFile)
		statePath            = filepath.Join(exportTestDir, defaultTfStateFile)
	)

	defer os.RemoveAll(exportTestDir)

	resource.Test(t, resource.TestCase{
		PreCheck:          func() { util.TestAccPreCheck(t) },
		ProviderFactories: provider.GetProviderFactories(providerResources, providerDataSources),
		Steps: []resource.TestStep{
			{
				// Run export without state file
				Config: generateTfExportResource(
					exportResourceLabel1,
					exportTestDir,
					util.TrueValue,
					"",
				),
				Check: resource.ComposeTestCheckFunc(
					validateFileCreated(configPath),
					validateConfigFile(configPath),
				),
			},
			{
				// Run export with state file and excluded attribute
				Config: generateTfExportResource(
					exportResourceLabel1,
					exportTestDir,
					util.TrueValue,
					strconv.Quote("genesyscloud_auth_role.permission_policies.conditions"),
				),
				Check: resource.ComposeTestCheckFunc(
					validateFileCreated(configPath),
					validateConfigFile(configPath),
					validateFileCreated(statePath),
				),
			},
			{
				// Run export with state file and excluded attribute with regex
				Config: generateTfExportResourceMin(
					exportResourceLabel1,
					exportTestDir,
					util.TrueValue,
					strconv.Quote("g*.name"),
				),
				Check: resource.ComposeTestCheckFunc(
					validateFileCreated(configPath),
					validateConfigFile(configPath),
					validateFileCreated(statePath),
				),
			},
		},
		CheckDestroy: testVerifyExportsDestroyedFunc(exportTestDir),
	})
}

func TestAccResourceTfExportByLabel(t *testing.T) {
	var (
		exportTestDir        = testrunner.GetTestTempPath(".terraform" + uuid.NewString())
		exportResourceLabel1 = "test-export1"

		userResourceLabel1 = "test-user1"
		userEmail1         = "terraform-" + uuid.NewString() + "@example.com"
		userName1          = "John Data-" + uuid.NewString()

		userResourceLabel2 = "test-user2"
		userEmail2         = "terraform-" + uuid.NewString() + "@example.com"
		userName2          = "John Data-" + uuid.NewString()

		queueResourceLabel = "test-queue"
		queueName          = "Terraform Test Queue-" + uuid.NewString()
		queueDesc          = "This is a test"
		queueAcwTimeout    = 200000
	)

	defer os.RemoveAll(exportTestDir)

	testUser1 := &UserExport{
		ExportedLabel: userName1,
		Email:         userEmail1,
		State:         "active",
	}

	testUser2 := &UserExport{
		ExportedLabel: userName2,
		Email:         userEmail2,
		State:         "active",
	}

	testQueue := &QueueExport{
		ExportedLabel: queueName,
		Description:   queueDesc,
		AcwTimeoutMs:  queueAcwTimeout,
	}

	sanitizer := resourceExporter.NewSanitizerProvider()

	resource.Test(t, resource.TestCase{
		PreCheck:          func() { util.TestAccPreCheck(t) },
		ProviderFactories: provider.GetProviderFactories(providerResources, providerDataSources),
		Steps: []resource.TestStep{
			{
				// Generate a user
				Config: user.GenerateBasicUserResource(
					userResourceLabel1,
					userEmail1,
					userName1,
				),
			},
			{
				// Now export it
				Config: user.GenerateBasicUserResource(
					userResourceLabel1,
					userEmail1,
					userName1,
				) + generateTfExportByFilter(
					exportResourceLabel1,
					exportTestDir,
					util.TrueValue,
					[]string{strconv.Quote("genesyscloud_user::" + userEmail1)},
					"",
					strconv.Quote("json"),
					util.FalseValue,
					[]string{strconv.Quote("genesyscloud_user." + userResourceLabel1)},
				),
				Check: resource.ComposeTestCheckFunc(
					resource.TestCheckResourceAttr("genesyscloud_tf_export."+exportResourceLabel1,
						"resource_types.0", "genesyscloud_user::"+userEmail1),
					testUserExport(exportTestDir+"/"+defaultTfJSONFile, "genesyscloud_user", sanitizer.S.SanitizeResourceBlockLabel(userEmail1), testUser1),
				),
			},
			{
				// Generate a queue as well and export it
				Config: user.GenerateBasicUserResource(
					userResourceLabel1,
					userEmail1,
					userName1,
				) + routingQueue.GenerateRoutingQueueResource(
					queueResourceLabel,
					queueName,
					queueDesc,
					util.NullValue,                     // MANDATORY_TIMEOUT
					fmt.Sprintf("%v", queueAcwTimeout), // acw_timeout
					util.NullValue,                     // ALL
					util.NullValue,                     // auto_answer_only true
					util.NullValue,                     // No calling party name
					util.NullValue,                     // No calling party number
					util.NullValue,                     // enable_audio_monitoring false
					util.NullValue,                     // enable_manual_assignment false
					util.FalseValue,                    // suppressCall_record_false
					util.NullValue,                     // enable_transcription false
					strconv.Quote("TimestampAndPriority"),
					util.NullValue,
					util.NullValue,
				) + generateTfExportByFilter(
					exportResourceLabel1,
					exportTestDir,
					util.TrueValue,
					[]string{
						strconv.Quote("genesyscloud_user::" + userEmail1),
						strconv.Quote("genesyscloud_routing_queue::" + queueName),
					},
					"",
					strconv.Quote("json"),
					util.FalseValue,
					[]string{strconv.Quote("genesyscloud_user." + userResourceLabel1)},
				),
				Check: resource.ComposeTestCheckFunc(
					resource.TestCheckResourceAttr("genesyscloud_tf_export."+exportResourceLabel1,
						"resource_types.0", "genesyscloud_user::"+userEmail1),
					resource.TestCheckResourceAttr("genesyscloud_tf_export."+exportResourceLabel1,
						"resource_types.1", "genesyscloud_routing_queue::"+queueName),
					testUserExport(exportTestDir+"/"+defaultTfJSONFile, "genesyscloud_user", sanitizer.S.SanitizeResourceBlockLabel(userEmail1), testUser1),
					testQueueExportEqual(exportTestDir+"/"+defaultTfJSONFile, "genesyscloud_routing_queue", sanitizer.S.SanitizeResourceBlockLabel(queueName), *testQueue),
				),
			},
			{
				// Export all trunk base settings as well
				Config: user.GenerateBasicUserResource(
					userResourceLabel1,
					userEmail1,
					userName1,
				) + routingQueue.GenerateRoutingQueueResource(
					queueResourceLabel,
					queueName,
					queueDesc,
					util.NullValue,                     // MANDATORY_TIMEOUT
					fmt.Sprintf("%v", queueAcwTimeout), // acw_timeout
					util.NullValue,                     // ALL
					util.NullValue,                     // auto_answer_only true
					util.NullValue,                     // No calling party name
					util.NullValue,                     // No calling party number
					util.NullValue,                     // enable_audio_monitoring false
					util.NullValue,                     // enable_manual_assignment false
					util.FalseValue,                    // suppressCall_record_false
					util.NullValue,                     // enable_transcription false
					strconv.Quote("TimestampAndPriority"),
					util.NullValue,
					util.NullValue,
				) + generateTfExportByFilter(
					exportResourceLabel1,
					exportTestDir,
					util.TrueValue,
					[]string{
						strconv.Quote("genesyscloud_user::" + userEmail1),
						strconv.Quote("genesyscloud_routing_queue::" + queueName),
						strconv.Quote("genesyscloud_telephony_providers_edges_trunkbasesettings"),
					},
					"",
					strconv.Quote("json"),
					util.FalseValue,
					[]string{
						strconv.Quote("genesyscloud_routing_queue." + queueResourceLabel),
						strconv.Quote("genesyscloud_user." + userResourceLabel1)},
				),
				Check: resource.ComposeTestCheckFunc(
					resource.TestCheckResourceAttr(
						"genesyscloud_tf_export."+exportResourceLabel1, "resource_types.0",
						"genesyscloud_user::"+userEmail1),
					resource.TestCheckResourceAttr(
						"genesyscloud_tf_export."+exportResourceLabel1, "resource_types.1",
						"genesyscloud_routing_queue::"+queueName),
					resource.TestCheckResourceAttr(
						"genesyscloud_tf_export."+exportResourceLabel1, "resource_types.2",
						"genesyscloud_telephony_providers_edges_trunkbasesettings"),
					testUserExport(exportTestDir+"/"+defaultTfJSONFile, "genesyscloud_user", sanitizer.S.SanitizeResourceBlockLabel(userEmail1), testUser1),
					testQueueExportEqual(exportTestDir+"/"+defaultTfJSONFile, "genesyscloud_routing_queue", sanitizer.S.SanitizeResourceBlockLabel(queueName), *testQueue),
					testTrunkBaseSettingsExport(exportTestDir+"/"+defaultTfJSONFile, "genesyscloud_telephony_providers_edges_trunkbasesettings"),
				),
			},
			{
				// Export all trunk base settings as well
				Config: user.GenerateBasicUserResource(
					userResourceLabel1,
					userEmail1,
					userName1,
				) + user.GenerateBasicUserResource(
					userResourceLabel2,
					userEmail2,
					userName2,
				) + routingQueue.GenerateRoutingQueueResource(
					queueResourceLabel,
					queueName,
					queueDesc,
					util.NullValue,                     // MANDATORY_TIMEOUT
					fmt.Sprintf("%v", queueAcwTimeout), // acw_timeout
					util.NullValue,                     // ALL
					util.NullValue,                     // auto_answer_only true
					util.NullValue,                     // No calling party name
					util.NullValue,                     // No calling party number
					util.NullValue,                     // enable_audio_monitoring false
					util.NullValue,                     // enable_manual_assignment false
					util.FalseValue,                    // suppressCall_record_false
					util.NullValue,                     // enable_transcription false
					strconv.Quote("TimestampAndPriority"),
					util.NullValue,
					util.NullValue,
				) + generateTfExportByFilter(
					exportResourceLabel1,
					exportTestDir,
					util.TrueValue,
					[]string{
						strconv.Quote("genesyscloud_user::" + userEmail1),
						strconv.Quote("genesyscloud_user::" + userEmail2),
						strconv.Quote("genesyscloud_routing_queue::" + queueName),
						strconv.Quote("genesyscloud_telephony_providers_edges_trunkbasesettings"),
					},
					"",
					strconv.Quote("json"),
					util.FalseValue,
					[]string{
						strconv.Quote("genesyscloud_routing_queue." + queueResourceLabel),
						strconv.Quote("genesyscloud_user." + userResourceLabel1),
						strconv.Quote("genesyscloud_user." + userResourceLabel2)},
				),
				Check: resource.ComposeTestCheckFunc(
					resource.TestCheckResourceAttr(
						"genesyscloud_tf_export."+exportResourceLabel1, "resource_types.0",
						"genesyscloud_user::"+userEmail1),
					resource.TestCheckResourceAttr(
						"genesyscloud_tf_export."+exportResourceLabel1, "resource_types.1",
						"genesyscloud_user::"+userEmail2),
					resource.TestCheckResourceAttr(
						"genesyscloud_tf_export."+exportResourceLabel1, "resource_types.2",
						"genesyscloud_routing_queue::"+queueName),
					resource.TestCheckResourceAttr(
						"genesyscloud_tf_export."+exportResourceLabel1, "resource_types.3",
						"genesyscloud_telephony_providers_edges_trunkbasesettings"),
					testUserExport(exportTestDir+"/"+defaultTfJSONFile, "genesyscloud_user", sanitizer.S.SanitizeResourceBlockLabel(userEmail1), testUser1),
					testUserExport(exportTestDir+"/"+defaultTfJSONFile, "genesyscloud_user", sanitizer.S.SanitizeResourceBlockLabel(userEmail2), testUser2),
					testQueueExportEqual(exportTestDir+"/"+defaultTfJSONFile, "genesyscloud_routing_queue", sanitizer.S.SanitizeResourceBlockLabel(queueName), *testQueue),
					testTrunkBaseSettingsExport(exportTestDir+"/"+defaultTfJSONFile, "genesyscloud_telephony_providers_edges_trunkbasesettings"),
				),
			},
		},
		CheckDestroy: testVerifyExportsDestroyedFunc(exportTestDir),
	})
}

func TestAccResourceTfExportIncludeFilterResourcesByType(t *testing.T) {
	var (
		exportTestDir       = testrunner.GetTestTempPath(".terraform" + uuid.NewString())
		exportResourceLabel = "test-export2"
		uniquePostfix       = randString(7)
	)

	queueResources := []QueueExport{
		{OriginalResourceLabel: "test-queue-prod-1", ExportedLabel: "test-queue-" + uuid.NewString() + "-prod" + uniquePostfix, Description: "This is a test prod queue 1", AcwTimeoutMs: 200000},
		{OriginalResourceLabel: "test-queue-prod-2", ExportedLabel: "test-queue-" + uuid.NewString() + "-prod" + uniquePostfix, Description: "This is a test prod queue 2", AcwTimeoutMs: 200000},
		{OriginalResourceLabel: "test-queue-prod-3", ExportedLabel: "test-queue-" + uuid.NewString() + "-prod" + uniquePostfix, Description: "This is a test prod queue 3", AcwTimeoutMs: 200000},
		{OriginalResourceLabel: "test-queue-test-1", ExportedLabel: "test-queue-" + uuid.NewString() + "-test" + uniquePostfix, Description: "This is a test prod queue 4", AcwTimeoutMs: 200000},
	}

	defer os.RemoveAll(exportTestDir)

	queueResourceDef := buildQueueResources(queueResources)
	baseConfig := queueResourceDef
	configWithExporter := baseConfig + generateTfExportByIncludeFilterResources(
		exportResourceLabel,
		exportTestDir,
		util.TrueValue,
		[]string{
			strconv.Quote("genesyscloud_routing_queue"),
		},
		strconv.Quote("json"),
		util.FalseValue,
		[]string{
			strconv.Quote("genesyscloud_routing_queue." + queueResources[0].OriginalResourceLabel),
			strconv.Quote("genesyscloud_routing_queue." + queueResources[1].OriginalResourceLabel),
			strconv.Quote("genesyscloud_routing_queue." + queueResources[2].OriginalResourceLabel),
			strconv.Quote("genesyscloud_routing_queue." + queueResources[3].OriginalResourceLabel),
		},
	)

	sanitizer := resourceExporter.NewSanitizerProvider()
	resource.Test(t, resource.TestCase{
		PreCheck:          func() { util.TestAccPreCheck(t) },
		ProviderFactories: provider.GetProviderFactories(providerResources, providerDataSources),
		Steps: []resource.TestStep{
			{
				// Generate a queues
				Config: baseConfig,
			},
			{
				// Now export them
				Config: configWithExporter,
				Check: resource.ComposeTestCheckFunc(
					testQueueExportEqual(exportTestDir+"/"+defaultTfJSONFile, "genesyscloud_routing_queue", sanitizer.S.SanitizeResourceBlockLabel(queueResources[0].ExportedLabel), queueResources[0]),
					testQueueExportEqual(exportTestDir+"/"+defaultTfJSONFile, "genesyscloud_routing_queue", sanitizer.S.SanitizeResourceBlockLabel(queueResources[1].ExportedLabel), queueResources[1]),
					testQueueExportEqual(exportTestDir+"/"+defaultTfJSONFile, "genesyscloud_routing_queue", sanitizer.S.SanitizeResourceBlockLabel(queueResources[2].ExportedLabel), queueResources[2]),
					testQueueExportEqual(exportTestDir+"/"+defaultTfJSONFile, "genesyscloud_routing_queue", sanitizer.S.SanitizeResourceBlockLabel(queueResources[3].ExportedLabel), queueResources[3]),
				),
			},
		},
		CheckDestroy: testVerifyExportsDestroyedFunc(exportTestDir),
	})
}

// TestAccResourceTfExportExcludeFilterResourcesByRegEx will exclude any test resources that match a regular expression provided.  In our test case we exclude
// all routing queues that have a regex with -(dev|test)$ in it.  We then check to see if there are any prod queues present.
func TestAccResourceTfExportExcludeFilterResourcesByRegEx(t *testing.T) {
	var (
		exportTestDir       = testrunner.GetTestTempPath(".terraform" + uuid.NewString())
		exportResourceLabel = "test-export5"
		uniquePostfix       = randString(7)

		queueResources = []QueueExport{
			{OriginalResourceLabel: "test-queue-prod-1", ExportedLabel: "test-queue-" + uuid.NewString() + "-prod-" + uniquePostfix, Description: "This is a test prod queue 1", AcwTimeoutMs: 200000},
			{OriginalResourceLabel: "test-queue-prod-2", ExportedLabel: "test-queue-" + uuid.NewString() + "-prod-" + uniquePostfix, Description: "This is a test prod queue 2", AcwTimeoutMs: 200000},
			{OriginalResourceLabel: "test-queue-prod-3", ExportedLabel: "test-queue-" + uuid.NewString() + "-prod-" + uniquePostfix, Description: "This is a test prod queue 3", AcwTimeoutMs: 200000},
			{OriginalResourceLabel: "test-queue-test-4", ExportedLabel: "test-queue-" + uuid.NewString() + "-test-" + uniquePostfix, Description: "This is a test queue 4", AcwTimeoutMs: 200000},
			{OriginalResourceLabel: "test-queue-dev-1", ExportedLabel: "test-queue-" + uuid.NewString() + "-dev-" + uniquePostfix, Description: "This is a dev queue 5", AcwTimeoutMs: 200000},
		}
	)
	defer os.RemoveAll(exportTestDir)

	queueResourceDef := buildQueueResources(queueResources)
	baseConfig := queueResourceDef
	configWithExporter := baseConfig + generateTfExportByExcludeFilterResources(
		exportResourceLabel,
		exportTestDir,
		util.TrueValue,
		[]string{
			strconv.Quote("genesyscloud_routing_queue::.*-(dev|test)"),
			strconv.Quote("genesyscloud_outbound_ruleset"),
			strconv.Quote("genesyscloud_user"),
			strconv.Quote("genesyscloud_user_roles"),
			strconv.Quote("genesyscloud_flow"),
		},
		strconv.Quote("json"),
		util.FalseValue,
		[]string{
			strconv.Quote("genesyscloud_routing_queue." + queueResources[0].OriginalResourceLabel),
			strconv.Quote("genesyscloud_routing_queue." + queueResources[1].OriginalResourceLabel),
			strconv.Quote("genesyscloud_routing_queue." + queueResources[2].OriginalResourceLabel),
			strconv.Quote("genesyscloud_routing_queue." + queueResources[3].OriginalResourceLabel),
			strconv.Quote("genesyscloud_routing_queue." + queueResources[4].OriginalResourceLabel),
		},
	)

	sanitizer := resourceExporter.NewSanitizerProvider()

	resource.Test(t, resource.TestCase{
		PreCheck:          func() { util.TestAccPreCheck(t) },
		ProviderFactories: provider.GetProviderFactories(providerResources, providerDataSources),
		Steps: []resource.TestStep{
			{
				// Generate a queue
				Config: baseConfig,
			},
			{
				// Now export them all
				Config: configWithExporter,
				Check: resource.ComposeTestCheckFunc(
					testQueueExportEqual(exportTestDir+"/"+defaultTfJSONFile, "genesyscloud_routing_queue", sanitizer.S.SanitizeResourceBlockLabel(queueResources[0].ExportedLabel), queueResources[0]), //Want to make sure the prod queues are queue is there
					testQueueExportEqual(exportTestDir+"/"+defaultTfJSONFile, "genesyscloud_routing_queue", sanitizer.S.SanitizeResourceBlockLabel(queueResources[1].ExportedLabel), queueResources[1]), //Want to make sure the prod queues are queue is there
					testQueueExportEqual(exportTestDir+"/"+defaultTfJSONFile, "genesyscloud_routing_queue", sanitizer.S.SanitizeResourceBlockLabel(queueResources[2].ExportedLabel), queueResources[2]), //Want to make sure the prod queues are queue is there
					testQueueExportExcludesRegEx(exportTestDir+"/"+defaultTfJSONFile, "genesyscloud_routing_queue", ".*-(dev|test)"),                                                                    //We should not find any "dev or test" queues here because we only wanted to include queues that ended with a -prod
				),
			},
		},
		CheckDestroy: testVerifyExportsDestroyedFunc(exportTestDir),
	})
}

func TestAccResourceTfExportFormAsHCL(t *testing.T) {

	//t.Parallel()

	var (
		exportTestDir     = testrunner.GetTestTempPath(".terraform" + uuid.NewString())
		exportedContents  string
		pathToHclFile     = filepath.Join(exportTestDir, defaultTfHCLFile)
		formName          = "terraform_form_evaluations_" + uuid.NewString()
		formResourceLabel = formName

		// Complete evaluation form
		evaluationForm1 = gcloud.EvaluationFormStruct{
			Name:      formName,
			Published: false,

			QuestionGroups: []gcloud.EvaluationFormQuestionGroupStruct{
				{
					Name:                    "Test Question Group 1",
					DefaultAnswersToHighest: true,
					DefaultAnswersToNA:      true,
					NaEnabled:               true,
					Weight:                  1,
					ManualWeight:            true,
					Questions: []gcloud.EvaluationFormQuestionStruct{
						{
							Text: "Did the agent perform the opening spiel?",
							AnswerOptions: []gcloud.AnswerOptionStruct{
								{
									Text:  "Yes",
									Value: 1,
								},
								{
									Text:  "No",
									Value: 0,
								},
							},
						},
						{
							Text:             "Did the agent greet the customer?",
							HelpText:         "Help text here",
							NaEnabled:        true,
							CommentsRequired: true,
							IsKill:           true,
							IsCritical:       true,
							VisibilityCondition: gcloud.VisibilityConditionStruct{
								CombiningOperation: "AND",
								Predicates:         []string{"/form/questionGroup/0/question/0/answer/0", "/form/questionGroup/0/question/0/answer/1"},
							},
							AnswerOptions: []gcloud.AnswerOptionStruct{
								{
									Text:  "Yes",
									Value: 1,
								},
								{
									Text:  "No",
									Value: 0,
								},
							},
						},
					},
				},
				{
					Name:   "Test Question Group 2",
					Weight: 2,
					Questions: []gcloud.EvaluationFormQuestionStruct{
						{
							Text: "Did the agent offer to sell product?",
							AnswerOptions: []gcloud.AnswerOptionStruct{
								{
									Text:  "Yes",
									Value: 1,
								},
								{
									Text:  "No",
									Value: 0,
								},
							},
						},
					},
					VisibilityCondition: gcloud.VisibilityConditionStruct{
						CombiningOperation: "AND",
						Predicates:         []string{"/form/questionGroup/0/question/0/answer/1"},
					},
				},
			},
		}
	)

	defer os.RemoveAll(exportTestDir)

	resource.Test(t, resource.TestCase{
		PreCheck:          func() { util.TestAccPreCheck(t) },
		ProviderFactories: provider.GetProviderFactories(providerResources, providerDataSources),
		Steps: []resource.TestStep{
			{
				Config: gcloud.GenerateEvaluationFormResource(formResourceLabel, &evaluationForm1),
				Check: resource.ComposeTestCheckFunc(
					validateEvaluationFormAttributes(formResourceLabel, evaluationForm1),
				),
			},
			{
				Config: gcloud.GenerateEvaluationFormResource(formResourceLabel, &evaluationForm1) + generateTfExportByFilter(
					formResourceLabel,
					exportTestDir,
					util.TrueValue,
					[]string{strconv.Quote("genesyscloud_quality_forms_evaluation::" + formName)},
					"",
					strconv.Quote("hcl"),
					util.FalseValue,
					[]string{
						strconv.Quote("genesyscloud_quality_forms_evaluation." + formResourceLabel),
					},
				),
				Check: resource.ComposeTestCheckFunc(
					getExportedFileContents(pathToHclFile, &exportedContents),
				),
			},
		},
		CheckDestroy: testVerifyExportsDestroyedFunc(exportTestDir),
	})

	exportedContents = removeTerraformProviderBlock(exportedContents)

	resource.Test(t, resource.TestCase{
		PreCheck:          func() { util.TestAccPreCheck(t) },
		ProviderFactories: provider.GetProviderFactories(providerResources, providerDataSources),
		Steps: []resource.TestStep{
			{
				Config: exportedContents,
				Check: resource.ComposeTestCheckFunc(
					validateEvaluationFormAttributes(formResourceLabel, evaluationForm1),
				),
			},
		},
		CheckDestroy: testVerifyExportsDestroyedFunc(exportTestDir),
	})
}

func TestAccResourceTfExportQueueAsHCL(t *testing.T) {

	//t.Parallel()

	var (
		exportTestDir  = testrunner.GetTestTempPath(".terraform" + uuid.NewString())
		exportContents string
		pathToHclFile  = filepath.Join(exportTestDir, defaultTfHCLFile)
	)

	defer os.RemoveAll(exportTestDir)

	// routing queue attributes
	var (
		queueName      = fmt.Sprintf("queue_%v", uuid.NewString())
		queueLabel     = queueName
		description    = "This is a test queue"
		autoAnswerOnly = "true"

		alertTimeoutSec = "30"
		slPercentage    = "0.7"
		slDurationMs    = "10000"

		rrOperator    = "MEETS_THRESHOLD"
		rrThreshold   = "9"
		rrWaitSeconds = "300"

		chatScriptID  = uuid.NewString()
		emailScriptID = uuid.NewString()
	)

	routingQueue := routingQueue.GenerateRoutingQueueResource(
		queueLabel,
		queueName,
		description,
		strconv.Quote("MANDATORY_TIMEOUT"),
		"300000",
		strconv.Quote("BEST"),
		autoAnswerOnly,
		strconv.Quote("Example Inc."),
		util.NullValue,
		"true",
		"true",
		util.TrueValue,
		util.FalseValue,
		strconv.Quote("TimestampAndPriority"),
		util.NullValue,
		util.NullValue,
		routingQueue.GenerateMediaSettings("media_settings_call", alertTimeoutSec, util.FalseValue, slPercentage, slDurationMs),
		routingQueue.GenerateRoutingRules(rrOperator, rrThreshold, rrWaitSeconds),
		routingQueue.GenerateDefaultScriptIDs(chatScriptID, emailScriptID),
	)

	resource.Test(t, resource.TestCase{
		PreCheck:          func() { util.TestAccPreCheck(t) },
		ProviderFactories: provider.GetProviderFactories(providerResources, providerDataSources),
		Steps: []resource.TestStep{
			{
				Config: routingQueue,
				Check: resource.ComposeTestCheckFunc(
					resource.TestCheckResourceAttr("genesyscloud_routing_queue."+queueLabel, "name", queueName),
					resource.TestCheckResourceAttr("genesyscloud_routing_queue."+queueLabel, "description", description),
					resource.TestCheckResourceAttr("genesyscloud_routing_queue."+queueLabel, "auto_answer_only", "true"),
					resource.TestCheckResourceAttr("genesyscloud_routing_queue."+queueLabel, "default_script_ids.CHAT", chatScriptID),
					resource.TestCheckResourceAttr("genesyscloud_routing_queue."+queueLabel, "default_script_ids.EMAIL", emailScriptID),
					validateMediaSettings(queueLabel, "media_settings_call", alertTimeoutSec, slPercentage, slDurationMs),
					validateRoutingRules(queueLabel, 0, rrOperator, rrThreshold, rrWaitSeconds),
				),
			},
			{
				Config: routingQueue + generateTfExportByFilter("export",
					exportTestDir,
					util.TrueValue,
					[]string{strconv.Quote("genesyscloud_routing_queue::" + queueName)},
					"",
					strconv.Quote("hcl"),
					util.FalseValue,
					[]string{
						strconv.Quote("genesyscloud_routing_queue." + queueLabel),
					},
				),
				Check: resource.ComposeTestCheckFunc(
					getExportedFileContents(pathToHclFile, &exportContents),
				),
			},
		},
		CheckDestroy: testVerifyExportsDestroyedFunc(exportTestDir),
	})

	exportContents = removeTerraformProviderBlock(exportContents)

	resource.Test(t, resource.TestCase{
		PreCheck:          func() { util.TestAccPreCheck(t) },
		ProviderFactories: provider.GetProviderFactories(providerResources, providerDataSources),
		Steps: []resource.TestStep{
			{
				Config: exportContents,
				Check: resource.ComposeTestCheckFunc(
					resource.TestCheckResourceAttr("genesyscloud_routing_queue."+queueLabel, "name", queueName),
					resource.TestCheckResourceAttr("genesyscloud_routing_queue."+queueLabel, "description", description),
					resource.TestCheckResourceAttr("genesyscloud_routing_queue."+queueLabel, "auto_answer_only", "true"),
					resource.TestCheckResourceAttr("genesyscloud_routing_queue."+queueLabel, "default_script_ids.CHAT", chatScriptID),
					resource.TestCheckResourceAttr("genesyscloud_routing_queue."+queueLabel, "default_script_ids.EMAIL", emailScriptID),
					validateMediaSettings(queueLabel, "media_settings_call", alertTimeoutSec, slPercentage, slDurationMs),
					validateRoutingRules(queueLabel, 0, rrOperator, rrThreshold, rrWaitSeconds),
				),
			},
		},
	})
}

func TestAccResourceTfExportLogMissingPermissions(t *testing.T) {
	var (
		exportTestDir           = testrunner.GetTestTempPath(".terraform" + uuid.NewString())
		configPath              = filepath.Join(exportTestDir, defaultTfJSONFile)
		permissionsErrorMessage = "API Error 403 - Missing view permissions."
		otherErrorMessage       = "API Error 411 - Another type of error."

		err1    = diag.Diagnostic{Summary: permissionsErrorMessage}
		err2    = diag.Diagnostic{Summary: otherErrorMessage}
		errors1 = diag.Diagnostics{err1}
		errors2 = diag.Diagnostics{err1, err2}
	)

	defer os.RemoveAll(exportTestDir)

	mockError = errors1

	// Checking that the config file is created when the error is 403 & log_permission_errors = true
	resource.Test(t, resource.TestCase{
		PreCheck:          func() { util.TestAccPreCheck(t) },
		ProviderFactories: provider.GetProviderFactories(providerResources, providerDataSources),
		Steps: []resource.TestStep{
			{
				Config: generateTfExportByFilter("test-export",
					exportTestDir,
					util.FalseValue,
					[]string{strconv.Quote("genesyscloud_quality_forms_evaluation")},
					"",
					strconv.Quote("json"),
					util.TrueValue,
					[]string{}),
				Check: resource.ComposeTestCheckFunc(
					validateFileCreated(configPath),
				),
			},
		},
		CheckDestroy: testVerifyExportsDestroyedFunc(exportTestDir),
	})

	// Check that the export fails when a non-403 error exists
	mockError = errors2

	resource.Test(t, resource.TestCase{
		PreCheck:          func() { util.TestAccPreCheck(t) },
		ProviderFactories: provider.GetProviderFactories(providerResources, providerDataSources),
		Steps: []resource.TestStep{
			{
				Config: generateTfExportByFilter("test-export",
					exportTestDir,
					util.FalseValue,
					[]string{strconv.Quote("genesyscloud_quality_forms_evaluation")},
					"",
					strconv.Quote("json"),
					util.TrueValue,
					[]string{}),
				ExpectError: regexp.MustCompile(otherErrorMessage),
			},
		},
		CheckDestroy: testVerifyExportsDestroyedFunc(exportTestDir),
	})

	// Check that info about attr exists in error summary when 403 is found & log_permission_errors = false
	resource.Test(t, resource.TestCase{
		PreCheck:          func() { util.TestAccPreCheck(t) },
		ProviderFactories: provider.GetProviderFactories(providerResources, providerDataSources),
		Steps: []resource.TestStep{
			{
				Config: generateTfExportByFilter("test-export",
					exportTestDir,
					util.FalseValue,
					[]string{strconv.Quote("genesyscloud_quality_forms_evaluation")},
					"",
					strconv.Quote("json"),
					util.FalseValue,
					[]string{}),
				ExpectError: regexp.MustCompile(logAttrInfo),
			},
		},
		CheckDestroy: testVerifyExportsDestroyedFunc(exportTestDir),
	})

	// Clean up
	mockError = nil
}

func TestAccResourceTfExportUserPromptExportAudioFile(t *testing.T) {
	var (
		userPromptResourceLabel     = "test_prompt"
		userPromptName              = "TestPrompt" + strings.Replace(uuid.NewString(), "-", "", -1)
		userPromptDescription       = "Test description"
		userPromptResourceLanguage  = "en-us"
		userPromptResourceText      = "This is a test greeting!"
		userResourcePromptFilename1 = testrunner.GetTestDataPath("resource", userPromptResource.ResourceType, "test-prompt-01.wav")
		userResourcePromptFilename2 = testrunner.GetTestDataPath("resource", userPromptResource.ResourceType, "test-prompt-02.wav")

		userPromptResourceLanguage2 = "pt-br"
		userPromptResourceText2     = "This is a test greeting!!!"

		exportResourceLabel = "export"
		exportTestDir       = testrunner.GetTestTempPath(".terraform" + uuid.NewString())
	)

	userPromptAsset := userPrompt.UserPromptResourceStruct{
		Language:        userPromptResourceLanguage,
		Tts_string:      util.NullValue,
		Text:            strconv.Quote(userPromptResourceText),
		Filename:        strconv.Quote(userResourcePromptFilename1),
		FileContentHash: userResourcePromptFilename1,
	}

	userPromptAsset2 := userPrompt.UserPromptResourceStruct{
		Language:        userPromptResourceLanguage2,
		Tts_string:      util.NullValue,
		Text:            strconv.Quote(userPromptResourceText2),
		Filename:        strconv.Quote(userResourcePromptFilename2),
		FileContentHash: userResourcePromptFilename2,
	}

	userPromptResources := []*userPrompt.UserPromptResourceStruct{&userPromptAsset}
	userPromptResources2 := []*userPrompt.UserPromptResourceStruct{&userPromptAsset, &userPromptAsset2}

	defer os.RemoveAll(exportTestDir)

	resource.Test(t, resource.TestCase{
		PreCheck:          func() { util.TestAccPreCheck(t) },
		ProviderFactories: provider.GetProviderFactories(providerResources, providerDataSources),
		Steps: []resource.TestStep{
			{
				Config: userPrompt.GenerateUserPromptResource(&userPrompt.UserPromptStruct{
					ResourceLabel: userPromptResourceLabel,
					Name:          userPromptName,
					Description:   strconv.Quote(userPromptDescription),
					Resources:     userPromptResources,
				}),
			},
			{
				Config: generateTfExportByFilter(
					exportResourceLabel,
					exportTestDir,
					util.FalseValue,
					[]string{strconv.Quote("genesyscloud_architect_user_prompt::" + userPromptName)},
					"",
					strconv.Quote("json"),
					util.FalseValue,
					[]string{
						strconv.Quote("genesyscloud_architect_user_prompt." + userPromptResourceLabel),
					},
				) + userPrompt.GenerateUserPromptResource(&userPrompt.UserPromptStruct{
					ResourceLabel: userPromptResourceLabel,
					Name:          userPromptName,
					Description:   strconv.Quote(userPromptDescription),
					Resources:     userPromptResources,
				}),
				Check: resource.ComposeTestCheckFunc(
					resource.TestCheckResourceAttr("genesyscloud_architect_user_prompt."+userPromptResourceLabel, "name", userPromptName),
					resource.TestCheckResourceAttr("genesyscloud_architect_user_prompt."+userPromptResourceLabel, "description", userPromptDescription),
					resource.TestCheckResourceAttr("genesyscloud_architect_user_prompt."+userPromptResourceLabel, "resources.0.language", userPromptResourceLanguage),
					resource.TestCheckResourceAttr("genesyscloud_architect_user_prompt."+userPromptResourceLabel, "resources.0.text", userPromptResourceText),
					resource.TestCheckResourceAttr("genesyscloud_architect_user_prompt."+userPromptResourceLabel, "resources.0.filename", userResourcePromptFilename1),
					testUserPromptAudioFileExport(filepath.Join(exportTestDir, defaultTfJSONFile), "genesyscloud_architect_user_prompt", userPromptResourceLabel, exportTestDir, userPromptName),
				),
			},
			// Update to two resources with separate audio files
			{
				Config: userPrompt.GenerateUserPromptResource(&userPrompt.UserPromptStruct{
					ResourceLabel: userPromptResourceLabel,
					Name:          userPromptName,
					Description:   strconv.Quote(userPromptDescription),
					Resources:     userPromptResources2,
				}),
				ExpectNonEmptyPlan: true,
			},
			{
				Config: generateTfExportByFilter(
					exportResourceLabel,
					exportTestDir,
					util.FalseValue,
					[]string{strconv.Quote("genesyscloud_architect_user_prompt::" + userPromptName)},
					"",
					strconv.Quote("json"),
					util.FalseValue,
					[]string{
						strconv.Quote("genesyscloud_architect_user_prompt." + userPromptResourceLabel),
					},
				) + userPrompt.GenerateUserPromptResource(&userPrompt.UserPromptStruct{
					ResourceLabel: userPromptResourceLabel,
					Name:          userPromptName,
					Description:   strconv.Quote(userPromptDescription),
					Resources:     userPromptResources2,
				}),
				Check: resource.ComposeTestCheckFunc(
					resource.TestCheckResourceAttr("genesyscloud_architect_user_prompt."+userPromptResourceLabel, "name", userPromptName),
					resource.TestCheckResourceAttr("genesyscloud_architect_user_prompt."+userPromptResourceLabel, "description", userPromptDescription),
					resource.TestCheckResourceAttr("genesyscloud_architect_user_prompt."+userPromptResourceLabel, "resources.0.language", userPromptResourceLanguage),
					resource.TestCheckResourceAttr("genesyscloud_architect_user_prompt."+userPromptResourceLabel, "resources.0.text", userPromptResourceText),
					resource.TestCheckResourceAttr("genesyscloud_architect_user_prompt."+userPromptResourceLabel, "resources.0.filename", userResourcePromptFilename1),
					testUserPromptAudioFileExport(filepath.Join(exportTestDir, defaultTfJSONFile), "genesyscloud_architect_user_prompt", userPromptResourceLabel, exportTestDir, userPromptName),
				),
			},
			{
				ResourceName:            "genesyscloud_architect_user_prompt." + userPromptResourceLabel,
				ImportState:             true,
				ImportStateVerify:       true,
				ImportStateVerifyIgnore: []string{"resources"},
			},
		},
		CheckDestroy: testVerifyExportsDestroyedFunc(exportTestDir),
	})
}

func TestAccResourceSurveyFormsPublishedAndUnpublished(t *testing.T) {
	var (
		exportTestDir = testrunner.GetTestTempPath(".terraformregex" + uuid.NewString())
		resourceLabel = "export"
		configPath    = filepath.Join(exportTestDir, defaultTfJSONFile)
		statePath     = filepath.Join(exportTestDir, defaultTfStateFile)
	)

	// Clean up
	defer func(path string) {
		if err := os.RemoveAll(path); err != nil {
			t.Logf("failed to remove dir %s: %s", path, err)
		}
	}(exportTestDir)

	resource.Test(t, resource.TestCase{
		PreCheck:          func() { util.TestAccPreCheck(t) },
		ProviderFactories: provider.GetProviderFactories(providerResources, providerDataSources),
		Steps: []resource.TestStep{
			{
				Config: generateTfExportByIncludeFilterResources(
					resourceLabel,
					exportTestDir,
					util.TrueValue, // include_state_file
					[]string{ // include_filter_resources
						strconv.Quote("genesyscloud_quality_forms_survey"),
					},
					strconv.Quote("json"), // export_as_hcl
					util.FalseValue,
					[]string{},
				),
				Check: resource.ComposeTestCheckFunc(
					validatePublishedAndUnpublishedExported(configPath),
					validateStateFileHasPublishedAndUnpublished(statePath),
				),
			},
		},
	})
}

// TestAccResourceExportManagedSitesAsData checks that during an export, managed sites are exported as data source
// Managed can't be set on sites, therefore the default managed site is checked during the test that it is exported as data
func TestAccResourceExportManagedSitesAsData(t *testing.T) {
	var (
		exportTestDir = testrunner.GetTestTempPath(".terraform" + uuid.NewString())
		resourceLabel = "export"
		configPath    = filepath.Join(exportTestDir, defaultTfJSONFile)
		statePath     = filepath.Join(exportTestDir, defaultTfStateFile)
		siteName      = "PureCloud Voice - AWS"
	)

	if err := telephonyProvidersEdgesSite.CheckForDefaultSite(siteName); err != nil {
		t.Skipf("failed to get default site %v", err)
	}

	platform := platform.GetPlatform()
	if platform.IsDevelopmentPlatform() {
		t.Skip("Skipping test for development platform due to inability to properly convert statefile to v4 within development platform")
	}

	defer func(path string) {
		if err := os.RemoveAll(path); err != nil {
			t.Logf("failed to remove dir %s: %s", path, err)
		}
	}(exportTestDir)

	resource.Test(t, resource.TestCase{
		PreCheck:          func() { util.TestAccPreCheck(t) },
		ProviderFactories: provider.GetProviderFactories(providerResources, providerDataSources),
		Steps: []resource.TestStep{
			{
				Config: generateTfExportByIncludeFilterResources(
					resourceLabel,
					exportTestDir,
					util.TrueValue, // include_state_file
					[]string{ // include_filter_resources
						strconv.Quote("genesyscloud_telephony_providers_edges_site"),
					},
					strconv.Quote("json"), // export_format attribute
					util.FalseValue,
					[]string{},
				),
				Check: resource.ComposeTestCheckFunc(
					validateStateFileAsData(statePath, siteName),
					validateExportManagedSitesAsData(configPath, siteName),
				),
			},
		},
	})
}

// TestAccResourceTfExportSplitFilesAsHCL will create 2 queues, 2 wrap up codes, and 2 users.
// The exporter will be run in split mode so 3 resource tfs should be created as well as a provider.tf
func TestAccResourceTfExportSplitFilesAsHCL(t *testing.T) {
	var (
		exportTestDir       = testrunner.GetTestTempPath(".terraform" + uuid.NewString())
		exportResourceLabel = "test-export-split"
		uniquePostfix       = randString(7)
		expectedFilesPath   = []string{
			filepath.Join(exportTestDir, "genesyscloud_routing_queue.tf"),
			filepath.Join(exportTestDir, "genesyscloud_user.tf"),
			filepath.Join(exportTestDir, "genesyscloud_routing_wrapupcode.tf"),
			filepath.Join(exportTestDir, "provider.tf"),
		}

		queueResources = []QueueExport{
			{OriginalResourceLabel: "test-queue-1", ExportedLabel: "test-queue-1-" + uuid.NewString() + uniquePostfix, Description: "This is a test queue", AcwTimeoutMs: 200000},
			{OriginalResourceLabel: "test-queue-2", ExportedLabel: "test-queue-1-" + uuid.NewString() + uniquePostfix, Description: "This is a test queue too", AcwTimeoutMs: 200000},
		}

		userResources = []UserExport{
			{OriginalResourceLabel: "test-user-1", ExportedLabel: "test-user-1", Email: "test-user-1" + uuid.NewString() + "@test.com" + uniquePostfix, State: "active"},
			{OriginalResourceLabel: "test-user-2", ExportedLabel: "test-user-2", Email: "test-user-2" + uuid.NewString() + "@test.com" + uniquePostfix, State: "active"},
		}

		wrapupCodeResources = []WrapupcodeExport{
			{OriginalResourceLabel: "test-wrapupcode-1", Name: "test-wrapupcode-1-" + uuid.NewString() + uniquePostfix},
			{OriginalResourceLabel: "test-wrapupcode-2", Name: "test-wrapupcode-2-" + uuid.NewString() + uniquePostfix},
		}

		divResourceLabel = "test-division"
		divName          = "terraform-" + uuid.NewString()
		description      = "Terraform wrapup code description"
	)
	defer os.RemoveAll(exportTestDir)

	queueResourceDef := buildQueueResources(queueResources)
	userResourcesDef := buildUserResources(userResources)

	wrapupcodeResourceDef := buildWrapupcodeResources(wrapupCodeResources, "genesyscloud_auth_division."+divResourceLabel+".id", description)
	baseConfig := queueResourceDef + authDivision.GenerateAuthDivisionBasic(divResourceLabel, divName) + wrapupcodeResourceDef + userResourcesDef
	configWithExporter := baseConfig + generateTfExportByIncludeFilterResources(
		exportResourceLabel,
		exportTestDir,
		util.TrueValue,
		[]string{
			strconv.Quote("genesyscloud_routing_queue::" + uniquePostfix + "$"),
			strconv.Quote("genesyscloud_user::" + uniquePostfix + "$"),
			strconv.Quote("genesyscloud_routing_wrapupcode::" + uniquePostfix + "$"),
		},
		strconv.Quote("hcl"),
		util.TrueValue,
		[]string{
			strconv.Quote("genesyscloud_routing_queue." + queueResources[0].OriginalResourceLabel),
			strconv.Quote("genesyscloud_routing_queue." + queueResources[1].OriginalResourceLabel),
			strconv.Quote("genesyscloud_user." + userResources[0].OriginalResourceLabel),
			strconv.Quote("genesyscloud_user." + userResources[1].OriginalResourceLabel),
			strconv.Quote("genesyscloud_routing_wrapupcode." + wrapupCodeResources[0].OriginalResourceLabel),
			strconv.Quote("genesyscloud_routing_wrapupcode." + wrapupCodeResources[1].OriginalResourceLabel),
		},
	)

	resource.Test(t, resource.TestCase{
		PreCheck:          func() { util.TestAccPreCheck(t) },
		ProviderFactories: provider.GetProviderFactories(providerResources, providerDataSources),
		Steps: []resource.TestStep{
			{
				Config: baseConfig,
			},
			{
				Config: configWithExporter,
				Check: resource.ComposeTestCheckFunc(
					validateFileCreated(expectedFilesPath[0]),
					validateFileCreated(expectedFilesPath[1]),
					validateFileCreated(expectedFilesPath[2]),
					validateFileCreated(expectedFilesPath[3]),
				),
			},
		},
		CheckDestroy: testVerifyExportsDestroyedFunc(exportTestDir),
	})
}

func validateStateFileHasPublishedAndUnpublished(filename string) resource.TestCheckFunc {
	return func(state *terraform.State) error {
		if _, err := os.Stat(filename); err != nil {
			return fmt.Errorf("failed to find file %s", filename)
		}

		stateData, err := loadJsonFileToMap(filename)
		if err != nil {
			return err
		}

		modules, ok := stateData["modules"].([]interface{})
		if !ok {
			return fmt.Errorf("unexpected structure for modules")
		}

		log.Println("Successfully loaded export config into map variable ")

		resources := make([]interface{}, 0, len(modules))
		for _, module := range modules {
			m, ok := module.(map[string]interface{})
			if !ok {
				continue
			}
			if r, ok := m["resources"].([]interface{}); ok {
				resources = append(resources, r...)
			}
		}

		log.Printf("checking that quality forms surveys exports published and unpublished in tf state")

		for _, r := range resources {
			out, ok := r.(map[string]interface{})
			if !ok {
				continue
			}

			instances, ok := out["instances"].([]interface{})
			if !ok {
				return fmt.Errorf("unexpected structure for form %s", filename)
			}

			res, ok := instances[0].(map[string]interface{})["attributes_flat"].(map[string]interface{})
			if !ok {
				return fmt.Errorf("unexpected structure attributes %s", filename)
			}

			name, ok := res["name"].(string)
			if !ok {
				return fmt.Errorf("unexpected name structure for form %s", filename)
			}

			published, ok := res["published"].(string)
			if !ok {
				return fmt.Errorf("unexpected published structure for form %s", filename)
			}

			if name == "test-published-form" {
				if published == "true" {
					log.Printf("Form with name '%s' is correctly exported as published\n", name)
				} else {
					return fmt.Errorf("Form with name '%s' is not correctly exported as published\n", name)
				}
			}

			if name == "test-unpublished-form" {
				if published == "false" {
					log.Printf("Form with name '%s' is correctly exported as unpublished\n", name)
				} else {
					return fmt.Errorf("Form with name '%s' is not correctly exported as unpublished\n", name)
				}
			}
		}

		return nil
	}
}

// validateStateFileAsData verifies that the default managed site 'PureCloud Voice - AWS' is exported as a data source
func validateStateFileAsData(filename, siteName string) resource.TestCheckFunc {
	return func(state *terraform.State) error {
		_, err := os.Stat(filename)
		if err != nil {
			return fmt.Errorf("failed to find file %s", filename)
		}

		stateData, err := loadJsonFileToMap(filename)
		if err != nil {
			return err
		}
		log.Println("Successfully loaded export config into map variable ")

		// Check if data sources exist in the exported data
		if resources, ok := stateData["resources"].([]interface{}); ok {
			fmt.Printf("checking that managed site with name %s is exported as data source in tf state\n", siteName)

			// Validate each site's name
			for _, r := range resources {
				fmt.Printf("resource that managed site with name %v is exported as data source\n", r)

				res, ok := r.(map[string]interface{})
				if !ok {
					return fmt.Errorf("unexpected structure for site %s", siteName)
				}

				name, ok := res["name"].(string)
				if !ok {
					return fmt.Errorf("unexpected structure for site %s", siteName)
				}

				mode, ok := res["mode"].(string)
				if !ok {
					return fmt.Errorf("unexpected structure for site %s", siteName)
				}

				if name == strings.ReplaceAll(siteName, " ", "_") {
					if mode == "data" {
						log.Printf("Site with name '%s' is correctly exported as data source\n", siteName)
						return nil
					} else {
						log.Printf("Site with name '%s' is not correctly exported as data\n", siteName)
						return nil
					}
				}
			}
			return fmt.Errorf("No Resources '%s' was not exported as data source", siteName)
		} else {
			return fmt.Errorf("No data sources found in exported data")
		}
	}
}

func validatePublishedAndUnpublishedExported(configFile string) resource.TestCheckFunc {
	return func(state *terraform.State) error {
		_, err := os.ReadFile(configFile)
		if err != nil {
			return fmt.Errorf("failed to read state file %s: %v", configFile, err)
		}

		// Load the JSON content of the export file
		log.Println("Loading export config into map variable")
		exportData, err := loadJsonFileToMap(configFile)
		if err != nil {
			return err
		}

		if data, ok := exportData["resource"].(map[string]interface{}); ok {
			forms, ok := data["genesyscloud_quality_forms_survey"].(map[string]interface{})
			if !ok {
				return fmt.Errorf("no resources exported for genesyscloud_quality_forms_survey")
			}

			if publishedForm, ok := forms["test-published-form"].(map[string]interface{}); ok {
				if publishedForm["published"].(bool) != true {
					return fmt.Errorf("test-published-form is not published")
				}
			} else {
				return fmt.Errorf("test-published-form is not exported")
			}
			if unpublishedForm, ok := forms["test-unpublished-form"].(map[string]interface{}); ok {
				if unpublishedForm["published"].(bool) != false {
					return fmt.Errorf("test-unpublished-form is published")
				}
			} else {
				return fmt.Errorf("test-unpublished-form is not exported")
			}
		}
		return nil
	}
}

// validateExportManagedSitesAsData verifies that the default managed site 'PureCloud Voice - AWS' is exported as a data source
func validateExportManagedSitesAsData(filename, siteName string) resource.TestCheckFunc {
	return func(state *terraform.State) error {
		// Check if the file exists
		_, err := os.Stat(filename)
		if err != nil {
			return fmt.Errorf("failed to find file %s", filename)
		}

		// Load the JSON content of the export file
		log.Println("Loading export config into map variable")
		exportData, err := loadJsonFileToMap(filename)
		if err != nil {
			return err
		}
		log.Println("Successfully loaded export config into map variable ")

		// Check if data sources exist in the exported data
		if data, ok := exportData["data"].(map[string]interface{}); ok {
			sites, ok := data["genesyscloud_telephony_providers_edges_site"].(map[string]interface{})
			if !ok {
				return fmt.Errorf("no data sources exported for genesyscloud_telephony_providers_edges_site")
			}

			log.Printf("checking that managed site with name %s is exported as data source\n", siteName)

			// Validate each site's name
			for siteID, site := range sites {
				siteAttributes, ok := site.(map[string]interface{})
				if !ok {
					return fmt.Errorf("unexpected structure for site %s", siteID)
				}

				name, _ := siteAttributes["name"].(string)
				if name == siteName {
					log.Printf("Site %s with name '%s' is correctly exported as data source", siteID, siteName)
					return nil
				}
			}
			return fmt.Errorf("site with name '%s' was not exported as data source", siteName)
		} else {
			return fmt.Errorf("no data sources found in exported data")
		}
	}
}

func validatePromptsExported(filename string, expectedPrompts []string) resource.TestCheckFunc {
	return func(state *terraform.State) error {
		_, err := os.Stat(filename + "/genesyscloud.tf.json")
		if err != nil {
			return fmt.Errorf("failed to find file %s", filename)
		}

		log.Println("Loading export config into map variable")
		exportData, err := loadJsonFileToMap(filename + "/genesyscloud.tf.json")
		if err != nil {
			return fmt.Errorf("failed to unmarshal JSON from file %s: %s", filename, err)
		}
		log.Println("Successfully loaded export config into map variable")

		resources, ok := exportData["resource"].(map[string]interface{})
		if !ok {
			return fmt.Errorf("no 'resource' section found in exported JSON")
		}
		prompts, ok := resources["genesyscloud_architect_user_prompt"].(map[string]interface{})
		if !ok {
			return fmt.Errorf("no resources exported for genesyscloud_architect_user_prompt")
		}

		for _, promptID := range expectedPrompts {
			if promptData, found := prompts[promptID]; found {
				promptAttributes, ok := promptData.(map[string]interface{})
				if !ok {
					return fmt.Errorf("unexpected structure for prompt %s", promptID)
				}

				// Check that the "name" attribute matches the expected prompt name
				name, _ := promptAttributes["name"].(string)
				log.Printf("Verifying prompt '%s' with name '%s'", promptID, name)
				if name != promptID {
					return fmt.Errorf("expected prompt name '%s' but found '%s'", promptID, name)
				}
			} else {
				return fmt.Errorf("expected prompt with ID '%s' not found in exported data", promptID)
			}
		}

		log.Println("All expected prompts are correctly exported")
		return nil
	}
}

// TestAccResourceUserPromptsExported tests the new getAll functionality where it adds the name filter and makes a call per letter
// This will prevent the 10,000 return limit being hit on export and not returning everything
func TestAccResourceTfExportUserPromptsExported(t *testing.T) {
	var (
		uniqueStr            = strings.Replace(uuid.NewString(), "-", "_", -1)
		exportTestDir        = testrunner.GetTestTempPath(".terraform" + uuid.NewString())
		resourceID           = "export"
		dPromptResourceLabel = "d_user_prompt"
		dPromptNameAttr      = "d_user_prompt_test" + uniqueStr
		hPromptResourceLabel = "h_user_prompt"
		hPromptNameAttr      = "h_user_prompt_test" + uniqueStr
		zPromptResourceLabel = "Z_user_prompt"
		zPromptNameAttr      = "Z_user_prompt_test" + uniqueStr

		allNames = []string{dPromptNameAttr, hPromptNameAttr, zPromptNameAttr}
	)

	promptConfig := fmt.Sprintf(`
resource "genesyscloud_architect_user_prompt" "%s" {
	name        = "%s"
	description = "Welcome greeting for all callers"
	resources {
		language   = "en-us"
		text       = "Good day. Thank you for calling."
		tts_string = "Good day. Thank you for calling."
	}
}

resource "genesyscloud_architect_user_prompt" "%s" {
	name        = "%s"
	description = "Welcome greeting for all callers"
	resources {
		language   = "en-us"
		text       = "Good day. Thank you for calling."
		tts_string = "Good day. Thank you for calling."
	}
}

resource "genesyscloud_architect_user_prompt" "%s" {
	name        = "%s"
	description = "Welcome greeting for all callers"
	resources {
		language   = "en-us"
		text       = "Good day. Thank you for calling."
		tts_string = "Good day. Thank you for calling."
	}
}
`, dPromptResourceLabel, dPromptNameAttr, hPromptResourceLabel, hPromptNameAttr, zPromptResourceLabel, zPromptNameAttr)

	defer func(path string) {
		if err := os.RemoveAll(path); err != nil {
			t.Logf("failed to remove dir %s: %s", path, err)
		}
	}(exportTestDir)

	resource.Test(t, resource.TestCase{
		PreCheck:          func() { util.TestAccPreCheck(t) },
		ProviderFactories: provider.GetProviderFactories(providerResources, providerDataSources),
		Steps: []resource.TestStep{
			{
				Config: promptConfig,
			},
			{
				Config: promptConfig + generateTfExportByIncludeFilterResources(
					resourceID,
					exportTestDir,
					util.TrueValue, // include_state_file
					[]string{ // include_filter_resources
						strconv.Quote("genesyscloud_architect_user_prompt::" + dPromptNameAttr),
						strconv.Quote("genesyscloud_architect_user_prompt::" + hPromptNameAttr),
						strconv.Quote("genesyscloud_architect_user_prompt::" + zPromptNameAttr),
					},
					strconv.Quote("json"), // export_format attribute
					util.FalseValue,
					[]string{
						strconv.Quote("genesyscloud_architect_user_prompt." + dPromptResourceLabel),
						strconv.Quote("genesyscloud_architect_user_prompt." + hPromptResourceLabel),
						strconv.Quote("genesyscloud_architect_user_prompt." + zPromptResourceLabel),
					},
				),
				Check: resource.ComposeTestCheckFunc(
					validatePromptsExported(exportTestDir, allNames),
				),
			},
		},
	})
}

// TestAccResourceTfExportCampaignScriptIdReferences exports two campaigns and ensures that the custom revolver OutboundCampaignAgentScriptResolver
// is working properly i.e. script_id should reference a data source pointing to the Default Outbound Script under particular circumstances
func TestAccResourceTfExportCampaignScriptIdReferences(t *testing.T) {
	var (
		exportTestDir = testrunner.GetTestTempPath(".terraform" + uuid.NewString())
		resourceLabel = "export"

		campaignNameDefaultScript          = "tf test df campaign " + uuid.NewString()
		campaignResourceLabelDefaultScript = strings.Replace(campaignNameDefaultScript, " ", "_", -1)

		campaignNameCustomScript          = "tf test ct campaign " + uuid.NewString()
		campaignResourceLabelCustomScript = strings.Replace(campaignNameCustomScript, " ", "_", -1)

		contactListResourceLabel = "contact_list"
		contactListName          = "tf test contact list " + uuid.NewString()
		queueName                = "tf test queue " + uuid.NewString()

		scriptName            = "tf_test_script_" + uuid.NewString()
		pathToScriptFile      = testrunner.GetTestDataPath("resource", "genesyscloud_script", "test_script.json")
		fullyQualifiedPath, _ = filepath.Abs(pathToScriptFile)

		configPath = filepath.Join(exportTestDir, defaultTfJSONFile)
	)

	contactListConfig := fmt.Sprintf(`
resource "genesyscloud_outbound_contact_list" "%s" {
  name         = "%s"
  column_names = ["First Name", "Last Name", "Cell", "Home"]
  phone_columns {
    column_name = "Cell"
    type        = "cell"
  }
  phone_columns {
    column_name = "Home"
    type        = "home"
  }
}
`, contactListResourceLabel, contactListName)

	remainingConfig := fmt.Sprintf(`
data "genesyscloud_script" "default" {
	name = "Default Outbound Script"
}

resource "genesyscloud_outbound_campaign" "%s" {
  name            = "%s"
  queue_id        = "${genesyscloud_routing_queue.queue.id}"
  caller_address  = "+13335551234"
  contact_list_id = "${genesyscloud_outbound_contact_list.%s.id}"
  dialing_mode    = "preview"
  script_id       = "${data.genesyscloud_script.default.id}"
  caller_name     = "Callbacks Test Queue 1"
  division_id     = "${data.genesyscloud_auth_division_home.home.id}"
  campaign_status = "off"
  dynamic_contact_queueing_settings {
    sort = false
  }
  phone_columns {
    column_name = "Cell"
  }
}

resource "genesyscloud_outbound_campaign" "%s" {
  name            = "%s"
  queue_id        = "${genesyscloud_routing_queue.queue.id}"
  caller_address  = "+13335551234"
  contact_list_id = "${genesyscloud_outbound_contact_list.%s.id}"
  dialing_mode    = "preview"
  script_id       = "${genesyscloud_script.script.id}"
  caller_name     = "Callbacks Test Queue 1"
  division_id     = "${data.genesyscloud_auth_division_home.home.id}"
  campaign_status = "off"
  dynamic_contact_queueing_settings {
    sort = false
  }
  phone_columns {
    column_name = "Cell"
  }
}

resource "genesyscloud_script" "script" {
	script_name       = "%s"
	filepath          = "%s"
	file_content_hash = filesha256("%s")
}

data "genesyscloud_auth_division_home" "home" {}

resource "genesyscloud_routing_queue" "queue" {
  name = "%s"
}
`, campaignResourceLabelDefaultScript,
		campaignNameDefaultScript,
		contactListResourceLabel,
		campaignResourceLabelCustomScript,
		campaignNameCustomScript,
		contactListResourceLabel,
		scriptName,
		pathToScriptFile,
		fullyQualifiedPath,
		queueName)

	defer func(path string) {
		if err := os.RemoveAll(path); err != nil {
			t.Logf("failed to remove dir %s: %s", path, err)
		}
	}(exportTestDir)

	resource.Test(t, resource.TestCase{
		PreCheck:          func() { util.TestAccPreCheck(t) },
		ProviderFactories: provider.GetProviderFactories(providerResources, providerDataSources),
		Steps: []resource.TestStep{
			{
				Config: contactListConfig, // need to add contact list first to seed it with contacts before creating the campaigns
				Check:  addContactsToContactList,
			},
			{
				Config: remainingConfig + contactListConfig,
			},
			// Verify script_id fields are resolved properly when include_state_file = false and enable_dependency_resolution = true
			{
				Config: remainingConfig + contactListConfig + generateExportResourceIncludeFilterWithEnableDepRes(
					resourceLabel,
					exportTestDir,
					util.FalseValue,       // include_state_file
					strconv.Quote("json"), // export_format attribute
					util.TrueValue,        // enable_dependency_resolution
					[]string{ // include_filter_resources
						strconv.Quote("genesyscloud_outbound_campaign::" + campaignNameDefaultScript),
						strconv.Quote("genesyscloud_outbound_campaign::" + campaignNameCustomScript),
					},
					[]string{ // depends_on
						"genesyscloud_outbound_campaign." + campaignResourceLabelDefaultScript,
						"genesyscloud_outbound_campaign." + campaignResourceLabelCustomScript,
					},
				),
				Check: resource.ComposeTestCheckFunc(
					validateExportedCampaignScriptIds(
						configPath,
						campaignResourceLabelCustomScript,
						campaignResourceLabelDefaultScript,
						"${data.genesyscloud_script.Default_Outbound_Script.id}",
						fmt.Sprintf("${genesyscloud_script.%s.id}", scriptName),
						true,
					),
					validateNumberOfExportedDataSources(configPath),
				),
			},
			// Verify script_id fields are resolved properly when include_state_file = true and enable_dependency_resolution = true
			{
				Config: remainingConfig + contactListConfig + generateExportResourceIncludeFilterWithEnableDepRes(
					resourceLabel,
					exportTestDir,
					util.TrueValue,        // include_state_file
					strconv.Quote("json"), // export_format attribute
					util.TrueValue,        // enable_dependency_resolution
					[]string{ // include_filter_resources
						strconv.Quote("genesyscloud_outbound_campaign::" + campaignNameDefaultScript),
						strconv.Quote("genesyscloud_outbound_campaign::" + campaignNameCustomScript),
					},
					[]string{ // depends_on
						"genesyscloud_outbound_campaign." + campaignResourceLabelDefaultScript,
						"genesyscloud_outbound_campaign." + campaignResourceLabelCustomScript,
					},
				),
				Check: resource.ComposeTestCheckFunc(
					validateExportedCampaignScriptIds(
						configPath,
						campaignResourceLabelCustomScript,
						campaignResourceLabelDefaultScript,
						"${data.genesyscloud_script.Default_Outbound_Script.id}",
						fmt.Sprintf("${genesyscloud_script.%s.id}", scriptName),
						true,
					),
					validateNumberOfExportedDataSources(configPath),
				),
			},
			// Verify script_id fields are resolved properly when include_state_file = true and enable_dependency_resolution = false
			{
				Config: remainingConfig + contactListConfig + generateExportResourceIncludeFilterWithEnableDepRes(
					resourceLabel,
					exportTestDir,
					util.TrueValue,        // include_state_file
					strconv.Quote("json"), // export_format attribute
					util.FalseValue,       // enable_dependency_resolution
					[]string{ // include_filter_resources
						strconv.Quote("genesyscloud_outbound_campaign::" + campaignNameDefaultScript),
						strconv.Quote("genesyscloud_outbound_campaign::" + campaignNameCustomScript),
					},
					[]string{ // depends_on
						"genesyscloud_outbound_campaign." + campaignResourceLabelDefaultScript,
						"genesyscloud_outbound_campaign." + campaignResourceLabelCustomScript,
					},
				),
				Check: resource.ComposeTestCheckFunc(
					validateExportedCampaignScriptIds(
						configPath,
						campaignResourceLabelCustomScript,
						campaignResourceLabelDefaultScript,
						"${data.genesyscloud_script.Default_Outbound_Script.id}",
						"",
						false,
					),
					validateNumberOfExportedDataSources(configPath),
				),
			},
		},
		CheckDestroy: testVerifyExportsDestroyedFunc(exportTestDir),
	})
}

func removeTerraformProviderBlock(export string) string {
	return strings.Replace(export, terraformHCLBlock, "", -1)
}

// validateExportedCampaignScriptIds loads the exported content and validates that the custom resolver function
// resolved the script_id attr to the Default Outbound Script data source, and did not affect the campaign with a custom-made script
func validateExportedCampaignScriptIds(
	filename,
	customCampaignResourceLabel,
	defaultCampaignResourceLabel,
	expectedValueForCampaignWithDefaultScript,
	expectedValueForCampaignWithCustomScript string,
	verifyCustomScriptIdValue bool,
) resource.TestCheckFunc {
	return func(state *terraform.State) error {
		_, err := os.Stat(filename)
		if err != nil {
			return fmt.Errorf("failed to find file %s", filename)
		}

		log.Println("Loading export config into map variable")
		exportData, err := loadJsonFileToMap(filename)
		if err != nil {
			return err
		}
		log.Println("Successfully loaded export config into map variable")

		if resources, ok := exportData["resource"].(map[string]interface{}); ok {
			campaigns, ok := resources["genesyscloud_outbound_campaign"].(map[string]interface{})
			if !ok {
				return fmt.Errorf("no campaign resources exported")
			}

			log.Println("Checking that campaign script_id values were resolved as expected")

			customCampaign, ok := campaigns[customCampaignResourceLabel].(map[string]interface{})
			if !ok {
				return fmt.Errorf("campaign with custom script was not exported")
			}

			if verifyCustomScriptIdValue {
				customCampaignScriptId, _ := customCampaign["script_id"].(string)
				if customCampaignScriptId != expectedValueForCampaignWithCustomScript {
					return fmt.Errorf("expected script ID to be '%s' for campaign with custom script, got '%s'", expectedValueForCampaignWithCustomScript, customCampaignScriptId)
				}
			}

			defaultCampaign, ok := campaigns[defaultCampaignResourceLabel].(map[string]interface{})
			if !ok {
				return fmt.Errorf("campaign with Default Outbound Script was not exported")
			}
			defaultCampaignScriptId, _ := defaultCampaign["script_id"].(string)
			if defaultCampaignScriptId != expectedValueForCampaignWithDefaultScript {
				return fmt.Errorf("expected script ID to be '%s' for campaign with default script, got '%s'", expectedValueForCampaignWithDefaultScript, defaultCampaignScriptId)
			}

			log.Println("Successfully verified that campaign script_ids were resolved correctly.")
		}

		return nil
	}
}

// validateNumberOfExportedDataSources validates that exactly one script data source is exported
func validateNumberOfExportedDataSources(filename string) resource.TestCheckFunc {
	return func(state *terraform.State) error {
		jsonFile, err := os.Open(filename)
		if err != nil {
			return fmt.Errorf("failed to open export file at path %s: %v", filename, err)
		}
		defer func(jsonFile *os.File) {
			_ = jsonFile.Close()
		}(jsonFile)

		byteValue, err := io.ReadAll(jsonFile)
		if err != nil {
			return fmt.Errorf("failed to unmarshal json exportData to map variable: %v", err)
		}

		exportAsString := fmt.Sprintf("%s", byteValue)
		numberOfDataSourcesExported := strings.Count(exportAsString, "\"Default_Outbound_Script\"")
		if numberOfDataSourcesExported != 1 {
			return fmt.Errorf("expected to find \"Default_Outbound_Script\" once in the exported content (actual %v). It is possible the Default Outbound Script data source is being exported more or less than once", numberOfDataSourcesExported)
		}

		return nil
	}
}

func loadJsonFileToMap(filename string) (map[string]interface{}, error) {
	var data map[string]interface{}

	jsonFile, err := os.Open(filename)
	if err != nil {
		return nil, fmt.Errorf("failed to open export file at path %s: %v", filename, err)
	}
	defer func(jsonFile *os.File) {
		_ = jsonFile.Close()
	}(jsonFile)

	byteValue, _ := io.ReadAll(jsonFile)
	if err := json.Unmarshal(byteValue, &data); err != nil {
		return nil, fmt.Errorf("failed to unmarshal json exportData to map variable: %v", err)
	}

	return data, nil
}

func testUserPromptAudioFileExport(filePath, resourceType, resourceLabel, exportDir, nameAttrRef string) resource.TestCheckFunc {
	return func(state *terraform.State) error {
		raw, err := getResourceDefinition(filePath, resourceType)
		if err != nil {
			return err
		}
		var r *json.RawMessage
		if err := json.Unmarshal(*raw[nameAttrRef], &r); err != nil {
			return err
		}

		var obj interface{}
		if err := json.Unmarshal(*r, &obj); err != nil {
			return err
		}

		// Collect each filename from resources list
		var fileNames []string
		if objMap, ok := obj.(map[string]interface{}); ok {
			if resourcesList, ok := objMap["resources"].([]interface{}); ok {
				for _, r := range resourcesList {
					if rMap, ok := r.(map[string]interface{}); ok {
						if fileNameStr, ok := rMap["filename"].(string); ok && fileNameStr != "" {
							fileNames = append(fileNames, fileNameStr)
						}
					}
				}
			}
		}

		// Check that file exists in export directory
		for _, filename := range fileNames {
			pathToWavFile := filepath.Join(exportDir, filename)
			if _, err := os.Stat(pathToWavFile); err != nil {
				return err
			}
		}

		return nil
	}
}

func TestAccResourceTfExportEnableDependsOn(t *testing.T) {
	var (
		exportTestDir            = testrunner.GetTestTempPath(".terraform" + uuid.NewString())
		exportResourceLabel      = "test-export2"
		contactListResourceLabel = "contact_list" + uuid.NewString()
		contactListName          = "terraform contact list" + uuid.NewString()
		outboundFlowFilePath     = filepath.Join(testrunner.RootDir, "examples/resources/genesyscloud_flow/outboundcall_flow_example.yaml")
		flowName                 = "testflowcxcase"
		flowResourceLabel        = "flow"
		wrapupcodeResourceLabel  = "wrapupcode"
	)
	defer os.RemoveAll(exportTestDir)

	config := fmt.Sprintf(`
data "genesyscloud_auth_division_home" "home" {}
`+`
resource "time_sleep" "wait_10_seconds" {
create_duration = "100s"
}
`) + GenerateOutboundCampaignBasicforFlowExport(
		contactListResourceLabel,
		outboundFlowFilePath,
		flowResourceLabel,
		flowName,
		"${data.genesyscloud_auth_division_home.home.name}",
		wrapupcodeResourceLabel,
		contactListName,
	) +
		generateTfExportByFlowDependsOnResources(
			exportResourceLabel,
			exportTestDir,
			util.TrueValue,
			[]string{
				strconv.Quote("genesyscloud_flow::" + flowName),
			},
			strconv.Quote("json"),
			util.FalseValue,
			util.TrueValue,
		)

	sanitizer := resourceExporter.NewSanitizerProvider()

	resource.Test(t, resource.TestCase{
		PreCheck:          func() { util.TestAccPreCheck(t) },
		ProviderFactories: provider.GetProviderFactories(providerResources, providerDataSources),
		ExternalProviders: map[string]resource.ExternalProvider{
			"time": {
				VersionConstraint: "0.10.0",
				Source:            "hashicorp/time",
			},
		},
		Steps: []resource.TestStep{
			{
				Config: config,
				Check: resource.ComposeTestCheckFunc(
					validateFlow("genesyscloud_flow."+flowResourceLabel, flowName),
					resource.TestCheckResourceAttr("genesyscloud_outbound_contact_list."+contactListResourceLabel, "name", contactListName),
					testDependentContactList(exportTestDir+"/"+defaultTfJSONFile, "genesyscloud_outbound_contact_list", sanitizer.S.SanitizeResourceBlockLabel(contactListName)),
				),
			},
		},
		CheckDestroy: testVerifyExportsDestroyedFunc(exportTestDir),
	})
}

<<<<<<< HEAD
func TestAccResourceTfExportArchyExport(t *testing.T) {
	var (
		directory           = "../.terraform" + uuid.NewString()
		exportResourceLabel = "test-export"

		flowResourceLabel = "flow"
		flowNameAttr      = "a test flow " + uuid.NewString()
		filePath          = "./test_flow.yml"
	)

	fullyQualifiedPath, err := testrunner.NormalizePath(filePath)
	if err != nil {
		t.Error(err)
	}

	defer os.RemoveAll(directory)

	exportConfig := fmt.Sprintf(`
resource "genesyscloud_tf_export" "%s" {
    include_state_file = true
	directory          = "%s"
	include_filter_resources = ["genesyscloud_flow::%s"]
}
`, exportResourceLabel, directory, flowNameAttr)

	log.Println(exportConfig)

	flowConfig := fmt.Sprintf(`
resource "genesyscloud_flow" "%s" {
	filepath          = "%s"
	file_content_hash = filesha256("%s")
	substitutions = {
		name = "%s"
	}
}
`, flowResourceLabel, filePath, fullyQualifiedPath, flowNameAttr)
=======
func TestAccResourceExporterFormat(t *testing.T) {
	t.Parallel()
	var (
		exportTestDir        = testrunner.GetTestTempPath(".terraform" + uuid.NewString())
		exportResourceLabel1 = "exportFormatTest-export1"
		jsonConfigFilePath   = filepath.Join(exportTestDir, defaultTfJSONFile)
		hclConfigFilePath    = filepath.Join(exportTestDir, defaultTfHCLFile)
	)

	defer os.RemoveAll(exportTestDir)
>>>>>>> 3d517d71

	resource.Test(t, resource.TestCase{
		PreCheck:          func() { util.TestAccPreCheck(t) },
		ProviderFactories: provider.GetProviderFactories(providerResources, providerDataSources),
<<<<<<< HEAD
		Steps: []resource.TestStep{
			{
				Config: flowConfig,
			},
			{
				Config: flowConfig + exportConfig,
=======
		CheckDestroy:      testVerifyExportsDestroyedFunc(exportTestDir),
		Steps: []resource.TestStep{
			{
				Config: generateTfExportResource_exportFormat(
					exportResourceLabel1,
					strconv.Quote("hcl_json"),
					[]string{"genesyscloud_journey_segment"},
					exportTestDir,
				),
				Check: resource.ComposeTestCheckFunc(
					resource.TestCheckResourceAttr("genesyscloud_tf_export."+exportResourceLabel1, "export_format", "hcl_json"),
					validateFileCreated(jsonConfigFilePath),
					validateFileCreated(hclConfigFilePath),
					validateConfigFile(jsonConfigFilePath),
					validateHCLConfigFile(hclConfigFilePath),
				),
>>>>>>> 3d517d71
			},
		},
	})
}

func testUserExport(filePath, resourceType, resourceLabel string, expectedUser *UserExport) resource.TestCheckFunc {
	return func(state *terraform.State) error {
		raw, err := getResourceDefinition(filePath, resourceType)
		if err != nil {
			return err
		}

		if raw[resourceLabel] == nil {
			return fmt.Errorf("expected a resource name for the resource type %s", resourceType)
		}

		var r *json.RawMessage
		if err := json.Unmarshal(*raw[resourceLabel], &r); err != nil {
			return err
		}

		exportedUser := &UserExport{}
		if err := json.Unmarshal(*r, exportedUser); err != nil {
			return err
		}

		if *exportedUser != *expectedUser {
			return fmt.Errorf("objects are not equal. Expected: %v. Got: %v", *expectedUser, *exportedUser)
		}

		return nil
	}
}

// testQueueExportEqual  Checks to see if the queues passed match the expected value
func testQueueExportEqual(filePath, resourceType, resourceLabel string, expectedQueue QueueExport) resource.TestCheckFunc {
	mccMutex.Lock()
	defer mccMutex.Unlock()
	return func(state *terraform.State) error {
		expectedQueue.OriginalResourceLabel = "" //Setting the resource label to be empty because it is not needed
		raw, err := getResourceDefinition(filePath, resourceType)
		if err != nil {
			return err
		}

		// Check if the raw data or label is nil
		if raw == nil {
			return fmt.Errorf("raw data is nil")
		}
		if _, ok := raw[resourceLabel]; !ok {
			return fmt.Errorf("resource label not found in raw data")
		}

		if _, ok := raw[resourceLabel]; !ok {
			return fmt.Errorf("failed to find resource %s in resource definition", resourceLabel)
		}

		var r *json.RawMessage
		if err := json.Unmarshal(*raw[resourceLabel], &r); err != nil {
			return err
		}

		// Check if r is nil
		if r == nil {
			return fmt.Errorf("unmarshaled raw message is nil")
		}

		exportedQueue := &QueueExport{}
		if err := json.Unmarshal(*r, exportedQueue); err != nil {
			return err
		}

		// Check if exportedQueue is nil
		if exportedQueue == nil {
			return fmt.Errorf("exportedQueue is nil after unmarshaling")
		}

		if *exportedQueue != expectedQueue {
			return fmt.Errorf("objects are not equal. Expected: %v. Got: %v", expectedQueue, *exportedQueue)
		}

		return nil
	}
}

// testDependentContactList tests to see if the dependent contactListResource for the flow is exported.
func testDependentContactList(filePath, resourceType, resourceLabel string) resource.TestCheckFunc {
	return func(state *terraform.State) error {

		_, err := os.ReadFile(filePath)
		if err != nil {
			fmt.Println("Error reading file:", err)
			return err
		}

		raw, err := getResourceDefinition(filePath, resourceType)
		if err != nil {
			return err
		}

		var r *json.RawMessage
		if err := json.Unmarshal(*raw[resourceLabel], &r); err != nil {
			return err
		}

		return nil
	}
}

// testQueueExportMatchesRegEx tests to see if all of the queues retrieved in the export match the regex passed into it.
func testQueueExportMatchesRegEx(filePath, resourceType, regEx string) resource.TestCheckFunc {
	return func(state *terraform.State) error {
		tfExport, err := os.ReadFile(filePath)
		if err != nil {
			return err
		}

		var tfExportRaw map[string]*json.RawMessage
		if err := json.Unmarshal(tfExport, &tfExportRaw); err != nil {
			return err
		}

		var resourceRaw map[string]*json.RawMessage
		if err := json.Unmarshal(*tfExportRaw["resource"], &resourceRaw); err != nil {
			return err
		}

		var resources map[string]interface{}
		if json.Unmarshal(*resourceRaw[resourceType], &resources); err != nil {
			return err
		}

		for k := range resources {
			regEx := regexp.MustCompile(regEx)

			if !regEx.MatchString(k) {
				return fmt.Errorf("Resource %s::%s was found in the config file when it did not match the include regex: %s", resourceType, k, regEx)
			}
		}

		return nil
	}
}

// testWrapupcodeExportEqual  Checks to see if the wrapupcodes passed match the expected value
func testWrapupcodeExportEqual(filePath, resourceType, resourceLabel string, expectedWrapupcode WrapupcodeExport) resource.TestCheckFunc {
	mccMutex.Lock()
	defer mccMutex.Unlock()
	return func(state *terraform.State) error {
		expectedWrapupcode.OriginalResourceLabel = ""
		raw, err := getResourceDefinition(filePath, resourceType)
		if err != nil {
			return err
		}

		// Check if the raw data or name is nil
		if raw == nil {
			return fmt.Errorf("raw data is nil")
		}
		if _, ok := raw[resourceLabel]; !ok {
			return fmt.Errorf("resource name not found in raw data")
		}

		var r *json.RawMessage
		if err := json.Unmarshal(*raw[resourceLabel], &r); err != nil {
			return err
		}

		// Check if r is nil
		if r == nil {
			return fmt.Errorf("unmarshaled raw message is nil")
		}

		exportedWrapupcode := &WrapupcodeExport{}
		if err := json.Unmarshal(*r, exportedWrapupcode); err != nil {
			return err
		}

		// Check if exportedWrapupcode is nil
		if exportedWrapupcode == nil {
			return fmt.Errorf("exportedWrapupcode is nil after unmarshaling")
		}

		if *exportedWrapupcode != expectedWrapupcode {
			return fmt.Errorf("objects are not equal. Expected: %v. Got: %v", expectedWrapupcode, *exportedWrapupcode)
		}

		return nil
	}
}

func testQueueExportExcludesRegEx(filePath, resourceType, regEx string) resource.TestCheckFunc {
	return func(state *terraform.State) error {
		tfExport, err := os.ReadFile(filePath)
		if err != nil {
			return err
		}

		var tfExportRaw map[string]*json.RawMessage
		if err := json.Unmarshal(tfExport, &tfExportRaw); err != nil {
			return err
		}

		var resourceRaw map[string]*json.RawMessage
		if err := json.Unmarshal(*tfExportRaw["resource"], &resourceRaw); err != nil {
			return err
		}

		var resources map[string]interface{}
		if json.Unmarshal(*resourceRaw[resourceType], &resources); err != nil {
			return err
		}

		for k := range resources {
			regEx := regexp.MustCompile(regEx)

			if regEx.MatchString(k) {
				return fmt.Errorf("Resource %s::%s was found in the config file when it should have been excluded by the regex: %s", resourceType, k, regEx)
			}
		}

		return nil
	}
}

func testTrunkBaseSettingsExport(filePath, resourceType string) resource.TestCheckFunc {
	return func(state *terraform.State) error {
		raw, err := getResourceDefinition(filePath, resourceType)
		if err != nil {
			return err
		}

		if len(raw) == 0 {
			return fmt.Errorf("expected several %v to be exported", resourceType)
		}

		return nil
	}
}

func getResourceDefinition(filePath, resourceType string) (map[string]*json.RawMessage, error) {
	tfExport, err := os.ReadFile(filePath)
	if err != nil {
		return nil, err
	}

	var tfExportRaw map[string]*json.RawMessage
	if err := json.Unmarshal(tfExport, &tfExportRaw); err != nil {
		return nil, err
	}

	var resourceRaw map[string]*json.RawMessage
	if err := json.Unmarshal(*tfExportRaw["resource"], &resourceRaw); err != nil {
		return nil, err
	}

	if resourceRaw[resourceType] == nil {
		return nil, fmt.Errorf("%s not found in the config file", resourceType)
	}

	var r map[string]*json.RawMessage
	if err := json.Unmarshal(*resourceRaw[resourceType], &r); err != nil {
		return nil, err
	}

	return r, nil
}

// Create a directed graph of exported resources to their references. Report any potential graph cycles in this test.
// Reference cycles can sometimes be broken by exporting a separate resource to update membership after the member
// and container resources are created/updated (see genesyscloud_user_roles).
func TestForExportCycles(t *testing.T) {

	// Assumes exporting all resource types
	exporters := resourceExporter.GetResourceExporters()

	graph := simple.NewDirectedGraph()

	var resTypes []string
	for resType := range exporters {
		graph.AddNode(simple.Node(len(resTypes)))
		resTypes = append(resTypes, resType)
	}

	for i, resType := range resTypes {
		currNode := simple.Node(i)
		for attrName, refSettings := range exporters[resType].RefAttrs {
			if refSettings.RefType == resType {
				// Resources that can reference themselves are ignored
				// Cycles caused by self-refs are likely a misconfiguration
				// (e.g. two users that are each other's manager)
				continue
			}
			if exporters[resType].IsAttributeExcluded(attrName) {
				// This reference attribute will be excluded from the export
				continue
			}
			graph.SetEdge(simple.Edge{F: currNode, T: simple.Node(resNodeIndex(refSettings.RefType, resTypes))})
		}
	}

	cycles := topo.DirectedCyclesIn(graph)
	if len(cycles) > 0 {
		cycleResources := make([][]string, 0)
		for _, cycle := range cycles {
			cycleTemp := make([]string, len(cycle))
			for j, cycleNode := range cycle {
				if resTypes != nil {
					cycleTemp[j] = resTypes[cycleNode.ID()]
				}
			}
			if !isIgnoredReferenceCycle(cycleTemp) {
				cycleResources = append(cycleResources, cycleTemp)
			}
		}

		if len(cycleResources) > 0 {
			t.Fatalf("Found the following potential reference cycles:\n %s", cycleResources)
		}
	}
}

func generateExportResourceIncludeFilterWithEnableDepRes(
	resourceLabel,
	directory,
	includeStateFile,
	exportFormat,
	enableDepRes string,
	includeResources,
	dependsOn []string,
) string {
	return fmt.Sprintf(`
resource "genesyscloud_tf_export" "%s" {
	directory                    = "%s"
  	include_state_file           = %s
  	export_format                = %s
  	enable_dependency_resolution = %s
  	include_filter_resources     = [%s]
    depends_on = [%s]
}
`, resourceLabel, directory, includeStateFile, exportFormat, enableDepRes, strings.Join(includeResources, ", "), strings.Join(dependsOn, ", "))
}

func addContactsToContactList(state *terraform.State) error {
	outboundAPI := platformclientv2.NewOutboundApi()
	contactListResource := state.RootModule().Resources["genesyscloud_outbound_contact_list.contact_list"]
	if contactListResource == nil {
		return fmt.Errorf("genesyscloud_outbound_contact_list.contact_list contactListResource not found in state")
	}

	contactList, _, err := outboundAPI.GetOutboundContactlist(contactListResource.Primary.ID, false, false)
	if err != nil {
		return fmt.Errorf("genesyscloud_outbound_contact_list (%s) not available", contactListResource.Primary.ID)
	}
	contactsJSON := `[{
			"data": {
			  "First Name": "Asa",
			  "Last Name": "Acosta",
			  "Cell": "+13335554",
			  "Home": "3335552345"
			},
			"callable": true,
			"phoneNumberStatus": {}
		  },
		  {
			"data": {
			  "First Name": "Leonidas",
			  "Last Name": "Acosta",
			  "Cell": "4445551234",
			  "Home": "4445552345"
			},
			"callable": true,
			"phoneNumberStatus": {}
		  }]`
	var contacts []platformclientv2.Writabledialercontact
	err = json.Unmarshal([]byte(contactsJSON), &contacts)
	if err != nil {
		return fmt.Errorf("could not unmarshall JSON contacts to add to contact list")
	}
	_, _, err = outboundAPI.PostOutboundContactlistContacts(*contactList.Id, contacts, false, false, false)
	if err != nil {
		return fmt.Errorf("could not post contacts to contact list")
	}
	return nil
}

func isIgnoredReferenceCycle(cycle []string) bool {
	// Some cycles cannot be broken with a schema change and must be dealt with in the config
	// These cycles can be ignored by this test
	ignoredCycles := [][]string{
		// Email routes contain a ref to an inbound queue ID, and queues contain a ref to an outbound email route
		{"genesyscloud_routing_queue", "genesyscloud_routing_email_route", "genesyscloud_routing_queue"},
		{"genesyscloud_routing_email_route", "genesyscloud_routing_queue", "genesyscloud_routing_email_route"},
	}

	for _, ignored := range ignoredCycles {
		if util.StrArrayEquals(ignored, cycle) {
			return true
		}
	}
	return false
}

func resNodeIndex(resourceType string, resourceTypes []string) int64 {
	for i, resType := range resourceTypes {
		if resourceType == resType {
			return int64(i)
		}
	}
	return -1
}

func generateTfExportResource(
	resourceLabel string,
	directory string,
	includeState string,
	excludedAttributes string) string {
	return fmt.Sprintf(`resource "genesyscloud_tf_export" "%s" {
		directory = "%s"
		include_state_file = %s
		include_filter_resources = [
			"genesyscloud_architect_datatable",
			"genesyscloud_architect_datatable_row",
			//"genesyscloud_flow",
			"genesyscloud_flow_milestone",
			//"genesyscloud_flow_outcome",
			"genesyscloud_architect_ivr",
			"genesyscloud_architect_schedules",
			"genesyscloud_architect_schedulegroups",
			"genesyscloud_architect_user_prompt",
			"genesyscloud_auth_division",
			"genesyscloud_auth_role",
			"genesyscloud_employeeperformance_externalmetrics_definitions",
			"genesyscloud_group",
			"genesyscloud_group_roles",
			"genesyscloud_idp_adfs",
			"genesyscloud_idp_generic",
			"genesyscloud_idp_gsuite",
			"genesyscloud_idp_okta",
			"genesyscloud_idp_onelogin",
			"genesyscloud_idp_ping",
			"genesyscloud_idp_salesforce",
			"genesyscloud_integration",
			"genesyscloud_integration_action",
			"genesyscloud_integration_credential",
			"genesyscloud_location",
			"genesyscloud_oauth_client",
			"genesyscloud_outbound_settings",
			"genesyscloud_responsemanagement_library",
			"genesyscloud_routing_email_domain",
			"genesyscloud_routing_email_route",
			"genesyscloud_routing_language",
			//"genesyscloud_routing_queue",
			"genesyscloud_routing_settings",
			"genesyscloud_routing_skill",
			"genesyscloud_routing_utilization",
			"genesyscloud_routing_wrapupcode",
			"genesyscloud_telephony_providers_edges_did_pool",
			"genesyscloud_telephony_providers_edges_edge_group",
			"genesyscloud_telephony_providers_edges_phone",
			"genesyscloud_telephony_providers_edges_site",
			"genesyscloud_telephony_providers_edges_phonebasesettings",
			"genesyscloud_telephony_providers_edges_trunkbasesettings",
			"genesyscloud_telephony_providers_edges_trunk",
			//"genesyscloud_user_roles",
			"genesyscloud_webdeployments_configuration",
			"genesyscloud_webdeployments_deployment",
			"genesyscloud_knowledge_knowledgebase"
		]
		exclude_attributes = [%s]
	}
	`, resourceLabel, directory, includeState, excludedAttributes)
}

// generateTfExportResourceForCompress creates a resource to test compressed exported results
func generateTfExportResourceForCompress(
	resourceLabel string,
	directory string,
	includeState string,
	compressFlag string,
	includeResourcesFilter []string,
	excludedAttributes string) string {
	return fmt.Sprintf(`resource "genesyscloud_tf_export" "%s" {
		directory = "%s"
		include_state_file = %s
		compress=%s
		include_filter_resources = [%s]
		exclude_attributes = [%s]
	}
	`, resourceLabel, directory, includeState, compressFlag, strings.Join(includeResourcesFilter, ","), excludedAttributes)
}

func generateTfExportResourceMin(
	resourceLabel string,
	directory string,
	includeState string,
	excludedAttributes string) string {
	return fmt.Sprintf(`resource "genesyscloud_tf_export" "%s" {
		directory = "%s"
		include_state_file = %s
		resource_types = [
			"genesyscloud_routing_language",
			"genesyscloud_routing_settings",
			"genesyscloud_routing_skill",
			"genesyscloud_routing_utilization",
			"genesyscloud_routing_wrapupcode",
		]
		exclude_attributes = [%s]
	}
	`, resourceLabel, directory, includeState, excludedAttributes)
}

func generateTfExportByFilter(
	resourceLabel string,
	directory string,
	includeState string,
	resourceTypesFilter []string,
	excludedAttributes string,
	exportFormat string,
	logErrors string,
	dependencies []string) string {
	return fmt.Sprintf(`resource "genesyscloud_tf_export" "%s" {
		directory = "%s"
		include_state_file = %s
		resource_types = [%s]
		exclude_attributes = [%s]
		export_format = "%s"
		log_permission_errors = %s
		depends_on=[%s]
	}
	`, resourceLabel, directory, includeState, strings.Join(resourceTypesFilter, ","), excludedAttributes, exportFormat, logErrors, strings.Join(dependencies, ","))
}

func generateTfExportByIncludeFilterResources(
	resourceLabel string,
	directory string,
	includeState string,
	includeFilterResources []string,
	exportFormat string,
	splitByResource string,
	dependencies []string,
) string {
	return fmt.Sprintf(`resource "genesyscloud_tf_export" "%s" {
		directory = "%s"
		include_state_file = %s
		include_filter_resources = [%s]
		export_format = "%s"
		split_files_by_resource = %s
		depends_on = [%s]
	}
	`, resourceLabel, directory, includeState, strings.Join(includeFilterResources, ","), exportFormat, splitByResource, strings.Join(dependencies, ","))
}

func generateTfExportByFlowDependsOnResources(
	resourceLabel string,
	directory string,
	includeState string,
	includeFilterResources []string,
	exportFormat string,
	splitByResource string,
	dependsOn string,
) string {
	return fmt.Sprintf(`resource "genesyscloud_tf_export" "%s" {
		directory = "%s"
		include_state_file = %s
		include_filter_resources = [%s]
		export_format = "%s"
		split_files_by_resource = %s
		enable_dependency_resolution = %s
		depends_on = [time_sleep.wait_10_seconds]
	}
	`, resourceLabel, directory, includeState, strings.Join(includeFilterResources, ","), exportFormat, splitByResource, dependsOn)
}

func generateTfExportByExcludeFilterResources(
	resourceLabel string,
	directory string,
	includeState string,
	excludeFilterResources []string,
	exportFormat string,
	splitByResource string,
	dependencies []string,
) string {
	return fmt.Sprintf(`resource "genesyscloud_tf_export" "%s" {
		directory = "%s"
		include_state_file = %s
		exclude_filter_resources = [%s]
		log_permission_errors=true
		export_format = "%s"
		split_files_by_resource = %s
		depends_on=[%s]
	}
	`, resourceLabel, directory, includeState, strings.Join(excludeFilterResources, ","), exportFormat, splitByResource, strings.Join(dependencies, ","))
}

func getExportedFileContents(filename string, result *string) resource.TestCheckFunc {
	return func(state *terraform.State) error {
		d, err := os.ReadFile(filename)
		if err != nil {
			return fmt.Errorf("error reading file: %v\n", err)
		}
		*result = string(d)
		return nil
	}
}

func validateFileCreated(filename string) resource.TestCheckFunc {
	return func(state *terraform.State) error {
		_, err := os.Stat(filename)
		if err != nil {
			return fmt.Errorf("Failed to find file %s", filename)
		}
		return nil
	}
}

func validateCompressedCreated(filename string) resource.TestCheckFunc {
	return func(state *terraform.State) error {
		_, err := filepath.Glob(filename)
		if err != nil {
			return fmt.Errorf("Failed to find file")
		}
		return nil
	}
}

func deleteTestCompressedZip(exportPath string, zipFileName string) resource.TestCheckFunc {
	return func(state *terraform.State) error {
		dir, err := os.ReadDir(exportPath)
		if err != nil {
			return fmt.Errorf("Failed to read compressed zip %s", exportPath)
		}
		for _, d := range dir {
			os.RemoveAll(filepath.Join(exportPath, d.Name()))
		}
		files, err := filepath.Glob(zipFileName)

		if err != nil {
			return fmt.Errorf("Failed to get zip: %s", err)
		}
		for _, f := range files {
			if err := os.Remove(f); err != nil {
				return fmt.Errorf("Failed to delete: %s", err)
			}
		}

		return nil
	}
}

func testVerifyExportsDestroyedFunc(exportTestDir string) resource.TestCheckFunc {
	return func(state *terraform.State) error {
		// Check config file deleted
		jsonConfigPath := filepath.Join(exportTestDir, defaultTfJSONFile)
		_, err := os.Stat(jsonConfigPath)
		if !os.IsNotExist(err) {
			return fmt.Errorf("Failed to delete JSON config file %s", jsonConfigPath)
		}

		// Check state file deleted
		statePath := filepath.Join(exportTestDir, defaultTfStateFile)
		_, err = os.Stat(statePath)
		if !os.IsNotExist(err) {
			return fmt.Errorf("Failed to delete state file %s", statePath)
		}
		return nil
	}
}

func validateEvaluationFormAttributes(resourceLabel string, form gcloud.EvaluationFormStruct) resource.TestCheckFunc {
	return resource.ComposeTestCheckFunc(
		resource.TestCheckResourceAttr("genesyscloud_quality_forms_evaluation."+resourceLabel, "name", resourceLabel),
		resource.TestCheckResourceAttr("genesyscloud_quality_forms_evaluation."+resourceLabel, "published", util.FalseValue),
		resource.TestCheckResourceAttr("genesyscloud_quality_forms_evaluation."+resourceLabel, "question_groups.0.name", form.QuestionGroups[0].Name),
		resource.TestCheckResourceAttr("genesyscloud_quality_forms_evaluation."+resourceLabel, "question_groups.0.weight", fmt.Sprintf("%v", form.QuestionGroups[0].Weight)),
		resource.TestCheckResourceAttr("genesyscloud_quality_forms_evaluation."+resourceLabel, "question_groups.0.questions.1.text", form.QuestionGroups[0].Questions[1].Text),
		resource.TestCheckResourceAttr("genesyscloud_quality_forms_evaluation."+resourceLabel, "question_groups.1.questions.0.answer_options.0.text", form.QuestionGroups[1].Questions[0].AnswerOptions[0].Text),
		resource.TestCheckResourceAttr("genesyscloud_quality_forms_evaluation."+resourceLabel, "question_groups.1.questions.0.answer_options.1.value", fmt.Sprintf("%v", form.QuestionGroups[1].Questions[0].AnswerOptions[1].Value)),
		resource.TestCheckResourceAttr("genesyscloud_quality_forms_evaluation."+resourceLabel, "question_groups.0.questions.1.visibility_condition.0.combining_operation", form.QuestionGroups[0].Questions[1].VisibilityCondition.CombiningOperation),
		resource.TestCheckResourceAttr("genesyscloud_quality_forms_evaluation."+resourceLabel, "question_groups.0.questions.1.visibility_condition.0.predicates.0", form.QuestionGroups[0].Questions[1].VisibilityCondition.Predicates[0]),
		resource.TestCheckResourceAttr("genesyscloud_quality_forms_evaluation."+resourceLabel, "question_groups.0.questions.1.visibility_condition.0.predicates.1", form.QuestionGroups[0].Questions[1].VisibilityCondition.Predicates[1]),
	)
}

// validateCompressedFile unzips and validates the exported resulted in the compressed folder
func validateCompressedFile(path string) resource.TestCheckFunc {
	return func(state *terraform.State) error {
		files, err := filepath.Glob(path)
		if err != nil {
			return err
		}
		for _, f := range files {
			reader, err := zip.OpenReader(f)
			if err != nil {
				return err
			}
			for _, file := range reader.File {
				err = validateCompressedConfigFiles(f, file)
				if err != nil {
					return err
				}
			}
		}
		return nil
	}
}

// validateCompressedConfigFiles validates the data inside the compressed json file
func validateCompressedConfigFiles(dirName string, file *zip.File) error {

	if file.FileInfo().Name() == defaultTfJSONFile {
		rc, _ := file.Open()

		buf := new(bytes.Buffer)
		buf.ReadFrom(rc)
		var data map[string]interface{}

		if err := json.Unmarshal(buf.Bytes(), &data); err != nil {
			return fmt.Errorf("failed to unmarshal json exportData to map variable: %v", err)
		}

		if _, ok := data["resource"]; !ok {
			return fmt.Errorf("config file missing resource attribute")
		}

		if _, ok := data["terraform"]; !ok {
			return fmt.Errorf("config file missing terraform attribute")
		}
		rc.Close()
		return nil
	}
	return nil
}

func validateConfigFile(path string) resource.TestCheckFunc {
	return func(state *terraform.State) error {
		result, err := loadJsonFileToMap(path)
		if err != nil {
			return err
		}

		if _, ok := result["resource"]; !ok {
			return fmt.Errorf("config file missing resource attribute")
		}

		if _, ok := result["terraform"]; !ok {
			return fmt.Errorf("config file missing terraform attribute")
		}
		return nil
	}
}

func validateHCLConfigFile(filename string) resource.TestCheckFunc {
	return func(state *terraform.State) error {
		parser := hclparse.NewParser()
		_, diag := parser.ParseHCLFile(filename)
		if diag.HasErrors() {
			return fmt.Errorf("Invalid HCL format: %v", diag)
		}
		return nil
	}
}

func validateMediaSettings(resourceLabel string, settingsAttr string, alertingTimeout string, slPercent string, slDurationMs string) resource.TestCheckFunc {
	return resource.ComposeAggregateTestCheckFunc(
		resource.TestCheckResourceAttr("genesyscloud_routing_queue."+resourceLabel, settingsAttr+".0.alerting_timeout_sec", alertingTimeout),
		resource.TestCheckResourceAttr("genesyscloud_routing_queue."+resourceLabel, settingsAttr+".0.service_level_percentage", slPercent),
		resource.TestCheckResourceAttr("genesyscloud_routing_queue."+resourceLabel, settingsAttr+".0.service_level_duration_ms", slDurationMs),
	)
}

func validateRoutingRules(resourceLabel string, ringNum int, operator string, threshold string, waitSec string) resource.TestCheckFunc {
	ringNumStr := strconv.Itoa(ringNum)
	return resource.ComposeAggregateTestCheckFunc(
		resource.TestCheckResourceAttr("genesyscloud_routing_queue."+resourceLabel, "routing_rules."+ringNumStr+".operator", operator),
		resource.TestCheckResourceAttr("genesyscloud_routing_queue."+resourceLabel, "routing_rules."+ringNumStr+".threshold", threshold),
		resource.TestCheckResourceAttr("genesyscloud_routing_queue."+resourceLabel, "routing_rules."+ringNumStr+".wait_seconds", waitSec),
	)
}

func buildQueueResources(queueExports []QueueExport) string {
	queueResourceDefinitions := ""
	for _, queueExport := range queueExports {
		queueResourceDefinitions = queueResourceDefinitions + routingQueue.GenerateRoutingQueueResource(
			queueExport.OriginalResourceLabel,
			queueExport.ExportedLabel,
			queueExport.Description,
			util.NullValue,                              // MANDATORY_TIMEOUT
			fmt.Sprintf("%v", queueExport.AcwTimeoutMs), // acw_timeout
			util.NullValue,                              // ALL
			util.NullValue,                              // auto_answer_only true
			util.NullValue,                              // No calling party name
			util.NullValue,                              // No calling party number
			util.NullValue,                              // enable_audio_monitoring false
			util.NullValue,                              // enable_manual_assignment false
			util.NullValue,                              //suppressCall_record_false
			util.NullValue,                              // enable_transcription false
			strconv.Quote("TimestampAndPriority"),
			util.NullValue,
			util.NullValue,
		)
	}

	return queueResourceDefinitions
}

func buildUserResources(userExports []UserExport) string {
	userResourceDefinitions := ""
	for _, userExport := range userExports {
		userResourceDefinitions = userResourceDefinitions + user.GenerateBasicUserResource(
			userExport.OriginalResourceLabel,
			userExport.Email,
			userExport.ExportedLabel,
		)
	}

	return userResourceDefinitions
}

func buildWrapupcodeResources(wrapupcodeExports []WrapupcodeExport, divisionId string, description string) string {
	wrapupcodeesourceDefinitions := ""
	for _, wrapupcodeExport := range wrapupcodeExports {
		wrapupcodeesourceDefinitions = wrapupcodeesourceDefinitions + routingWrapupcode.GenerateRoutingWrapupcodeResource(
			wrapupcodeExport.OriginalResourceLabel,
			wrapupcodeExport.Name,
			divisionId,
			description,
		)
	}

	return wrapupcodeesourceDefinitions
}

// Returns random string. Helpful for regex export testing as unique prefix or postfix
func randString(length int) string {
	r := rand.New(rand.NewSource(time.Now().UnixNano()))

	letters := []rune("abcdefghijklmnopqrstuvwxyzABCDEFGHIJKLMNOPQRSTUVWXYZ0123456789")

	s := make([]rune, length)
	for i := range s {
		s[i] = letters[r.Intn(len(letters))]
	}

	return string(s)
}

func GenerateOutboundCampaignBasicforFlowExport(
	contactListResourceLabel string,
	outboundFlowFilePath string,
	flowResourceLabel string,
	flowName string,
	divisionName,
	wrapupcodeResourceLabel string,
	contactListName string) string {
	referencedResources := GenerateReferencedResourcesForOutboundCampaignTests(
		contactListResourceLabel,
		outboundFlowFilePath,
		flowResourceLabel,
		flowName,
		divisionName,
		wrapupcodeResourceLabel,
		contactListName,
	)
	return fmt.Sprintf(`
%s
`, referencedResources)
}

func GenerateReferencedResourcesForOutboundCampaignTests(
	contactListResourceLabel string,
	outboundFlowFilePath string,
	flowResourceLabel string,
	flowName string,
	divisionName string,
	wrapUpCodeResourceLabel string,
	contactListName string,
) string {
	var (
		contactList             string
		callAnalysisResponseSet string
		divResourceLabel        = "test-division"
		divName                 = "terraform-" + uuid.NewString()
		description             = "Terraform wrapup code description"
	)
	if contactListResourceLabel != "" {
		contactList = obContactList.GenerateOutboundContactList(
			contactListResourceLabel,
			contactListName,
			util.NullValue,
			strconv.Quote("Cell"),
			[]string{strconv.Quote("Cell")},
			[]string{strconv.Quote("Cell"), strconv.Quote("Home"), strconv.Quote("zipcode")},
			util.FalseValue,
			util.NullValue,
			util.NullValue,
			obContactList.GeneratePhoneColumnsBlock("Cell", "cell", strconv.Quote("Cell")),
			obContactList.GeneratePhoneColumnsBlock("Home", "home", strconv.Quote("Home")))
	}

	callAnalysisResponseSet = authDivision.GenerateAuthDivisionBasic(divResourceLabel, divName) + routingWrapupcode.GenerateRoutingWrapupcodeResource(
		wrapUpCodeResourceLabel,
		"wrapupcode "+uuid.NewString(),
		"genesyscloud_auth_division."+divResourceLabel+".id",
		description,
	) + architect_flow.GenerateFlowResource(
		flowResourceLabel,
		outboundFlowFilePath,
		"",
		false,
		util.GenerateSubstitutionsMap(map[string]string{
			"flow_name":          flowName,
			"home_division_name": divisionName,
			"contact_list_name":  "${genesyscloud_outbound_contact_list." + contactListResourceLabel + ".name}",
			"wrapup_code_name":   "${genesyscloud_routing_wrapupcode." + wrapUpCodeResourceLabel + ".name}",
		}),
	)

	return fmt.Sprintf(`
			%s
			%s
		`, contactList, callAnalysisResponseSet)
}

// Check if flow is published, then check if flow name and type are correct
func validateFlow(flowResourcePath, flowName string) resource.TestCheckFunc {
	return func(state *terraform.State) error {
		flowResource, ok := state.RootModule().Resources[flowResourcePath]
		if !ok {
			return fmt.Errorf("failed to find flow %s in state", flowResourcePath)
		}
		flowID := flowResource.Primary.ID
		architectAPI := platformclientv2.NewArchitectApi()

		log.Printf("Reading flow %s", flowID)
		flow, _, err := architectAPI.GetFlow(flowID, false)
		if err != nil {
			return fmt.Errorf("unexpected error: %s", err)
		}

		if flow == nil {
			return fmt.Errorf("Flow (%s) not found. ", flowID)
		}

		if *flow.Name != flowName {
			return fmt.Errorf("returned flow (%s) has incorrect name. Expect: %s, Actual: %s", flowID, flowName, *flow.Name)
		}

		return nil
	}
}

func generateTfExportResource_exportFormat(
	exportResourceLabel1 string,
	exportFormat string,
	includeResources []string,
	path string) string {

	includeResourceStr := "null"
	if includeResources != nil {
		includeResourceStr = "[" + strings.Join(formatStringArray(includeResources), ",") + "]"
	}

	return fmt.Sprintf(`resource "genesyscloud_tf_export" "%s" {
        export_format = "%s"
        include_filter_resources = %s
        directory = "%s"
    }
    `, exportResourceLabel1, exportFormat, includeResourceStr, path)
}

func formatStringArray(arr []string) []string {
	quotedStrings := make([]string, len(arr))
	for i, s := range arr {
		quotedStrings[i] = fmt.Sprintf(`"%s"`, s)
	}
	return quotedStrings
}<|MERGE_RESOLUTION|>--- conflicted
+++ resolved
@@ -2398,44 +2398,6 @@
 	})
 }
 
-<<<<<<< HEAD
-func TestAccResourceTfExportArchyExport(t *testing.T) {
-	var (
-		directory           = "../.terraform" + uuid.NewString()
-		exportResourceLabel = "test-export"
-
-		flowResourceLabel = "flow"
-		flowNameAttr      = "a test flow " + uuid.NewString()
-		filePath          = "./test_flow.yml"
-	)
-
-	fullyQualifiedPath, err := testrunner.NormalizePath(filePath)
-	if err != nil {
-		t.Error(err)
-	}
-
-	defer os.RemoveAll(directory)
-
-	exportConfig := fmt.Sprintf(`
-resource "genesyscloud_tf_export" "%s" {
-    include_state_file = true
-	directory          = "%s"
-	include_filter_resources = ["genesyscloud_flow::%s"]
-}
-`, exportResourceLabel, directory, flowNameAttr)
-
-	log.Println(exportConfig)
-
-	flowConfig := fmt.Sprintf(`
-resource "genesyscloud_flow" "%s" {
-	filepath          = "%s"
-	file_content_hash = filesha256("%s")
-	substitutions = {
-		name = "%s"
-	}
-}
-`, flowResourceLabel, filePath, fullyQualifiedPath, flowNameAttr)
-=======
 func TestAccResourceExporterFormat(t *testing.T) {
 	t.Parallel()
 	var (
@@ -2446,19 +2408,10 @@
 	)
 
 	defer os.RemoveAll(exportTestDir)
->>>>>>> 3d517d71
 
 	resource.Test(t, resource.TestCase{
 		PreCheck:          func() { util.TestAccPreCheck(t) },
 		ProviderFactories: provider.GetProviderFactories(providerResources, providerDataSources),
-<<<<<<< HEAD
-		Steps: []resource.TestStep{
-			{
-				Config: flowConfig,
-			},
-			{
-				Config: flowConfig + exportConfig,
-=======
 		CheckDestroy:      testVerifyExportsDestroyedFunc(exportTestDir),
 		Steps: []resource.TestStep{
 			{
@@ -2475,7 +2428,6 @@
 					validateConfigFile(jsonConfigFilePath),
 					validateHCLConfigFile(hclConfigFilePath),
 				),
->>>>>>> 3d517d71
 			},
 		},
 	})
