--- conflicted
+++ resolved
@@ -3,7 +3,6 @@
 import (
 	"context"
 	"fmt"
-	integrationAction "github.com/mypurecloud/terraform-provider-genesyscloud/genesyscloud/integration_action"
 	"log"
 	"os"
 	"path/filepath"
@@ -14,25 +13,21 @@
 	"testing"
 	"time"
 
+	integrationAction "github.com/mypurecloud/terraform-provider-genesyscloud/genesyscloud/integration_action"
+
 	architectFlow "github.com/mypurecloud/terraform-provider-genesyscloud/genesyscloud/architect_flow"
 	userPromptResource "github.com/mypurecloud/terraform-provider-genesyscloud/genesyscloud/architect_user_prompt"
 	authDivision "github.com/mypurecloud/terraform-provider-genesyscloud/genesyscloud/auth_division"
 	"github.com/mypurecloud/terraform-provider-genesyscloud/genesyscloud/platform"
 	"github.com/mypurecloud/terraform-provider-genesyscloud/genesyscloud/provider"
+	qualityFormsEvaluation "github.com/mypurecloud/terraform-provider-genesyscloud/genesyscloud/quality_forms_evaluation"
 	resourceExporter "github.com/mypurecloud/terraform-provider-genesyscloud/genesyscloud/resource_exporter"
 	routingQueue "github.com/mypurecloud/terraform-provider-genesyscloud/genesyscloud/routing_queue"
 	telephonyProvidersEdgesSite "github.com/mypurecloud/terraform-provider-genesyscloud/genesyscloud/telephony_providers_edges_site"
 	"github.com/mypurecloud/terraform-provider-genesyscloud/genesyscloud/user"
 	"github.com/mypurecloud/terraform-provider-genesyscloud/genesyscloud/util"
 
-<<<<<<< HEAD
-	qualityFormsEvaluation "github.com/mypurecloud/terraform-provider-genesyscloud/genesyscloud/quality_forms_evaluation"
-
-	"github.com/mypurecloud/platform-client-sdk-go/v157/platformclientv2"
-
-=======
 	"github.com/mypurecloud/terraform-provider-genesyscloud/genesyscloud/util/lists"
->>>>>>> e523423e
 	"github.com/mypurecloud/terraform-provider-genesyscloud/genesyscloud/util/testrunner"
 
 	"github.com/hashicorp/terraform-plugin-sdk/v2/diag"
@@ -2064,285 +2059,6 @@
 	})
 }
 
-<<<<<<< HEAD
-func TestAccResourceTfExportMrMoStyle(t *testing.T) {
-	var (
-		exportTestDir = testrunner.GetTestTempPath(".terraform" + uuid.NewString())
-	)
-
-	resource.Test(t, resource.TestCase{
-		PreCheck:          func() { util.TestAccPreCheck(t) },
-		ProviderFactories: provider.GetProviderFactories(providerResources, providerDataSources),
-		Steps:             []resource.TestStep{},
-		CheckDestroy:      testVerifyExportsDestroyedFunc(exportTestDir),
-	})
-}
-
-func testUserExport(filePath, resourceType, resourceLabel string, expectedUser *UserExport) resource.TestCheckFunc {
-	return func(state *terraform.State) error {
-		raw, err := getResourceDefinition(filePath, resourceType)
-		if err != nil {
-			return err
-		}
-
-		if raw[resourceLabel] == nil {
-			return fmt.Errorf("expected a resource name for the resource type %s", resourceType)
-		}
-
-		var r *json.RawMessage
-		if err := json.Unmarshal(*raw[resourceLabel], &r); err != nil {
-			return err
-		}
-
-		exportedUser := &UserExport{}
-		if err := json.Unmarshal(*r, exportedUser); err != nil {
-			return err
-		}
-
-		if *exportedUser != *expectedUser {
-			return fmt.Errorf("objects are not equal. Expected: %v. Got: %v", *expectedUser, *exportedUser)
-		}
-
-		return nil
-	}
-}
-
-// testQueueExportEqual  Checks to see if the queues passed match the expected value
-func testQueueExportEqual(filePath, resourceType, resourceLabel string, expectedQueue QueueExport) resource.TestCheckFunc {
-	mccMutex.Lock()
-	defer mccMutex.Unlock()
-	return func(state *terraform.State) error {
-		expectedQueue.OriginalResourceLabel = "" //Setting the resource label to be empty because it is not needed
-		raw, err := getResourceDefinition(filePath, resourceType)
-		if err != nil {
-			return err
-		}
-
-		// Check if the raw data or label is nil
-		if raw == nil {
-			return fmt.Errorf("raw data is nil")
-		}
-		if _, ok := raw[resourceLabel]; !ok {
-			return fmt.Errorf("resource label not found in raw data")
-		}
-
-		if _, ok := raw[resourceLabel]; !ok {
-			return fmt.Errorf("failed to find resource %s in resource definition", resourceLabel)
-		}
-
-		var r *json.RawMessage
-		if err := json.Unmarshal(*raw[resourceLabel], &r); err != nil {
-			return err
-		}
-
-		// Check if r is nil
-		if r == nil {
-			return fmt.Errorf("unmarshaled raw message is nil")
-		}
-
-		exportedQueue := &QueueExport{}
-		if err := json.Unmarshal(*r, exportedQueue); err != nil {
-			return err
-		}
-
-		// Check if exportedQueue is nil
-		if exportedQueue == nil {
-			return fmt.Errorf("exportedQueue is nil after unmarshaling")
-		}
-
-		if *exportedQueue != expectedQueue {
-			return fmt.Errorf("objects are not equal. Expected: %v. Got: %v", expectedQueue, *exportedQueue)
-		}
-
-		return nil
-	}
-}
-
-// testDependentContactList tests to see if the dependent contactListResource for the flow is exported.
-func testDependentContactList(filePath, resourceType, resourceLabel string) resource.TestCheckFunc {
-	return func(state *terraform.State) error {
-
-		_, err := os.ReadFile(filePath)
-		if err != nil {
-			fmt.Println("Error reading file:", err)
-			return err
-		}
-
-		raw, err := getResourceDefinition(filePath, resourceType)
-		if err != nil {
-			return err
-		}
-
-		var r *json.RawMessage
-		if err := json.Unmarshal(*raw[resourceLabel], &r); err != nil {
-			return err
-		}
-
-		return nil
-	}
-}
-
-// testQueueExportMatchesRegEx tests to see if all queues retrieved in the export match the regex passed into it.
-func testQueueExportMatchesRegEx(filePath, resourceType, regEx string) resource.TestCheckFunc {
-	return func(state *terraform.State) error {
-		tfExport, err := os.ReadFile(filePath)
-		if err != nil {
-			return err
-		}
-
-		var tfExportRaw map[string]*json.RawMessage
-		if err := json.Unmarshal(tfExport, &tfExportRaw); err != nil {
-			return err
-		}
-
-		var resourceRaw map[string]*json.RawMessage
-		if err := json.Unmarshal(*tfExportRaw["resource"], &resourceRaw); err != nil {
-			return err
-		}
-
-		var resources map[string]interface{}
-		if json.Unmarshal(*resourceRaw[resourceType], &resources); err != nil {
-			return err
-		}
-
-		for k := range resources {
-			regEx := regexp.MustCompile(regEx)
-
-			if !regEx.MatchString(k) {
-				return fmt.Errorf("Resource %s::%s was found in the config file when it did not match the include regex: %s", resourceType, k, regEx)
-			}
-		}
-
-		return nil
-	}
-}
-
-// testWrapupcodeExportEqual  Checks to see if the wrapupcodes passed match the expected value
-func testWrapupcodeExportEqual(filePath, resourceType, resourceLabel string, expectedWrapupcode WrapupcodeExport) resource.TestCheckFunc {
-	mccMutex.Lock()
-	defer mccMutex.Unlock()
-	return func(state *terraform.State) error {
-		expectedWrapupcode.OriginalResourceLabel = ""
-		raw, err := getResourceDefinition(filePath, resourceType)
-		if err != nil {
-			return err
-		}
-
-		// Check if the raw data or name is nil
-		if raw == nil {
-			return fmt.Errorf("raw data is nil")
-		}
-		if _, ok := raw[resourceLabel]; !ok {
-			return fmt.Errorf("resource name not found in raw data")
-		}
-
-		var r *json.RawMessage
-		if err := json.Unmarshal(*raw[resourceLabel], &r); err != nil {
-			return err
-		}
-
-		// Check if r is nil
-		if r == nil {
-			return fmt.Errorf("unmarshaled raw message is nil")
-		}
-
-		exportedWrapupcode := &WrapupcodeExport{}
-		if err := json.Unmarshal(*r, exportedWrapupcode); err != nil {
-			return err
-		}
-
-		// Check if exportedWrapupcode is nil
-		if exportedWrapupcode == nil {
-			return fmt.Errorf("exportedWrapupcode is nil after unmarshaling")
-		}
-
-		if *exportedWrapupcode != expectedWrapupcode {
-			return fmt.Errorf("objects are not equal. Expected: %v. Got: %v", expectedWrapupcode, *exportedWrapupcode)
-		}
-
-		return nil
-	}
-}
-
-func testQueueExportExcludesRegEx(filePath, resourceType, regEx string) resource.TestCheckFunc {
-	return func(state *terraform.State) error {
-		tfExport, err := os.ReadFile(filePath)
-		if err != nil {
-			return err
-		}
-
-		var tfExportRaw map[string]*json.RawMessage
-		if err := json.Unmarshal(tfExport, &tfExportRaw); err != nil {
-			return err
-		}
-
-		var resourceRaw map[string]*json.RawMessage
-		if err := json.Unmarshal(*tfExportRaw["resource"], &resourceRaw); err != nil {
-			return err
-		}
-
-		var resources map[string]interface{}
-		if json.Unmarshal(*resourceRaw[resourceType], &resources); err != nil {
-			return err
-		}
-
-		for k := range resources {
-			regEx := regexp.MustCompile(regEx)
-
-			if regEx.MatchString(k) {
-				return fmt.Errorf("Resource %s::%s was found in the config file when it should have been excluded by the regex: %s", resourceType, k, regEx)
-			}
-		}
-
-		return nil
-	}
-}
-
-func testTrunkBaseSettingsExport(filePath, resourceType string) resource.TestCheckFunc {
-	return func(state *terraform.State) error {
-		raw, err := getResourceDefinition(filePath, resourceType)
-		if err != nil {
-			return err
-		}
-
-		if len(raw) == 0 {
-			return fmt.Errorf("expected several %v to be exported", resourceType)
-		}
-
-		return nil
-	}
-}
-
-func getResourceDefinition(filePath, resourceType string) (map[string]*json.RawMessage, error) {
-	tfExport, err := os.ReadFile(filePath)
-	if err != nil {
-		return nil, err
-	}
-
-	var tfExportRaw map[string]*json.RawMessage
-	if err := json.Unmarshal(tfExport, &tfExportRaw); err != nil {
-		return nil, err
-	}
-
-	var resourceRaw map[string]*json.RawMessage
-	if err := json.Unmarshal(*tfExportRaw["resource"], &resourceRaw); err != nil {
-		return nil, err
-	}
-
-	if resourceRaw[resourceType] == nil {
-		return nil, fmt.Errorf("%s not found in the config file", resourceType)
-	}
-
-	var r map[string]*json.RawMessage
-	if err := json.Unmarshal(*resourceRaw[resourceType], &r); err != nil {
-		return nil, err
-	}
-
-	return r, nil
-}
-
-=======
->>>>>>> e523423e
 // TestUnitTestForExportCycles creates a directed graph of exported resources to their references. Report any potential graph cycles in this test.
 // Reference cycles can sometimes be broken by exporting a separate resource to update membership after the member
 // and container resources are created/updated (see genesyscloud_user_roles).
