package tfexporter

import (
	"encoding/json"
	"fmt"
	"io/ioutil"
	"os"
	"path"
	"path/filepath"
	"regexp"
	"strconv"
	"strings"
	"testing"
	gcloud "terraform-provider-genesyscloud/genesyscloud"
	resource_exporter "terraform-provider-genesyscloud/genesyscloud/resource_exporter"

	"terraform-provider-genesyscloud/genesyscloud/util/testrunner"

	"github.com/hashicorp/terraform-plugin-sdk/v2/diag"

	"github.com/google/uuid"

	"github.com/hashicorp/terraform-plugin-sdk/v2/helper/resource"
	"github.com/hashicorp/terraform-plugin-sdk/v2/terraform"
	"gonum.org/v1/gonum/graph/simple"
	"gonum.org/v1/gonum/graph/topo"
)

const falseValue = "false"
const trueValue = "true"
const nullValue = "null"

type UserExport struct {
	Email string `json:"email"`
	Name  string `json:"name"`
	State string `json:"state"`
}

type QueueExport struct {
	AcwTimeoutMs int    `json:"acw_timeout_ms"`
	Description  string `json:"description"`
	Name         string `json:"name"`
	ResourceName string `-`
}

<<<<<<< HEAD
// func init() {
// 	SetRegistrar_test()
// 	SetExporter_test()
// }





=======
// GenerateRoutingQueueResourceBasic
>>>>>>> 69ff37a4
func TestAccResourceTfExport(t *testing.T) {
	var (
		exportTestDir   = "../../.terraform" + uuid.NewString()
		exportResource1 = "test-export1"
		configPath      = filepath.Join(exportTestDir, defaultTfJSONFile)
		statePath       = filepath.Join(exportTestDir, defaultTfStateFile)
	)

	defer os.RemoveAll(exportTestDir)
	//SetRegistrar_test()
	//SetResourceExporters_test()
	fmt.Printf("resource outbound_ruleset registered")
	fmt.Println(providerResources)
	fmt.Println(providerDataSources)
	resource.Test(t, resource.TestCase{
		PreCheck:          func() { gcloud.TestAccPreCheck(t) },
		ProviderFactories: gcloud.GetProviderFactories(providerResources, providerDataSources),
		Steps: []resource.TestStep{
			{
				// Run export without state file
				Config: generateTfExportResource(
					exportResource1,
					exportTestDir,
					falseValue,
					"",
				),
				Check: resource.ComposeTestCheckFunc(
					validateFileCreated(configPath),
					validateConfigFile(configPath),
				),
			},
			{
				// Run export with state file and excluded attribute
				Config: generateTfExportResource(
					exportResource1,
					exportTestDir,
					trueValue,
					strconv.Quote("genesyscloud_auth_role.permission_policies.conditions"),
				),
				Check: resource.ComposeTestCheckFunc(
					validateFileCreated(configPath),
					validateConfigFile(configPath),
					validateFileCreated(statePath),
				),
			},
		},
		CheckDestroy: testVerifyExportsDestroyedFunc(exportTestDir),
	})
}

func TestAccResourceTfExportByName(t *testing.T) {
	var (
		exportTestDir   = "../.terraform" + uuid.NewString()
		exportResource1 = "test-export1"

		userResource1 = "test-user1"
		userEmail1    = "terraform-" + uuid.NewString() + "@example.com"
		userName1     = "John Data-" + uuid.NewString()

		userResource2 = "test-user2"
		userEmail2    = "terraform-" + uuid.NewString() + "@example.com"
		userName2     = "John Data-" + uuid.NewString()

		queueResource   = "test-queue"
		queueName       = "Terraform Test Queue-" + uuid.NewString()
		queueDesc       = "This is a test"
		queueAcwTimeout = 200000
	)

	defer os.RemoveAll(exportTestDir)

	

	testUser1 := &UserExport{
		Name:  userName1,
		Email: userEmail1,
		State: "active",
	}

	testUser2 := &UserExport{
		Name:  userName2,
		Email: userEmail2,
		State: "active",
	}

	testQueue := &QueueExport{
		Name:         queueName,
		Description:  queueDesc,
		AcwTimeoutMs: queueAcwTimeout,
	}

	fmt.Println("TestAccResourceTfExportByName")
	fmt.Println(providerResources)
	fmt.Println(providerDataSources)
	fmt.Println(resourceExporters)

	resource.Test(t, resource.TestCase{
		PreCheck:          func() { gcloud.TestAccPreCheck(t) },
		ProviderFactories: gcloud.GetProviderFactories(providerResources, providerDataSources),
		Steps: []resource.TestStep{
			{
				// Generate a user and export it
				Config: gcloud.GenerateBasicUserResource(
					userResource1,
					userEmail1,
					userName1,
				),
			},
			{
				// Generate a user and export it
				Config: gcloud.GenerateBasicUserResource(
					userResource1,
					userEmail1,
					userName1,
				) + generateTfExportByName(
					exportResource1,
					exportTestDir,
					trueValue,
					[]string{strconv.Quote("genesyscloud_user::" + userEmail1)},
					"",
					falseValue,
					falseValue,
				),
				Check: resource.ComposeTestCheckFunc(
					resource.TestCheckResourceAttr("genesyscloud_tf_export."+exportResource1,
						"resource_types.0", "genesyscloud_user::"+userEmail1),
					testUserExport(exportTestDir+"/"+defaultTfJSONFile, "genesyscloud_user", resource_exporter.SanitizeResourceName(userEmail1), testUser1),
				),
			},
			{
				// Generate a queue as well and export it
				Config: gcloud.GenerateBasicUserResource(
					userResource1,
					userEmail1,
					userName1,
				) + gcloud.GenerateRoutingQueueResource(
					queueResource,
					queueName,
					queueDesc,
					nullValue,                          // MANDATORY_TIMEOUT
					fmt.Sprintf("%v", queueAcwTimeout), // acw_timeout
					nullValue,                          // ALL
					nullValue,                          // auto_answer_only true
					nullValue,                          // No calling party name
					nullValue,                          // No calling party number
					nullValue,                          // enable_manual_assignment false
					nullValue,                          // enable_transcription false
				) + generateTfExportByName(
					exportResource1,
					exportTestDir,
					trueValue,
					[]string{
						strconv.Quote("genesyscloud_user::" + userEmail1),
						strconv.Quote("genesyscloud_routing_queue::" + queueName),
					},
					"",
					falseValue,
					falseValue,
				),
				Check: resource.ComposeTestCheckFunc(
					resource.TestCheckResourceAttr("genesyscloud_tf_export."+exportResource1,
						"resource_types.0", "genesyscloud_user::"+userEmail1),
					resource.TestCheckResourceAttr("genesyscloud_tf_export."+exportResource1,
						"resource_types.1", "genesyscloud_routing_queue::"+queueName),
<<<<<<< HEAD
					testUserExport(exportTestDir+"/"+defaultTfJSONFile, "genesyscloud_user", resource_exporter.SanitizeResourceName(userEmail1), testUser1),
					testQueueExport(exportTestDir+"/"+defaultTfJSONFile, "genesyscloud_routing_queue", resource_exporter.SanitizeResourceName(queueName), testQueue),
=======
					testUserExport(exportTestDir+"/"+defaultTfJSONFile, "genesyscloud_user", gcloud.SanitizeResourceName(userEmail1), testUser1),
					testQueueExportEqual(exportTestDir+"/"+defaultTfJSONFile, "genesyscloud_routing_queue", gcloud.SanitizeResourceName(queueName), *testQueue),
>>>>>>> 69ff37a4
				),
			},
			{
				// Export all trunk base settings as well
				Config: gcloud.GenerateBasicUserResource(
					userResource1,
					userEmail1,
					userName1,
				) + gcloud.GenerateRoutingQueueResource(
					queueResource,
					queueName,
					queueDesc,
					nullValue,                          // MANDATORY_TIMEOUT
					fmt.Sprintf("%v", queueAcwTimeout), // acw_timeout
					nullValue,                          // ALL
					nullValue,                          // auto_answer_only true
					nullValue,                          // No calling party name
					nullValue,                          // No calling party number
					nullValue,                          // enable_manual_assignment false
					nullValue,                          // enable_transcription false
				) + generateTfExportByName(
					exportResource1,
					exportTestDir,
					trueValue,
					[]string{
						strconv.Quote("genesyscloud_user::" + userEmail1),
						strconv.Quote("genesyscloud_routing_queue::" + queueName),
						strconv.Quote("genesyscloud_telephony_providers_edges_trunkbasesettings"),
					},
					"",
					falseValue,
					falseValue,
				),
				Check: resource.ComposeTestCheckFunc(
					resource.TestCheckResourceAttr(
						"genesyscloud_tf_export."+exportResource1, "resource_types.0",
						"genesyscloud_user::"+userEmail1),
					resource.TestCheckResourceAttr(
						"genesyscloud_tf_export."+exportResource1, "resource_types.1",
						"genesyscloud_routing_queue::"+queueName),
					resource.TestCheckResourceAttr(
						"genesyscloud_tf_export."+exportResource1, "resource_types.2",
						"genesyscloud_telephony_providers_edges_trunkbasesettings"),
<<<<<<< HEAD
					testUserExport(exportTestDir+"/"+defaultTfJSONFile, "genesyscloud_user", resource_exporter.SanitizeResourceName(userEmail1), testUser1),
					testQueueExport(exportTestDir+"/"+defaultTfJSONFile, "genesyscloud_routing_queue", resource_exporter.SanitizeResourceName(queueName), testQueue),
=======
					testUserExport(exportTestDir+"/"+defaultTfJSONFile, "genesyscloud_user", gcloud.SanitizeResourceName(userEmail1), testUser1),
					testQueueExportEqual(exportTestDir+"/"+defaultTfJSONFile, "genesyscloud_routing_queue", gcloud.SanitizeResourceName(queueName), *testQueue),
>>>>>>> 69ff37a4
					testTrunkBaseSettingsExport(exportTestDir+"/"+defaultTfJSONFile, "genesyscloud_telephony_providers_edges_trunkbasesettings"),
				),
			},
			{
				// Export all trunk base settings as well
				Config: gcloud.GenerateBasicUserResource(
					userResource1,
					userEmail1,
					userName1,
				) + gcloud.GenerateBasicUserResource(
					userResource2,
					userEmail2,
					userName2,
				) + gcloud.GenerateRoutingQueueResource(
					queueResource,
					queueName,
					queueDesc,
					nullValue,                          // MANDATORY_TIMEOUT
					fmt.Sprintf("%v", queueAcwTimeout), // acw_timeout
					nullValue,                          // ALL
					nullValue,                          // auto_answer_only true
					nullValue,                          // No calling party name
					nullValue,                          // No calling party number
					nullValue,                          // enable_manual_assignment false
					nullValue,                          // enable_transcription false
				) + generateTfExportByName(
					exportResource1,
					exportTestDir,
					trueValue,
					[]string{
						strconv.Quote("genesyscloud_user::" + userEmail1),
						strconv.Quote("genesyscloud_user::" + userEmail2),
						strconv.Quote("genesyscloud_routing_queue::" + queueName),
						strconv.Quote("genesyscloud_telephony_providers_edges_trunkbasesettings"),
					},
					"",
					falseValue,
					falseValue,
				),
				Check: resource.ComposeTestCheckFunc(
					resource.TestCheckResourceAttr(
						"genesyscloud_tf_export."+exportResource1, "resource_types.0",
						"genesyscloud_user::"+userEmail1),
					resource.TestCheckResourceAttr(
						"genesyscloud_tf_export."+exportResource1, "resource_types.1",
						"genesyscloud_user::"+userEmail2),
					resource.TestCheckResourceAttr(
						"genesyscloud_tf_export."+exportResource1, "resource_types.2",
						"genesyscloud_routing_queue::"+queueName),
					resource.TestCheckResourceAttr(
						"genesyscloud_tf_export."+exportResource1, "resource_types.3",
						"genesyscloud_telephony_providers_edges_trunkbasesettings"),
<<<<<<< HEAD
					testUserExport(exportTestDir+"/"+defaultTfJSONFile, "genesyscloud_user", resource_exporter.SanitizeResourceName(userEmail1), testUser1),
					testUserExport(exportTestDir+"/"+defaultTfJSONFile, "genesyscloud_user", resource_exporter.SanitizeResourceName(userEmail2), testUser2),
					testQueueExport(exportTestDir+"/"+defaultTfJSONFile, "genesyscloud_routing_queue", resource_exporter.SanitizeResourceName(queueName), testQueue),
=======
					testUserExport(exportTestDir+"/"+defaultTfJSONFile, "genesyscloud_user", gcloud.SanitizeResourceName(userEmail1), testUser1),
					testUserExport(exportTestDir+"/"+defaultTfJSONFile, "genesyscloud_user", gcloud.SanitizeResourceName(userEmail2), testUser2),
					testQueueExportEqual(exportTestDir+"/"+defaultTfJSONFile, "genesyscloud_routing_queue", gcloud.SanitizeResourceName(queueName), *testQueue),
>>>>>>> 69ff37a4
					testTrunkBaseSettingsExport(exportTestDir+"/"+defaultTfJSONFile, "genesyscloud_telephony_providers_edges_trunkbasesettings"),
				),
			},
		},
		CheckDestroy: testVerifyExportsDestroyedFunc(exportTestDir),
	})
}

func TestAccResourceTfExportIncludeFilterResourcesByType(t *testing.T) {
	var (
		exportTestDir  = "../.terraform" + uuid.NewString()
		exportResource = "test-export2"
	)

	queueResources := []QueueExport{
		{ResourceName: "test-queue-prod-1", Name: "test-queue-" + uuid.NewString() + "-prod", Description: "This is a test prod queue 1", AcwTimeoutMs: 200000},
		{ResourceName: "test-queue-prod-2", Name: "test-queue-" + uuid.NewString() + "-prod", Description: "This is a test prod queue 2", AcwTimeoutMs: 200000},
		{ResourceName: "test-queue-prod-3", Name: "test-queue-" + uuid.NewString() + "-prod", Description: "This is a test prod queue 3", AcwTimeoutMs: 200000},
		{ResourceName: "test-queue-test-1", Name: "test-queue-" + uuid.NewString() + "-test", Description: "This is a test prod queue 4", AcwTimeoutMs: 200000},
	}

	defer os.RemoveAll(exportTestDir)

	queueResourceDef := buildQueueResources(queueResources)
	config := queueResourceDef +
		generateTfExportByIncludeFilterResources(
			exportResource,
			exportTestDir,
			trueValue,
			[]string{
				strconv.Quote("genesyscloud_routing_queue"),
			},
		)

	resource.Test(t, resource.TestCase{
		PreCheck:          func() { gcloud.TestAccPreCheck(t) },
		ProviderFactories: gcloud.ProviderFactories,
		Steps: []resource.TestStep{
			{
				// Generate a queue as well and export it
				Config: config,
				Check: resource.ComposeTestCheckFunc(
					testQueueExportEqual(exportTestDir+"/"+defaultTfJSONFile, "genesyscloud_routing_queue", gcloud.SanitizeResourceName(queueResources[0].Name), queueResources[0]),
					testQueueExportEqual(exportTestDir+"/"+defaultTfJSONFile, "genesyscloud_routing_queue", gcloud.SanitizeResourceName(queueResources[1].Name), queueResources[1]),
					testQueueExportEqual(exportTestDir+"/"+defaultTfJSONFile, "genesyscloud_routing_queue", gcloud.SanitizeResourceName(queueResources[2].Name), queueResources[2]),
					testQueueExportEqual(exportTestDir+"/"+defaultTfJSONFile, "genesyscloud_routing_queue", gcloud.SanitizeResourceName(queueResources[3].Name), queueResources[3]),
				),
			},
		},
		CheckDestroy: testVerifyExportsDestroyedFunc(exportTestDir),
	})
}

// TestAccResourceTfExportIncludeFilterResourcesByRegEx will create 4 queues (three ending with -prod and then one watching with -test).  The
// The code will use a regex to include all queues that have a name that match a regular expression.  (e.g. -prod).  The test checks to see if any -test
// queues are exported.
func TestAccResourceTfExportIncludeFilterResourcesByRegEx(t *testing.T) {
	var (
		exportTestDir  = "../.terraform" + uuid.NewString()
		exportResource = "test-export2"

		queueResources = []QueueExport{
			{ResourceName: "test-queue-prod-1", Name: "test-queue-" + uuid.NewString() + "-prod", Description: "This is a test prod queue 1", AcwTimeoutMs: 200000},
			{ResourceName: "test-queue-prod-2", Name: "test-queue-" + uuid.NewString() + "-prod", Description: "This is a test prod queue 2", AcwTimeoutMs: 200000},
			{ResourceName: "test-queue-prod-3", Name: "test-queue-" + uuid.NewString() + "-prod", Description: "This is a test prod queue 3", AcwTimeoutMs: 200000},
			{ResourceName: "test-queue-test-4", Name: "test-queue-" + uuid.NewString() + "-test", Description: "This is a test prod queue 4", AcwTimeoutMs: 200000},
		}
	)
	defer os.RemoveAll(exportTestDir)

	queueResourceDef := buildQueueResources(queueResources)
	config := queueResourceDef +
		generateTfExportByIncludeFilterResources(
			exportResource,
			exportTestDir,
			trueValue,
			[]string{
				strconv.Quote("genesyscloud_routing_queue::-prod"),
			},
		)

	resource.Test(t, resource.TestCase{
		PreCheck:          func() { gcloud.TestAccPreCheck(t) },
		ProviderFactories: gcloud.ProviderFactories,
		Steps: []resource.TestStep{
			{
				// Generate a queue as well and export it
				Config: config,
				Check: resource.ComposeTestCheckFunc(
					testQueueExportEqual(exportTestDir+"/"+defaultTfJSONFile, "genesyscloud_routing_queue", gcloud.SanitizeResourceName(queueResources[0].Name), queueResources[0]),
					testQueueExportEqual(exportTestDir+"/"+defaultTfJSONFile, "genesyscloud_routing_queue", gcloud.SanitizeResourceName(queueResources[1].Name), queueResources[1]),
					testQueueExportEqual(exportTestDir+"/"+defaultTfJSONFile, "genesyscloud_routing_queue", gcloud.SanitizeResourceName(queueResources[2].Name), queueResources[2]),
					testQueueExportMatchesRegEx(exportTestDir+"/"+defaultTfJSONFile, "genesyscloud_routing_queue", "-prod"), //We should not find any "test" queues here because we only wanted to include queues that ended with a -prod
				),
			},
		},
		CheckDestroy: testVerifyExportsDestroyedFunc(exportTestDir),
	})
}

// TestAccResourceTfExportExcludeFilterResourcesByRegEx will exclude any test resources that match a regular expression provided.  In our test case we exclude
// all routing queues that have a regex with -prod in it.  We then check to see if there is any prod queues present
func TestAccResourceTfExportExcludeFilterResourcesByRegEx(t *testing.T) {
	var (
		exportTestDir  = "../.terraform" + uuid.NewString()
		exportResource = "test-export2"

		queueResources = []QueueExport{
			{ResourceName: "test-queue-prod-1", Name: "test-queue-" + uuid.NewString() + "-prod", Description: "This is a test prod queue 1", AcwTimeoutMs: 200000},
			{ResourceName: "test-queue-prod-2", Name: "test-queue-" + uuid.NewString() + "-prod", Description: "This is a test prod queue 2", AcwTimeoutMs: 200000},
			{ResourceName: "test-queue-prod-3", Name: "test-queue-" + uuid.NewString() + "-prod", Description: "This is a test prod queue 3", AcwTimeoutMs: 200000},
			{ResourceName: "test-queue-test-4", Name: "test-queue-" + uuid.NewString() + "-test", Description: "This is a test queue 4", AcwTimeoutMs: 200000},
			{ResourceName: "test-queue-dev-1", Name: "test-queue-" + uuid.NewString() + "-dev", Description: "This is a dev queue 5", AcwTimeoutMs: 200000},
		}
	)
	defer os.RemoveAll(exportTestDir)

	queueResourceDef := buildQueueResources(queueResources)
	config := queueResourceDef +
		generateTfExportByExcludeFilterResources(
			exportResource,
			exportTestDir,
			trueValue,
			[]string{
				strconv.Quote("genesyscloud_routing_queue::-prod"),
			},
		)

	resource.Test(t, resource.TestCase{
		PreCheck:          func() { gcloud.TestAccPreCheck(t) },
		ProviderFactories: gcloud.ProviderFactories,
		Steps: []resource.TestStep{
			{
				// Generate a queue as well and export it
				Config: config,
				Check: resource.ComposeTestCheckFunc(
					testQueueExportEqual(exportTestDir+"/"+defaultTfJSONFile, "genesyscloud_routing_queue", gcloud.SanitizeResourceName(queueResources[3].Name), queueResources[3]), //Want to make sure the test queue is there
					testQueueExportExcludesRegEx(exportTestDir+"/"+defaultTfJSONFile, "genesyscloud_routing_queue", "-(dev|test)$"),                                                 //We should not find any "prod" queues here because we only wanted to include queues that ended with a -prod
				),
			},
		},
		CheckDestroy: testVerifyExportsDestroyedFunc(exportTestDir),
	})
}

func TestAccResourceTfExportFormAsHCL(t *testing.T) {
	
	t.Parallel()
	
	var (
		exportTestDir    = "../.terraform" + uuid.NewString()
		exportedContents string
		pathToHclFile    = filepath.Join(exportTestDir, defaultTfHCLFile)
		formName         = "terraform_form_evaluations_" + uuid.NewString()
		formResourceName = formName

		// Complete evaluation form
		evaluationForm1 = gcloud.EvaluationFormStruct{
			Name:      formName,
			Published: false,

			QuestionGroups: []gcloud.EvaluationFormQuestionGroupStruct{
				{
					Name:                    "Test Question Group 1",
					DefaultAnswersToHighest: true,
					DefaultAnswersToNA:      true,
					NaEnabled:               true,
					Weight:                  1,
					ManualWeight:            true,
					Questions: []gcloud.EvaluationFormQuestionStruct{
						{
							Text: "Did the agent perform the opening spiel?",
							AnswerOptions: []gcloud.AnswerOptionStruct{
								{
									Text:  "Yes",
									Value: 1,
								},
								{
									Text:  "No",
									Value: 0,
								},
							},
						},
						{
							Text:             "Did the agent greet the customer?",
							HelpText:         "Help text here",
							NaEnabled:        true,
							CommentsRequired: true,
							IsKill:           true,
							IsCritical:       true,
							VisibilityCondition: gcloud.VisibilityConditionStruct{
								CombiningOperation: "AND",
								Predicates:         []string{"/form/questionGroup/0/question/0/answer/0", "/form/questionGroup/0/question/0/answer/1"},
							},
							AnswerOptions: []gcloud.AnswerOptionStruct{
								{
									Text:  "Yes",
									Value: 1,
								},
								{
									Text:  "No",
									Value: 0,
								},
							},
						},
					},
				},
				{
					Name:   "Test Question Group 2",
					Weight: 2,
					Questions: []gcloud.EvaluationFormQuestionStruct{
						{
							Text: "Did the agent offer to sell product?",
							AnswerOptions: []gcloud.AnswerOptionStruct{
								{
									Text:  "Yes",
									Value: 1,
								},
								{
									Text:  "No",
									Value: 0,
								},
							},
						},
					},
					VisibilityCondition: gcloud.VisibilityConditionStruct{
						CombiningOperation: "AND",
						Predicates:         []string{"/form/questionGroup/0/question/0/answer/1"},
					},
				},
			},
		}
	)

	defer os.RemoveAll(exportTestDir)

	fmt.Println("TestAccResourceTfExportFormAsHCL")
	fmt.Println(providerResources)
	fmt.Println(providerDataSources)
	fmt.Println(resourceExporters)

	resource.Test(t, resource.TestCase{
		PreCheck:          func() { gcloud.TestAccPreCheck(t) },
		ProviderFactories: gcloud.GetProviderFactories(providerResources, providerDataSources),
		Steps: []resource.TestStep{
			{
				Config: gcloud.GenerateEvaluationFormResource(formResourceName, &evaluationForm1),
				Check: resource.ComposeTestCheckFunc(
					validateEvaluationFormAttributes(formResourceName, evaluationForm1),
				),
			},
			{
				Config: gcloud.GenerateEvaluationFormResource(formResourceName, &evaluationForm1) + generateTfExportByName(
					formResourceName,
					exportTestDir,
					trueValue,
					[]string{strconv.Quote("genesyscloud_quality_forms_evaluation::" + formName)},
					"",
					trueValue,
					falseValue,
				),
				Check: resource.ComposeTestCheckFunc(
					getExportedFileContents(pathToHclFile, &exportedContents),
				),
			},
		},
		CheckDestroy: testVerifyExportsDestroyedFunc(exportTestDir),
	})

	exportedContents = removeTerraformProviderBlock(exportedContents)

	resource.Test(t, resource.TestCase{
		PreCheck:          func() { gcloud.TestAccPreCheck(t) },
		ProviderFactories: gcloud.GetProviderFactories(providerResources, providerDataSources),
		Steps: []resource.TestStep{
			{
				Config: exportedContents,
				Check: resource.ComposeTestCheckFunc(
					validateEvaluationFormAttributes(formResourceName, evaluationForm1),
				),
			},
		},
		CheckDestroy: testVerifyExportsDestroyedFunc(exportTestDir),
	})
}

func TestAccResourceTfExportQueueAsHCL(t *testing.T) {
	
	t.Parallel()
	
	var (
		exportTestDir  = "../.terraform" + uuid.NewString()
		exportContents string
		pathToHclFile  = filepath.Join(exportTestDir, defaultTfHCLFile)
	)

	defer os.RemoveAll(exportTestDir)

	// routing queue attributes
	var (
		queueName      = fmt.Sprintf("queue_%v", uuid.NewString())
		queueID        = queueName
		description    = "This is a test queue"
		autoAnswerOnly = "true"

		alertTimeoutSec = "30"
		slPercentage    = "0.7"
		slDurationMs    = "10000"

		rrOperator    = "MEETS_THRESHOLD"
		rrThreshold   = "9"
		rrWaitSeconds = "300"

		chatScriptID  = uuid.NewString()
		emailScriptID = uuid.NewString()
	)

	routingQueue := gcloud.GenerateRoutingQueueResource(
		queueID,
		queueName,
		description,
		strconv.Quote("MANDATORY_TIMEOUT"),
		"300000",
		strconv.Quote("BEST"),
		autoAnswerOnly,
		strconv.Quote("Example Inc."),
		nullValue,
		"true",
		"true",
		gcloud.GenerateMediaSettings("media_settings_call", alertTimeoutSec, slPercentage, slDurationMs),
		gcloud.GenerateRoutingRules(rrOperator, rrThreshold, rrWaitSeconds),
		gcloud.GenerateDefaultScriptIDs(chatScriptID, emailScriptID),
	)

	fmt.Println("TestAccResourceTfExportQueueAsHCL")
	fmt.Println(providerResources)
	fmt.Println(providerDataSources)
	fmt.Println(resourceExporters)

	resource.Test(t, resource.TestCase{
		PreCheck:          func() { gcloud.TestAccPreCheck(t) },
		ProviderFactories: gcloud.GetProviderFactories(providerResources, providerDataSources),
		Steps: []resource.TestStep{
			{
				Config: routingQueue,
				Check: resource.ComposeTestCheckFunc(
					resource.TestCheckResourceAttr("genesyscloud_routing_queue."+queueID, "name", queueName),
					resource.TestCheckResourceAttr("genesyscloud_routing_queue."+queueID, "description", description),
					resource.TestCheckResourceAttr("genesyscloud_routing_queue."+queueID, "auto_answer_only", "true"),
					resource.TestCheckResourceAttr("genesyscloud_routing_queue."+queueID, "default_script_ids.CHAT", chatScriptID),
					resource.TestCheckResourceAttr("genesyscloud_routing_queue."+queueID, "default_script_ids.EMAIL", emailScriptID),
					validateMediaSettings(queueID, "media_settings_call", alertTimeoutSec, slPercentage, slDurationMs),
					validateRoutingRules(queueID, 0, rrOperator, rrThreshold, rrWaitSeconds),
				),
			},
			{
				Config: routingQueue + generateTfExportByName("export",
					exportTestDir,
					trueValue,
					[]string{strconv.Quote("genesyscloud_routing_queue::" + queueName)},
					"",
					trueValue,
					falseValue,
				),
				Check: resource.ComposeTestCheckFunc(
					getExportedFileContents(pathToHclFile, &exportContents),
				),
			},
		},
		CheckDestroy: testVerifyExportsDestroyedFunc(exportTestDir),
	})

	exportContents = removeTerraformProviderBlock(exportContents)

	resource.Test(t, resource.TestCase{
		PreCheck:          func() { gcloud.TestAccPreCheck(t) },
		ProviderFactories: gcloud.GetProviderFactories(providerResources, providerDataSources),
		Steps: []resource.TestStep{
			{
				Config: exportContents,
				Check: resource.ComposeTestCheckFunc(
					resource.TestCheckResourceAttr("genesyscloud_routing_queue."+queueID, "name", queueName),
					resource.TestCheckResourceAttr("genesyscloud_routing_queue."+queueID, "description", description),
					resource.TestCheckResourceAttr("genesyscloud_routing_queue."+queueID, "auto_answer_only", "true"),
					resource.TestCheckResourceAttr("genesyscloud_routing_queue."+queueID, "default_script_ids.CHAT", chatScriptID),
					resource.TestCheckResourceAttr("genesyscloud_routing_queue."+queueID, "default_script_ids.EMAIL", emailScriptID),
					validateMediaSettings(queueID, "media_settings_call", alertTimeoutSec, slPercentage, slDurationMs),
					validateRoutingRules(queueID, 0, rrOperator, rrThreshold, rrWaitSeconds),
				),
			},
		},
	})
}

func TestAccResourceTfExportLogMissingPermissions(t *testing.T) {
	var (
		exportTestDir           = "../.terraform" + uuid.NewString()
		configPath              = filepath.Join(exportTestDir, defaultTfJSONFile)
		permissionsErrorMessage = "API Error 403 - Missing view permissions."
		otherErrorMessage       = "API Error 411 - Another type of error."

		err1    = diag.Diagnostic{Summary: permissionsErrorMessage}
		err2    = diag.Diagnostic{Summary: otherErrorMessage}
		errors1 = diag.Diagnostics{err1}
		errors2 = diag.Diagnostics{err1, err2}
	)

	defer os.RemoveAll(exportTestDir)

	mockError = errors1

	fmt.Println("TestAccResourceTfExportLogMissingPermissions")
	fmt.Println(providerResources)
	fmt.Println(providerDataSources)
	fmt.Println(resourceExporters)

	// Checking that the config file is created when the error is 403 & log_permission_errors = true
	resource.Test(t, resource.TestCase{
		PreCheck:          func() { gcloud.TestAccPreCheck(t) },
		ProviderFactories: gcloud.GetProviderFactories(providerResources, providerDataSources),
		Steps: []resource.TestStep{
			{
				Config: generateTfExportByName("test-export",
					exportTestDir,
					falseValue,
					[]string{strconv.Quote("genesyscloud_quality_forms_evaluation")},
					"",
					falseValue,
					trueValue),
				Check: resource.ComposeTestCheckFunc(
					validateFileCreated(configPath),
				),
			},
		},
		CheckDestroy: testVerifyExportsDestroyedFunc(exportTestDir),
	})

	// Check that the export fails when a non-403 error exists
	mockError = errors2

	resource.Test(t, resource.TestCase{
		PreCheck:          func() { gcloud.TestAccPreCheck(t) },
		ProviderFactories: gcloud.GetProviderFactories(providerResources, providerDataSources),
		Steps: []resource.TestStep{
			{
				Config: generateTfExportByName("test-export",
					exportTestDir,
					falseValue,
					[]string{strconv.Quote("genesyscloud_quality_forms_evaluation")},
					"",
					falseValue,
					trueValue),
				ExpectError: regexp.MustCompile(otherErrorMessage),
			},
		},
		CheckDestroy: testVerifyExportsDestroyedFunc(exportTestDir),
	})

	// Check that info about attr exists in error summary when 403 is found & log_permission_errors = false
	resource.Test(t, resource.TestCase{
		PreCheck:          func() { gcloud.TestAccPreCheck(t) },
		ProviderFactories: gcloud.GetProviderFactories(providerResources, providerDataSources),
		Steps: []resource.TestStep{
			{
				Config: generateTfExportByName("test-export",
					exportTestDir,
					falseValue,
					[]string{strconv.Quote("genesyscloud_quality_forms_evaluation")},
					"",
					falseValue,
					falseValue),
				ExpectError: regexp.MustCompile(logAttrInfo),
			},
		},
		CheckDestroy: testVerifyExportsDestroyedFunc(exportTestDir),
	})

	// Clean up
	mockError = nil
}

func TestAccResourceTfExportUserPromptExportAudioFile(t *testing.T) {
	
	var (
		userPromptResourceId        = "test_prompt"
		userPromptName              = "TestPrompt" + strings.Replace(uuid.NewString(), "-", "", -1)
		userPromptDescription       = "Test description"
		userPromptResourceLanguage  = "en-us"
		userPromptResourceText      = "This is a test greeting!"
		userResourcePromptFilename1 = "../" + testrunner.GetTestDataPath("test-prompt-01.wav")
		userResourcePromptFilename2 = "../" + testrunner.GetTestDataPath("test-prompt-02.wav")

		userPromptResourceLanguage2 = "pt-br"
		userPromptResourceText2     = "This is a test greeting!!!"

		exportResourceId = "export"
		exportTestDir    = "../.terraform" + uuid.NewString()
	)

	userPromptAsset := gcloud.UserPromptResourceStruct{
		Language:        userPromptResourceLanguage,
		Tts_string:      nullValue,
		Text:            strconv.Quote(userPromptResourceText),
		Filename:        strconv.Quote(userResourcePromptFilename1),
		FileContentHash: userResourcePromptFilename1,
	}

	userPromptAsset2 := gcloud.UserPromptResourceStruct{
		Language:        userPromptResourceLanguage2,
		Tts_string:      nullValue,
		Text:            strconv.Quote(userPromptResourceText2),
		Filename:        strconv.Quote(userResourcePromptFilename2),
		FileContentHash: userResourcePromptFilename2,
	}

	userPromptResources := []*gcloud.UserPromptResourceStruct{&userPromptAsset}
	userPromptResources2 := []*gcloud.UserPromptResourceStruct{&userPromptAsset, &userPromptAsset2}

	

	defer os.RemoveAll(exportTestDir)

	fmt.Println("TestAccResourceTfExportUserPromptExportAudioFile")
	fmt.Println(providerResources)
	fmt.Println(providerDataSources)
	fmt.Println(resourceExporters)

	resource.Test(t, resource.TestCase{
		PreCheck:          func() { gcloud.TestAccPreCheck(t) },
		ProviderFactories: gcloud.GetProviderFactories(providerResources, providerDataSources),
		Steps: []resource.TestStep{
			{
				Config: gcloud.GenerateUserPromptResource(&gcloud.UserPromptStruct{
					ResourceID:  userPromptResourceId,
					Name:        userPromptName,
					Description: strconv.Quote(userPromptDescription),
					Resources:   userPromptResources,
				}),
			},
			{
				Config: generateTfExportByName(
					exportResourceId,
					exportTestDir,
					falseValue,
					[]string{strconv.Quote("genesyscloud_architect_user_prompt::" + userPromptName)},
					"",
					falseValue,
					falseValue,
				) + gcloud.GenerateUserPromptResource(&gcloud.UserPromptStruct{
					ResourceID:  userPromptResourceId,
					Name:        userPromptName,
					Description: strconv.Quote(userPromptDescription),
					Resources:   userPromptResources,
				}),
				Check: resource.ComposeTestCheckFunc(
					resource.TestCheckResourceAttr("genesyscloud_architect_user_prompt."+userPromptResourceId, "name", userPromptName),
					resource.TestCheckResourceAttr("genesyscloud_architect_user_prompt."+userPromptResourceId, "description", userPromptDescription),
					resource.TestCheckResourceAttr("genesyscloud_architect_user_prompt."+userPromptResourceId, "resources.0.language", userPromptResourceLanguage),
					resource.TestCheckResourceAttr("genesyscloud_architect_user_prompt."+userPromptResourceId, "resources.0.text", userPromptResourceText),
					resource.TestCheckResourceAttr("genesyscloud_architect_user_prompt."+userPromptResourceId, "resources.0.filename", userResourcePromptFilename1),
					testUserPromptAudioFileExport(exportTestDir+"/"+defaultTfJSONFile, "genesyscloud_architect_user_prompt", userPromptResourceId, exportTestDir, userPromptName),
				),
			},
			// Update to two resources with separate audio files
			{
				Config: gcloud.GenerateUserPromptResource(&gcloud.UserPromptStruct{
					ResourceID:  userPromptResourceId,
					Name:        userPromptName,
					Description: strconv.Quote(userPromptDescription),
					Resources:   userPromptResources2,
				}),
			},
			{
				Config: generateTfExportByName(
					exportResourceId,
					exportTestDir,
					falseValue,
					[]string{strconv.Quote("genesyscloud_architect_user_prompt::" + userPromptName)},
					"",
					falseValue,
					falseValue,
				) + gcloud.GenerateUserPromptResource(&gcloud.UserPromptStruct{
					ResourceID:  userPromptResourceId,
					Name:        userPromptName,
					Description: strconv.Quote(userPromptDescription),
					Resources:   userPromptResources2,
				}),
				Check: resource.ComposeTestCheckFunc(
					resource.TestCheckResourceAttr("genesyscloud_architect_user_prompt."+userPromptResourceId, "name", userPromptName),
					resource.TestCheckResourceAttr("genesyscloud_architect_user_prompt."+userPromptResourceId, "description", userPromptDescription),
					resource.TestCheckResourceAttr("genesyscloud_architect_user_prompt."+userPromptResourceId, "resources.0.language", userPromptResourceLanguage),
					resource.TestCheckResourceAttr("genesyscloud_architect_user_prompt."+userPromptResourceId, "resources.0.text", userPromptResourceText),
					resource.TestCheckResourceAttr("genesyscloud_architect_user_prompt."+userPromptResourceId, "resources.0.filename", userResourcePromptFilename1),
					testUserPromptAudioFileExport(exportTestDir+"/"+defaultTfJSONFile, "genesyscloud_architect_user_prompt", userPromptResourceId, exportTestDir, userPromptName),
				),
			},
			{
				ResourceName:            "genesyscloud_architect_user_prompt." + userPromptResourceId,
				ImportState:             true,
				ImportStateVerify:       true,
				ImportStateVerifyIgnore: []string{"resources"},
			},
		},
		CheckDestroy: testVerifyExportsDestroyedFunc(exportTestDir),
	})
}

func removeTerraformProviderBlock(export string) string {
	return strings.Replace(export, terraformHCLBlock, "", -1)
}

func testUserPromptAudioFileExport(filePath, resourceType, resourceId, exportDir, resourceName string) resource.TestCheckFunc {
	return func(state *terraform.State) error {
		raw, err := getResourceDefinition(filePath, resourceType)
		if err != nil {
			return err
		}
		var r *json.RawMessage
		if err := json.Unmarshal(*raw[resourceName], &r); err != nil {
			return err
		}

		var obj interface{}
		if err := json.Unmarshal(*r, &obj); err != nil {
			return err
		}

		// Collect each filename from resources list
		var fileNames []string
		if objMap, ok := obj.(map[string]interface{}); ok {
			if resourcesList, ok := objMap["resources"].([]interface{}); ok {
				for _, r := range resourcesList {
					if rMap, ok := r.(map[string]interface{}); ok {
						if fileNameStr, ok := rMap["filename"].(string); ok && fileNameStr != "" {
							fileNames = append(fileNames, fileNameStr)
						}
					}
				}
			}
		}

		// Check that file exists in export directory
		for _, filename := range fileNames {
			pathToWavFile := path.Join(exportDir, filename)
			if _, err := os.Stat(pathToWavFile); err != nil {
				return err
			}
		}

		return nil
	}
}

func testUserExport(filePath, resourceType, resourceName string, expectedUser *UserExport) resource.TestCheckFunc {
	return func(state *terraform.State) error {
		raw, err := getResourceDefinition(filePath, resourceType)
		if err != nil {
			return err
		}

		if raw[resourceName] == nil {
			return fmt.Errorf("expected a resource name for the resource type %s", resourceType)
		}

		var r *json.RawMessage
		if err := json.Unmarshal(*raw[resourceName], &r); err != nil {
			return err
		}

		exportedUser := &UserExport{}
		if err := json.Unmarshal(*r, exportedUser); err != nil {
			return err
		}

		if *exportedUser != *expectedUser {
			return fmt.Errorf("objects are not equal. Expected: %v. Got: %v", *expectedUser, *exportedUser)
		}

		return nil
	}
}

// testQueueExportEqual  Checks to see if the queues passed match the expected value
func testQueueExportEqual(filePath, resourceType, name string, expectedQueue QueueExport) resource.TestCheckFunc {
	return func(state *terraform.State) error {
		expectedQueue.ResourceName = "" //Setting the resource name to be empty because is it not needed
		raw, err := getResourceDefinition(filePath, resourceType)
		if err != nil {
			return err
		}

		var r *json.RawMessage
		if err := json.Unmarshal(*raw[name], &r); err != nil {
			return err
		}

		exportedQueue := &QueueExport{}
		if err := json.Unmarshal(*r, exportedQueue); err != nil {
			return err
		}

		if *exportedQueue != expectedQueue {
			return fmt.Errorf("objects are not equal. Expected: %v. Got: %v", expectedQueue, *exportedQueue)
		}

		return nil
	}
}

// testQueueExportMatchesRegEx tests to see if all of the queues retrieved in the export match the regex passed into it.
func testQueueExportMatchesRegEx(filePath, resourceType, regEx string) resource.TestCheckFunc {
	return func(state *terraform.State) error {
		tfExport, err := ioutil.ReadFile(filePath)
		if err != nil {
			return err
		}

		var tfExportRaw map[string]*json.RawMessage
		if err := json.Unmarshal(tfExport, &tfExportRaw); err != nil {
			return err
		}

		var resourceRaw map[string]*json.RawMessage
		if err := json.Unmarshal(*tfExportRaw["resource"], &resourceRaw); err != nil {
			return err
		}

		var resources map[string]interface{}
		if json.Unmarshal(*resourceRaw[resourceType], &resources); err != nil {
			return err
		}

		for k, _ := range resources {
			regEx := regexp.MustCompile(regEx)

			if !regEx.MatchString(k) {
				return fmt.Errorf("Resource %s::%s was found in the config file when it did not match the include regex: %s", resourceType, k, regEx)
			}
		}

		return nil
	}
}

func testQueueExportExcludesRegEx(filePath, resourceType, regEx string) resource.TestCheckFunc {
	return func(state *terraform.State) error {
		tfExport, err := ioutil.ReadFile(filePath)
		if err != nil {
			return err
		}

		var tfExportRaw map[string]*json.RawMessage
		if err := json.Unmarshal(tfExport, &tfExportRaw); err != nil {
			return err
		}

		var resourceRaw map[string]*json.RawMessage
		if err := json.Unmarshal(*tfExportRaw["resource"], &resourceRaw); err != nil {
			return err
		}

		var resources map[string]interface{}
		if json.Unmarshal(*resourceRaw[resourceType], &resources); err != nil {
			return err
		}

		for k, _ := range resources {
			regEx := regexp.MustCompile(regEx)

			if regEx.MatchString(k) {
				return fmt.Errorf("Resource %s::%s was found in the config file when it should have been excluded by the regex: %s", resourceType, k, regEx)
			}
		}

		return nil
	}
}

func testTrunkBaseSettingsExport(filePath, resourceType string) resource.TestCheckFunc {
	return func(state *terraform.State) error {
		raw, err := getResourceDefinition(filePath, resourceType)
		if err != nil {
			return err
		}

		if len(raw) == 0 {
			return fmt.Errorf("expected several %v to be exported", resourceType)
		}

		return nil
	}
}

func getResourceDefinition(filePath, resourceType string) (map[string]*json.RawMessage, error) {
	tfExport, err := ioutil.ReadFile(filePath)
	if err != nil {
		return nil, err
	}

	var tfExportRaw map[string]*json.RawMessage
	if err := json.Unmarshal(tfExport, &tfExportRaw); err != nil {
		return nil, err
	}

	var resourceRaw map[string]*json.RawMessage
	if err := json.Unmarshal(*tfExportRaw["resource"], &resourceRaw); err != nil {
		return nil, err
	}

	if resourceRaw[resourceType] == nil {
		return nil, fmt.Errorf("%s not found in the config file", resourceType)
	}

	var r map[string]*json.RawMessage
	if err := json.Unmarshal(*resourceRaw[resourceType], &r); err != nil {
		return nil, err
	}

	return r, nil
}

// Create a directed graph of exported resources to their references. Report any potential graph cycles in this test.
// Reference cycles can sometimes be broken by exporting a separate resource to update membership after the member
// and container resources are created/updated (see genesyscloud_user_roles).
func TestForExportCycles(t *testing.T) {

	// Assumes exporting all resource types
<<<<<<< HEAD
	exporters := resource_exporter.GetResourceExporters(nil)
=======
	exporters := gcloud.GetResourceExporters()
>>>>>>> 69ff37a4

	graph := simple.NewDirectedGraph()

	var resNames []string
	for resName := range exporters {
		graph.AddNode(simple.Node(len(resNames)))
		resNames = append(resNames, resName)
	}

	for i, resName := range resNames {
		currNode := simple.Node(i)
		for attrName, refSettings := range exporters[resName].RefAttrs {
			if refSettings.RefType == resName {
				// Resources that can reference themselves are ignored
				// Cycles caused by self-refs are likely a misconfiguration
				// (e.g. two users that are each other's manager)
				continue
			}
			if exporters[resName].IsAttributeExcluded(attrName) {
				// This reference attribute will be excluded from the export
				continue
			}
			graph.SetEdge(simple.Edge{F: currNode, T: simple.Node(resNodeIndex(refSettings.RefType, resNames))})
		}
	}

	cycles := topo.DirectedCyclesIn(graph)
	if len(cycles) > 0 {
		cycleResources := make([][]string, 0)
		for _, cycle := range cycles {
			cycleTemp := make([]string, len(cycle))
			for j, cycleNode := range cycle {
				if resNames != nil {
					cycleTemp[j] = resNames[cycleNode.ID()]
				}
			}
			if !isIgnoredReferenceCycle(cycleTemp) {
				cycleResources = append(cycleResources, cycleTemp)
			}
		}

		if len(cycleResources) > 0 {
			t.Fatalf("Found the following potential reference cycles:\n %s", cycleResources)
		}
	}
}

func isIgnoredReferenceCycle(cycle []string) bool {
	// Some cycles cannot be broken with a schema change and must be dealt with in the config
	// These cycles can be ignored by this test
	ignoredCycles := [][]string{
		// Email routes contain a ref to an inbound queue ID, and queues contain a ref to an outbound email route
		{"genesyscloud_routing_queue", "genesyscloud_routing_email_route", "genesyscloud_routing_queue"},
		{"genesyscloud_routing_email_route", "genesyscloud_routing_queue", "genesyscloud_routing_email_route"},
	}

	for _, ignored := range ignoredCycles {
		if gcloud.StrArrayEquals(ignored, cycle) {
			return true
		}
	}
	return false
}

func resNodeIndex(resName string, resNames []string) int64 {
	for i, name := range resNames {
		if resName == name {
			return int64(i)
		}
	}
	return -1
}

func generateTfExportResource(
	resourceID string,
	directory string,
	includeState string,
	excludedAttributes string) string {
	return fmt.Sprintf(`resource "genesyscloud_tf_export" "%s" {
		directory = "%s"
		include_state_file = %s
		resource_types = [
			"genesyscloud_architect_datatable",
			"genesyscloud_architect_datatable_row",
			"genesyscloud_flow",
			"genesyscloud_flow_milestone",	
			"genesyscloud_flow_outcome",	
			"genesyscloud_architect_ivr",
			"genesyscloud_architect_schedules",
			"genesyscloud_architect_schedulegroups",
			"genesyscloud_architect_user_prompt",
			"genesyscloud_auth_division",
			"genesyscloud_auth_role",
			"genesyscloud_employeeperformance_externalmetrics_definitions",
			"genesyscloud_group",
			"genesyscloud_group_roles",
			"genesyscloud_idp_adfs",
			"genesyscloud_idp_generic",
			"genesyscloud_idp_gsuite",
			"genesyscloud_idp_okta",
			"genesyscloud_idp_onelogin",
			"genesyscloud_idp_ping",
			"genesyscloud_idp_salesforce",
			"genesyscloud_integration",
			"genesyscloud_integration_action",
			"genesyscloud_integration_credential",
			"genesyscloud_location",
			"genesyscloud_oauth_client",
			"genesyscloud_outbound_settings",
			"genesyscloud_responsemanagement_library",
			"genesyscloud_routing_email_domain",
			"genesyscloud_routing_email_route",
			"genesyscloud_routing_language",
			"genesyscloud_routing_queue",
			"genesyscloud_routing_settings",
			"genesyscloud_routing_skill",
			"genesyscloud_routing_utilization",
			"genesyscloud_routing_wrapupcode",
			"genesyscloud_telephony_providers_edges_did_pool",
			"genesyscloud_telephony_providers_edges_edge_group",
			"genesyscloud_telephony_providers_edges_phone",
			"genesyscloud_telephony_providers_edges_site",
			"genesyscloud_telephony_providers_edges_phonebasesettings",
			"genesyscloud_telephony_providers_edges_trunkbasesettings",
			"genesyscloud_telephony_providers_edges_trunk",
			"genesyscloud_user_roles",
			"genesyscloud_webdeployments_configuration",
			"genesyscloud_webdeployments_deployment",
			"genesyscloud_knowledge_knowledgebase"
		]
		exclude_attributes = [%s]
	}
	`, resourceID, directory, includeState, excludedAttributes)
}

func generateTfExportByName(
	resourceID string,
	directory string,
	includeState string,
	items []string,
	excludedAttributes string,
	exportAsHCL string,
	logErrors string) string {
	return fmt.Sprintf(`resource "genesyscloud_tf_export" "%s" {
		directory = "%s"
		include_state_file = %s
		resource_types = [%s]
		exclude_attributes = [%s]
		export_as_hcl = %s
		log_permission_errors = %s
	}
	`, resourceID, directory, includeState, strings.Join(items, ","), excludedAttributes, exportAsHCL, logErrors)
}

func generateTfExportByIncludeFilterResources(
	resourceID string,
	directory string,
	includeState string,
	items []string,
) string {
	return fmt.Sprintf(`resource "genesyscloud_tf_export" "%s" {
		directory = "%s"
		include_state_file = %s
		include_filter_resources = [%s]
	}
	`, resourceID, directory, includeState, strings.Join(items, ","))
}

func generateTfExportByExcludeFilterResources(
	resourceID string,
	directory string,
	includeState string,
	items []string,
) string {
	return fmt.Sprintf(`resource "genesyscloud_tf_export" "%s" {
		directory = "%s"
		include_state_file = %s
		exclude_filter_resources = [%s]
		log_permission_errors=true
	}
	`, resourceID, directory, includeState, strings.Join(items, ","))
}

func getExportedFileContents(filename string, result *string) resource.TestCheckFunc {
	return func(state *terraform.State) error {
		d, err := ioutil.ReadFile(filename)
		if err != nil {
			return fmt.Errorf("error reading file: %v\n", err)
		}
		*result = string(d)
		return nil
	}
}

func validateFileCreated(filename string) resource.TestCheckFunc {
	return func(state *terraform.State) error {
		_, err := os.Stat(filename)
		if err != nil {
			return fmt.Errorf("Failed to find file %s", filename)
		}
		return nil
	}
}

func testVerifyExportsDestroyedFunc(exportTestDir string) resource.TestCheckFunc {
	return func(state *terraform.State) error {
		// Check config file deleted
		jsonConfigPath := filepath.Join(exportTestDir, defaultTfJSONFile)
		_, err := os.Stat(jsonConfigPath)
		if !os.IsNotExist(err) {
			return fmt.Errorf("Failed to delete JSON config file %s", jsonConfigPath)
		}

		// Check state file deleted
		statePath := filepath.Join(exportTestDir, defaultTfStateFile)
		_, err = os.Stat(statePath)
		if !os.IsNotExist(err) {
			return fmt.Errorf("Failed to delete state file %s", statePath)
		}
		return nil
	}
}

func validateEvaluationFormAttributes(resourceName string, form gcloud.EvaluationFormStruct) resource.TestCheckFunc {
	return resource.ComposeTestCheckFunc(
		resource.TestCheckResourceAttr("genesyscloud_quality_forms_evaluation."+resourceName, "name", resourceName),
		resource.TestCheckResourceAttr("genesyscloud_quality_forms_evaluation."+resourceName, "published", falseValue),
		resource.TestCheckResourceAttr("genesyscloud_quality_forms_evaluation."+resourceName, "question_groups.0.name", form.QuestionGroups[0].Name),
		resource.TestCheckResourceAttr("genesyscloud_quality_forms_evaluation."+resourceName, "question_groups.0.weight", fmt.Sprintf("%v", form.QuestionGroups[0].Weight)),
		resource.TestCheckResourceAttr("genesyscloud_quality_forms_evaluation."+resourceName, "question_groups.0.questions.1.text", form.QuestionGroups[0].Questions[1].Text),
		resource.TestCheckResourceAttr("genesyscloud_quality_forms_evaluation."+resourceName, "question_groups.1.questions.0.answer_options.0.text", form.QuestionGroups[1].Questions[0].AnswerOptions[0].Text),
		resource.TestCheckResourceAttr("genesyscloud_quality_forms_evaluation."+resourceName, "question_groups.1.questions.0.answer_options.1.value", fmt.Sprintf("%v", form.QuestionGroups[1].Questions[0].AnswerOptions[1].Value)),
		resource.TestCheckResourceAttr("genesyscloud_quality_forms_evaluation."+resourceName, "question_groups.0.questions.1.visibility_condition.0.combining_operation", form.QuestionGroups[0].Questions[1].VisibilityCondition.CombiningOperation),
		resource.TestCheckResourceAttr("genesyscloud_quality_forms_evaluation."+resourceName, "question_groups.0.questions.1.visibility_condition.0.predicates.0", form.QuestionGroups[0].Questions[1].VisibilityCondition.Predicates[0]),
		resource.TestCheckResourceAttr("genesyscloud_quality_forms_evaluation."+resourceName, "question_groups.0.questions.1.visibility_condition.0.predicates.1", form.QuestionGroups[0].Questions[1].VisibilityCondition.Predicates[1]),
	)
}

func validateConfigFile(path string) resource.TestCheckFunc {
	return func(state *terraform.State) error {
		jsonFile, err := os.Open(path)
		if err != nil {
			return err
		}
		defer jsonFile.Close()

		byteValue, _ := ioutil.ReadAll(jsonFile)

		var result map[string]interface{}
		err = json.Unmarshal([]byte(byteValue), &result)
		if err != nil {
			return err
		}

		if _, ok := result["resource"]; !ok {
			return fmt.Errorf("Config file missing resource attribute.")
		}

		if _, ok := result["terraform"]; !ok {
			return fmt.Errorf("Config file missing terraform attribute.")
		}
		return nil
	}
}

func validateMediaSettings(resourceName string, settingsAttr string, alertingTimeout string, slPercent string, slDurationMs string) resource.TestCheckFunc {
	return resource.ComposeAggregateTestCheckFunc(
		resource.TestCheckResourceAttr("genesyscloud_routing_queue."+resourceName, settingsAttr+".0.alerting_timeout_sec", alertingTimeout),
		resource.TestCheckResourceAttr("genesyscloud_routing_queue."+resourceName, settingsAttr+".0.service_level_percentage", slPercent),
		resource.TestCheckResourceAttr("genesyscloud_routing_queue."+resourceName, settingsAttr+".0.service_level_duration_ms", slDurationMs),
	)
}

func validateRoutingRules(resourceName string, ringNum int, operator string, threshold string, waitSec string) resource.TestCheckFunc {
	ringNumStr := strconv.Itoa(ringNum)
	return resource.ComposeAggregateTestCheckFunc(
		resource.TestCheckResourceAttr("genesyscloud_routing_queue."+resourceName, "routing_rules."+ringNumStr+".operator", operator),
		resource.TestCheckResourceAttr("genesyscloud_routing_queue."+resourceName, "routing_rules."+ringNumStr+".threshold", threshold),
		resource.TestCheckResourceAttr("genesyscloud_routing_queue."+resourceName, "routing_rules."+ringNumStr+".wait_seconds", waitSec),
	)
}

func buildQueueResources(queueExports []QueueExport) string {
	queueResourceDefinitions := ""
	for _, queueExport := range queueExports {
		queueResourceDefinitions = queueResourceDefinitions + gcloud.GenerateRoutingQueueResource(
			queueExport.ResourceName,
			queueExport.Name,
			queueExport.Description,
			nullValue, // MANDATORY_TIMEOUT
			fmt.Sprintf("%v", queueExport.AcwTimeoutMs), // acw_timeout
			nullValue, // ALL
			nullValue, // auto_answer_only true
			nullValue, // No calling party name
			nullValue, // No calling party number
			nullValue, // enable_manual_assignment false
			nullValue, // enable_transcription false
		)
	}

	return queueResourceDefinitions
}<|MERGE_RESOLUTION|>--- conflicted
+++ resolved
@@ -43,19 +43,7 @@
 	ResourceName string `-`
 }
 
-<<<<<<< HEAD
-// func init() {
-// 	SetRegistrar_test()
-// 	SetExporter_test()
-// }
-
-
-
-
-
-=======
-// GenerateRoutingQueueResourceBasic
->>>>>>> 69ff37a4
+
 func TestAccResourceTfExport(t *testing.T) {
 	var (
 		exportTestDir   = "../../.terraform" + uuid.NewString()
@@ -65,11 +53,7 @@
 	)
 
 	defer os.RemoveAll(exportTestDir)
-	//SetRegistrar_test()
-	//SetResourceExporters_test()
-	fmt.Printf("resource outbound_ruleset registered")
-	fmt.Println(providerResources)
-	fmt.Println(providerDataSources)
+	
 	resource.Test(t, resource.TestCase{
 		PreCheck:          func() { gcloud.TestAccPreCheck(t) },
 		ProviderFactories: gcloud.GetProviderFactories(providerResources, providerDataSources),
@@ -146,11 +130,6 @@
 		Description:  queueDesc,
 		AcwTimeoutMs: queueAcwTimeout,
 	}
-
-	fmt.Println("TestAccResourceTfExportByName")
-	fmt.Println(providerResources)
-	fmt.Println(providerDataSources)
-	fmt.Println(resourceExporters)
 
 	resource.Test(t, resource.TestCase{
 		PreCheck:          func() { gcloud.TestAccPreCheck(t) },
@@ -220,13 +199,8 @@
 						"resource_types.0", "genesyscloud_user::"+userEmail1),
 					resource.TestCheckResourceAttr("genesyscloud_tf_export."+exportResource1,
 						"resource_types.1", "genesyscloud_routing_queue::"+queueName),
-<<<<<<< HEAD
 					testUserExport(exportTestDir+"/"+defaultTfJSONFile, "genesyscloud_user", resource_exporter.SanitizeResourceName(userEmail1), testUser1),
-					testQueueExport(exportTestDir+"/"+defaultTfJSONFile, "genesyscloud_routing_queue", resource_exporter.SanitizeResourceName(queueName), testQueue),
-=======
-					testUserExport(exportTestDir+"/"+defaultTfJSONFile, "genesyscloud_user", gcloud.SanitizeResourceName(userEmail1), testUser1),
-					testQueueExportEqual(exportTestDir+"/"+defaultTfJSONFile, "genesyscloud_routing_queue", gcloud.SanitizeResourceName(queueName), *testQueue),
->>>>>>> 69ff37a4
+					testQueueExportEqual(exportTestDir+"/"+defaultTfJSONFile, "genesyscloud_routing_queue", resource_exporter.SanitizeResourceName(queueName), *testQueue),
 				),
 			},
 			{
@@ -270,13 +244,8 @@
 					resource.TestCheckResourceAttr(
 						"genesyscloud_tf_export."+exportResource1, "resource_types.2",
 						"genesyscloud_telephony_providers_edges_trunkbasesettings"),
-<<<<<<< HEAD
 					testUserExport(exportTestDir+"/"+defaultTfJSONFile, "genesyscloud_user", resource_exporter.SanitizeResourceName(userEmail1), testUser1),
-					testQueueExport(exportTestDir+"/"+defaultTfJSONFile, "genesyscloud_routing_queue", resource_exporter.SanitizeResourceName(queueName), testQueue),
-=======
-					testUserExport(exportTestDir+"/"+defaultTfJSONFile, "genesyscloud_user", gcloud.SanitizeResourceName(userEmail1), testUser1),
-					testQueueExportEqual(exportTestDir+"/"+defaultTfJSONFile, "genesyscloud_routing_queue", gcloud.SanitizeResourceName(queueName), *testQueue),
->>>>>>> 69ff37a4
+					testQueueExportEqual(exportTestDir+"/"+defaultTfJSONFile, "genesyscloud_routing_queue", resource_exporter.SanitizeResourceName(queueName), *testQueue),
 					testTrunkBaseSettingsExport(exportTestDir+"/"+defaultTfJSONFile, "genesyscloud_telephony_providers_edges_trunkbasesettings"),
 				),
 			},
@@ -329,15 +298,9 @@
 					resource.TestCheckResourceAttr(
 						"genesyscloud_tf_export."+exportResource1, "resource_types.3",
 						"genesyscloud_telephony_providers_edges_trunkbasesettings"),
-<<<<<<< HEAD
 					testUserExport(exportTestDir+"/"+defaultTfJSONFile, "genesyscloud_user", resource_exporter.SanitizeResourceName(userEmail1), testUser1),
 					testUserExport(exportTestDir+"/"+defaultTfJSONFile, "genesyscloud_user", resource_exporter.SanitizeResourceName(userEmail2), testUser2),
-					testQueueExport(exportTestDir+"/"+defaultTfJSONFile, "genesyscloud_routing_queue", resource_exporter.SanitizeResourceName(queueName), testQueue),
-=======
-					testUserExport(exportTestDir+"/"+defaultTfJSONFile, "genesyscloud_user", gcloud.SanitizeResourceName(userEmail1), testUser1),
-					testUserExport(exportTestDir+"/"+defaultTfJSONFile, "genesyscloud_user", gcloud.SanitizeResourceName(userEmail2), testUser2),
-					testQueueExportEqual(exportTestDir+"/"+defaultTfJSONFile, "genesyscloud_routing_queue", gcloud.SanitizeResourceName(queueName), *testQueue),
->>>>>>> 69ff37a4
+					testQueueExportEqual(exportTestDir+"/"+defaultTfJSONFile, "genesyscloud_routing_queue", resource_exporter.SanitizeResourceName(queueName), *testQueue),
 					testTrunkBaseSettingsExport(exportTestDir+"/"+defaultTfJSONFile, "genesyscloud_telephony_providers_edges_trunkbasesettings"),
 				),
 			},
@@ -374,16 +337,16 @@
 
 	resource.Test(t, resource.TestCase{
 		PreCheck:          func() { gcloud.TestAccPreCheck(t) },
-		ProviderFactories: gcloud.ProviderFactories,
+		ProviderFactories: gcloud.GetProviderFactories(providerResources, providerDataSources),
 		Steps: []resource.TestStep{
 			{
 				// Generate a queue as well and export it
 				Config: config,
 				Check: resource.ComposeTestCheckFunc(
-					testQueueExportEqual(exportTestDir+"/"+defaultTfJSONFile, "genesyscloud_routing_queue", gcloud.SanitizeResourceName(queueResources[0].Name), queueResources[0]),
-					testQueueExportEqual(exportTestDir+"/"+defaultTfJSONFile, "genesyscloud_routing_queue", gcloud.SanitizeResourceName(queueResources[1].Name), queueResources[1]),
-					testQueueExportEqual(exportTestDir+"/"+defaultTfJSONFile, "genesyscloud_routing_queue", gcloud.SanitizeResourceName(queueResources[2].Name), queueResources[2]),
-					testQueueExportEqual(exportTestDir+"/"+defaultTfJSONFile, "genesyscloud_routing_queue", gcloud.SanitizeResourceName(queueResources[3].Name), queueResources[3]),
+					testQueueExportEqual(exportTestDir+"/"+defaultTfJSONFile, "genesyscloud_routing_queue", resource_exporter.SanitizeResourceName(queueResources[0].Name), queueResources[0]),
+					testQueueExportEqual(exportTestDir+"/"+defaultTfJSONFile, "genesyscloud_routing_queue", resource_exporter.SanitizeResourceName(queueResources[1].Name), queueResources[1]),
+					testQueueExportEqual(exportTestDir+"/"+defaultTfJSONFile, "genesyscloud_routing_queue", resource_exporter.SanitizeResourceName(queueResources[2].Name), queueResources[2]),
+					testQueueExportEqual(exportTestDir+"/"+defaultTfJSONFile, "genesyscloud_routing_queue", resource_exporter.SanitizeResourceName(queueResources[3].Name), queueResources[3]),
 				),
 			},
 		},
@@ -421,15 +384,15 @@
 
 	resource.Test(t, resource.TestCase{
 		PreCheck:          func() { gcloud.TestAccPreCheck(t) },
-		ProviderFactories: gcloud.ProviderFactories,
+		ProviderFactories: gcloud.GetProviderFactories(providerResources, providerDataSources),
 		Steps: []resource.TestStep{
 			{
 				// Generate a queue as well and export it
 				Config: config,
 				Check: resource.ComposeTestCheckFunc(
-					testQueueExportEqual(exportTestDir+"/"+defaultTfJSONFile, "genesyscloud_routing_queue", gcloud.SanitizeResourceName(queueResources[0].Name), queueResources[0]),
-					testQueueExportEqual(exportTestDir+"/"+defaultTfJSONFile, "genesyscloud_routing_queue", gcloud.SanitizeResourceName(queueResources[1].Name), queueResources[1]),
-					testQueueExportEqual(exportTestDir+"/"+defaultTfJSONFile, "genesyscloud_routing_queue", gcloud.SanitizeResourceName(queueResources[2].Name), queueResources[2]),
+					testQueueExportEqual(exportTestDir+"/"+defaultTfJSONFile, "genesyscloud_routing_queue", resource_exporter.SanitizeResourceName(queueResources[0].Name), queueResources[0]),
+					testQueueExportEqual(exportTestDir+"/"+defaultTfJSONFile, "genesyscloud_routing_queue", resource_exporter.SanitizeResourceName(queueResources[1].Name), queueResources[1]),
+					testQueueExportEqual(exportTestDir+"/"+defaultTfJSONFile, "genesyscloud_routing_queue", resource_exporter.SanitizeResourceName(queueResources[2].Name), queueResources[2]),
 					testQueueExportMatchesRegEx(exportTestDir+"/"+defaultTfJSONFile, "genesyscloud_routing_queue", "-prod"), //We should not find any "test" queues here because we only wanted to include queues that ended with a -prod
 				),
 			},
@@ -468,13 +431,13 @@
 
 	resource.Test(t, resource.TestCase{
 		PreCheck:          func() { gcloud.TestAccPreCheck(t) },
-		ProviderFactories: gcloud.ProviderFactories,
+		ProviderFactories: gcloud.GetProviderFactories(providerResources, providerDataSources),
 		Steps: []resource.TestStep{
 			{
 				// Generate a queue as well and export it
 				Config: config,
 				Check: resource.ComposeTestCheckFunc(
-					testQueueExportEqual(exportTestDir+"/"+defaultTfJSONFile, "genesyscloud_routing_queue", gcloud.SanitizeResourceName(queueResources[3].Name), queueResources[3]), //Want to make sure the test queue is there
+					testQueueExportEqual(exportTestDir+"/"+defaultTfJSONFile, "genesyscloud_routing_queue", resource_exporter.SanitizeResourceName(queueResources[3].Name), queueResources[3]), //Want to make sure the test queue is there
 					testQueueExportExcludesRegEx(exportTestDir+"/"+defaultTfJSONFile, "genesyscloud_routing_queue", "-(dev|test)$"),                                                 //We should not find any "prod" queues here because we only wanted to include queues that ended with a -prod
 				),
 			},
@@ -574,10 +537,6 @@
 
 	defer os.RemoveAll(exportTestDir)
 
-	fmt.Println("TestAccResourceTfExportFormAsHCL")
-	fmt.Println(providerResources)
-	fmt.Println(providerDataSources)
-	fmt.Println(resourceExporters)
 
 	resource.Test(t, resource.TestCase{
 		PreCheck:          func() { gcloud.TestAccPreCheck(t) },
@@ -672,10 +631,6 @@
 		gcloud.GenerateDefaultScriptIDs(chatScriptID, emailScriptID),
 	)
 
-	fmt.Println("TestAccResourceTfExportQueueAsHCL")
-	fmt.Println(providerResources)
-	fmt.Println(providerDataSources)
-	fmt.Println(resourceExporters)
 
 	resource.Test(t, resource.TestCase{
 		PreCheck:          func() { gcloud.TestAccPreCheck(t) },
@@ -749,10 +704,7 @@
 
 	mockError = errors1
 
-	fmt.Println("TestAccResourceTfExportLogMissingPermissions")
-	fmt.Println(providerResources)
-	fmt.Println(providerDataSources)
-	fmt.Println(resourceExporters)
+
 
 	// Checking that the config file is created when the error is 403 & log_permission_errors = true
 	resource.Test(t, resource.TestCase{
@@ -860,10 +812,6 @@
 
 	defer os.RemoveAll(exportTestDir)
 
-	fmt.Println("TestAccResourceTfExportUserPromptExportAudioFile")
-	fmt.Println(providerResources)
-	fmt.Println(providerDataSources)
-	fmt.Println(resourceExporters)
 
 	resource.Test(t, resource.TestCase{
 		PreCheck:          func() { gcloud.TestAccPreCheck(t) },
@@ -1165,11 +1113,7 @@
 func TestForExportCycles(t *testing.T) {
 
 	// Assumes exporting all resource types
-<<<<<<< HEAD
-	exporters := resource_exporter.GetResourceExporters(nil)
-=======
-	exporters := gcloud.GetResourceExporters()
->>>>>>> 69ff37a4
+	exporters := resource_exporter.GetResourceExporters()
 
 	graph := simple.NewDirectedGraph()
 
