--- conflicted
+++ resolved
@@ -7,13 +7,7 @@
 	"io/ioutil"
 	"log"
 	"os"
-<<<<<<< HEAD
-=======
-	"os/exec"
-	"path"
-	"path/filepath"
 	"regexp"
->>>>>>> 2fe6466f
 	"strconv"
 	"strings"
 	"sync"
@@ -247,7 +241,7 @@
 	g.unresolvedAttrs = make([]unresolvableAttributeInfo, 0)
 
 	for _, resource := range g.resources {
-		jsonResult, diagErr := instanceStateToMap(resource.State, resource.CtyType)
+		jsonResult, diagErr := g.instanceStateToMap(resource.State, resource.CtyType)
 		if diagErr != nil {
 			return diagErr
 		}
@@ -288,7 +282,7 @@
 	return nil
 }
 
-func instanceStateToMap(state *terraform.InstanceState, ctyType cty.Type) (gcloud.JsonMap, diag.Diagnostics) {
+func (g *GenesysCloudResourceExporter) instanceStateToMap(state *terraform.InstanceState, ctyType cty.Type) (gcloud.JsonMap, diag.Diagnostics) {
 	stateVal, err := schema.StateValueFromInstanceState(state, ctyType)
 	if err != nil {
 		return nil, diag.FromErr(err)
@@ -303,7 +297,7 @@
 
 // generateOutputFiles is used to generate the tfStateFile and either the tf export or the json based export
 func (g *GenesysCloudResourceExporter) generateOutputFiles() diag.Diagnostics {
-	providerSource := g.sourceForVersion()
+	providerSource := g.sourceForVersion(g.version)
 	if g.includeStateFile {
 		t := NewTFStateWriter(g.ctx, g.resources, g.d, providerSource)
 		if err := t.writeTfState(); err != nil {
@@ -326,199 +320,18 @@
 	return nil
 }
 
-<<<<<<< HEAD
-func (g *GenesysCloudResourceExporter) sourceForVersion() string {
-=======
-/*****ADDED CODE HERE*****/
-func instanceStateToHCLBlock(resType, resName string, json gcloud.JsonMap) []byte {
-	f := hclwrite.NewEmptyFile()
-	rootBody := f.Body()
-
-	block := rootBody.AppendNewBlock("resource", []string{resType, resName})
-	body := block.Body()
-
-	addBody(body, json)
-
-	newCopy := strings.Replace(fmt.Sprintf("%s", f.Bytes()), "$${", "${", -1)
-	return []byte(newCopy)
-}
-
-func addBody(body *hclwrite.Body, json gcloud.JsonMap) {
-	for k, v := range json {
-		addValue(body, k, v)
-	}
-}
-
-func addValue(body *hclwrite.Body, k string, v interface{}) {
-	if vInter, ok := v.([]interface{}); ok {
-		handleInterfaceArray(body, k, vInter)
-	} else {
-		ctyVal := getCtyValue(v)
-		if ctyVal != zclconfCty.NilVal {
-			body.SetAttributeValue(k, ctyVal)
-		}
-	}
-}
-
-func getCtyValue(v interface{}) zclconfCty.Value {
-	var value zclconfCty.Value
-	if vStr, ok := v.(string); ok {
-		value = zclconfCty.StringVal(vStr)
-	} else if vBool, ok := v.(bool); ok {
-		value = zclconfCty.BoolVal(vBool)
-	} else if vInt, ok := v.(int); ok {
-		value = zclconfCty.NumberIntVal(int64(vInt))
-	} else if vInt32, ok := v.(int32); ok {
-		value = zclconfCty.NumberIntVal(int64(vInt32))
-	} else if vInt64, ok := v.(int64); ok {
-		value = zclconfCty.NumberIntVal(vInt64)
-	} else if vFloat32, ok := v.(float32); ok {
-		value = zclconfCty.NumberFloatVal(float64(vFloat32))
-	} else if vFloat64, ok := v.(float64); ok {
-		value = zclconfCty.NumberFloatVal(vFloat64)
-	} else if vMapInter, ok := v.(map[string]interface{}); ok {
-		value = createHCLObject(vMapInter)
-	} else {
-		value = zclconfCty.NilVal
-	}
-	return value
-}
-
-// Creates hcl objects in the format name = { item1 = "", item2 = "", ... }
-func createHCLObject(v map[string]interface{}) zclconfCty.Value {
-	obj := make(map[string]zclconfCty.Value)
-	for key, val := range v {
-		ctyVal := getCtyValue(val)
-		if ctyVal != zclconfCty.NilVal {
-			obj[key] = ctyVal
-		}
-	}
-	if len(obj) == 0 {
-		return zclconfCty.NilVal
-	}
-	return zclconfCty.ObjectVal(obj)
-}
-
-func handleInterfaceArray(body *hclwrite.Body, k string, v []interface{}) {
-	var listItems []zclconfCty.Value
-	for _, val := range v {
-		// k { ... }
-		if valMap, ok := val.(map[string]interface{}); ok {
-			block := body.AppendNewBlock(k, nil)
-			for key, value := range valMap {
-				addValue(block.Body(), key, value)
-			}
-			// k = [ ... ]
-		} else {
-			listItems = append(listItems, getCtyValue(val))
-		}
-	}
-	if len(listItems) > 0 {
-		body.SetAttributeValue(k, zclconfCty.ListVal(listItems))
-	}
-}
-
-func determineVarValue(s *schema.Schema) interface{} {
-	if s.Default != nil {
-		if m, ok := s.Default.(map[string]string); ok {
-			stringMap := make(map[string]interface{})
-			for k, v := range m {
-				stringMap[k] = v
-			}
-			return stringMap
-		}
-
-		return s.Default
-	}
-
-	switch s.Type {
-	case schema.TypeString:
-		return ""
-	case schema.TypeInt:
-		return 0
-	case schema.TypeFloat:
-		return 0.0
-	case schema.TypeBool:
-		return false
-	default:
-		if properties, ok := s.Elem.(*schema.Resource); ok {
-			propertyMap := make(map[string]interface{})
-			for k, v := range properties.Schema {
-				propertyMap[k] = determineVarValue(v)
-			}
-			return propertyMap
-		}
-	}
-
-	return nil
-}
-
-func determineVarType(s *schema.Schema) string {
-	var varType string
-	switch s.Type {
-	case schema.TypeMap:
-		if elem, ok := s.Elem.(*schema.Schema); ok {
-			varType = fmt.Sprintf("map(%s)", determineVarType(elem))
-		} else {
-			varType = "map"
-		}
-	case schema.TypeBool:
-		varType = "bool"
-	case schema.TypeString:
-		varType = "string"
-	case schema.TypeList:
-		fallthrough
-	case schema.TypeSet:
-		if elem, ok := s.Elem.(*schema.Schema); ok {
-			varType = fmt.Sprintf("list(%s)", determineVarType(elem))
-		} else {
-			if properties, ok := s.Elem.(*schema.Resource); ok {
-				propPairs := ""
-				for k, v := range properties.Schema {
-					propPairs = fmt.Sprintf("%s%v = %v\n", propPairs, k, determineVarType(v))
-				}
-				varType = fmt.Sprintf("object({%s})", propPairs)
-			} else {
-				varType = "object({})"
-			}
-		}
-	case schema.TypeInt:
-		fallthrough
-	case schema.TypeFloat:
-		varType = "number"
-	}
-
-	return varType
-}
-
-func getDecodedData(jsonString string, currAttr string) (string, error) {
-	var jsonVar interface{}
-	err := json.Unmarshal([]byte(jsonString), &jsonVar)
-	if err != nil {
-		return "", err
-	}
-
-	formattedJson, err := json.MarshalIndent(jsonVar, "", "\t")
-	if err != nil {
-		return "", err
-	}
-
-	formattedJsonStr := string(formattedJson)
-	// fix indentation
-	numOfIndents := strings.Count(currAttr, ".") + 1
-	spaces := ""
-	for i := 0; i < numOfIndents; i++ {
-		spaces = spaces + "  "
-	}
-	formattedJsonStr = strings.Replace(formattedJsonStr, "\t", fmt.Sprintf("\t%v", spaces), -1)
-	// add extra space before the final character (either ']' or '}')
-	formattedJsonStr = fmt.Sprintf("%v%v%v", formattedJsonStr[:len(formattedJsonStr)-1], spaces, formattedJsonStr[len(formattedJsonStr)-1:])
-	formattedJsonStr = fmt.Sprintf("jsonencode(%v)", formattedJsonStr)
-	return formattedJsonStr, nil
-}
-
-func sourceForVersion(version string) string {
->>>>>>> 2fe6466f
+func (g *GenesysCloudResourceExporter) postProcessHclBytes(resource []byte) []byte {
+	resourceStr := string(resource)
+	for placeholderId, val := range attributesDecoded {
+		resourceStr = strings.Replace(resourceStr, fmt.Sprintf("\"%s\"", placeholderId), val, -1)
+	}
+
+	resourceStr = correctInterpolatedFileShaFunctions(resourceStr)
+
+	return []byte(resourceStr)
+}
+
+func (g *GenesysCloudResourceExporter) sourceForVersion(version string) string {
 	providerSource := "registry.terraform.io/mypurecloud/genesyscloud"
 	if g.version == "0.1.0" {
 		// Force using local dev version by providing a unique repo URL
@@ -719,34 +532,6 @@
 		return nil, nil
 	}
 	return state, nil
-}
-
-<<<<<<< HEAD
-func replaceDecodableStrings(resource []byte) []byte {
-=======
-func instanceStateToJSONMap(state *terraform.InstanceState, ctyType cty.Type) (gcloud.JsonMap, diag.Diagnostics) {
-	stateVal, err := schema.StateValueFromInstanceState(state, ctyType)
-	if err != nil {
-		return nil, diag.FromErr(err)
-	}
-
-	jsonMap, err := schema.StateValueToJSONMap(stateVal, ctyType)
-	if err != nil {
-		return nil, diag.FromErr(err)
-	}
-	return jsonMap, nil
-}
-
-func postProcessHclBytes(resource []byte) []byte {
->>>>>>> 2fe6466f
-	resourceStr := string(resource)
-	for placeholderId, val := range attributesDecoded {
-		resourceStr = strings.Replace(resourceStr, fmt.Sprintf("\"%s\"", placeholderId), val, -1)
-	}
-
-	resourceStr = correctInterpolatedFileShaFunctions(resourceStr)
-
-	return []byte(resourceStr)
 }
 
 // find & replace ${filesha256(\"...\")} with ${filesha256("...")}
