--- conflicted
+++ resolved
@@ -1917,18 +1917,6 @@
 			}
 		}
 
-<<<<<<< HEAD
-=======
-		// Check if the exporter has custom flow resolver (Only applicable for flow resource)
-		if refAttrCustomFlowResolver, ok := exporter.CustomFlowResolver[currAttr]; ok {
-			tflog.Debug(g.ctx, fmt.Sprintf("Custom resolver invoked for attribute: %s", currAttr))
-			varReference := fmt.Sprintf("%s_%s_%s", resourceType, resourceLabel, "filepath")
-			if err := refAttrCustomFlowResolver.ResolverFunc(configMap, varReference); err != nil {
-				tflog.Error(g.ctx, fmt.Sprintf("An error has occurred while trying invoke a custom resolver for attribute %s: %v", currAttr, err))
-			}
-		}
-
->>>>>>> c06b7af1
 		if g.matchesExportFormat("/.*"+formatHCL+".*/") && exporter.IsJsonEncodable(currAttr) {
 			if vStr, ok := configMap[key].(string); ok {
 				decodedData, err := getDecodedData(vStr, currAttr)
