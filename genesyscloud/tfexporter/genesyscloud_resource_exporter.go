--- conflicted
+++ resolved
@@ -109,7 +109,6 @@
 	resourceTypeFilter    ExporterResourceTypeFilter
 	resourceTypesMaps     map[string]resourceJSONMaps
 	unresolvedAttrs       []unresolvableAttributeInfo
-<<<<<<< HEAD
 
 	// .. Strings
 	exportDirPath    string
@@ -140,26 +139,6 @@
 	includeStateFile     bool
 	logPermissionErrors  bool
 	splitFilesByResource bool
-=======
-	d                     *schema.ResourceData
-	ctx                   context.Context
-	meta                  interface{}
-	dependsList           map[string][]string
-	buildSecondDeps       map[string][]string
-	exMutex               sync.RWMutex
-	cyclicDependsList     []string
-	ignoreCyclicDeps      bool
-	flowResourcesList     []string
-	exportComputed        bool
-	maxConcurrentOps      int // New field to control concurrency
-
-	// New mutexes for protecting shared state
-	replaceWithDatasourceMutex sync.Mutex
-	resourcesMutex             sync.Mutex
-	resourceTypesMapsMutex     sync.RWMutex
-	dataSourceTypesMapsMutex   sync.RWMutex
-	unresolvedAttrsMutex       sync.Mutex
->>>>>>> 1dee5c4f
 }
 
 func configureExporterType(ctx context.Context, d *schema.ResourceData, gre *GenesysCloudResourceExporter, filterType ExporterFilterType) {
@@ -505,21 +484,12 @@
 
 // retrieveGenesysCloudObjectInstances will take a list of exporters and then return the actual terraform Genesys Cloud data
 func (g *GenesysCloudResourceExporter) retrieveGenesysCloudObjectInstances() diag.Diagnostics {
-<<<<<<< HEAD
 	tflog.Info(g.ctx, "Starting to retrieve Genesys Cloud objects from Genesys Cloud")
 	tflog.Info(g.ctx, fmt.Sprintf("Number of exporters to process: %d", len(*g.exporters)))
 
 	// Log all exporter types being processed
 	for resType, exporter := range *g.exporters {
 		tflog.Debug(g.ctx, fmt.Sprintf("Exporter for %s has %d resources in SanitizedResourceMap", resType, len(exporter.SanitizedResourceMap)))
-=======
-	log.Printf("[retrieveGenesysCloudObjectInstances] Starting to retrieve Genesys Cloud objects from Genesys Cloud")
-	log.Printf("[retrieveGenesysCloudObjectInstances] Number of exporters to process: %d", len(*g.exporters))
-
-	// Log all exporter types being processed
-	for resType, exporter := range *g.exporters {
-		log.Printf("[retrieveGenesysCloudObjectInstances] Exporter for %s has %d resources in SanitizedResourceMap", resType, len(exporter.SanitizedResourceMap))
->>>>>>> 1dee5c4f
 	}
 
 	// Retrieves data on each individual Genesys Cloud object from each registered exporter
@@ -531,11 +501,7 @@
 
 	ctx, cancel := context.WithCancel(g.ctx)
 	defer cancel()
-<<<<<<< HEAD
 	tflog.Trace(g.ctx, "Created context with cancellation")
-=======
-	log.Printf("[retrieveGenesysCloudObjectInstances] Created context with cancellation")
->>>>>>> 1dee5c4f
 
 	// Track successful and failed resource types
 	var successfulTypes []string
@@ -544,45 +510,25 @@
 
 	// We use concurrency here to spin off each exporter type and getting the data
 	for resType, exporter := range *g.exporters {
-<<<<<<< HEAD
 		tflog.Debug(g.ctx, fmt.Sprintf("Starting processing for resource type: %s", resType))
 		wg.Add(1)
 		go func(resType string, exporter *resourceExporter.ResourceExporter) {
 			defer wg.Done()
 			tflog.Trace(g.ctx, fmt.Sprintf("Starting goroutine for resource type: %s", resType))
-=======
-		log.Printf("[retrieveGenesysCloudObjectInstances] Starting processing for resource type: %s", resType)
-		wg.Add(1)
-		go func(resType string, exporter *resourceExporter.ResourceExporter) {
-			defer wg.Done()
-			log.Printf("[retrieveGenesysCloudObjectInstances] Starting goroutine for resource type: %s", resType)
->>>>>>> 1dee5c4f
 
 			// Check if context was cancelled before processing
 			select {
 			case <-ctx.Done():
-<<<<<<< HEAD
 				tflog.Warn(g.ctx, fmt.Sprintf("Context cancelled before processing resource type: %s", resType))
-=======
-				log.Printf("[retrieveGenesysCloudObjectInstances] Context cancelled before processing resource type: %s", resType)
->>>>>>> 1dee5c4f
 				return
 			default:
 			}
 
-<<<<<<< HEAD
 			tflog.Debug(g.ctx, fmt.Sprintf("Getting exported resources for [%s]", resType))
 			typeResources, err := g.getResourcesForType(resType, g.provider, exporter, g.meta)
 
 			if err != nil {
 				tflog.Error(g.ctx, fmt.Sprintf("Error getting resources for type %s: %v", resType, err))
-=======
-			log.Printf("[retrieveGenesysCloudObjectInstances] Getting exported resources for [%s]", resType)
-			typeResources, err := g.getResourcesForType(resType, g.provider, exporter, g.meta)
-
-			if err != nil {
-				log.Printf("[retrieveGenesysCloudObjectInstances] ERROR getting resources for type %s: %v", resType, err)
->>>>>>> 1dee5c4f
 
 				// Track failed resource type
 				statsMutex.Lock()
@@ -591,45 +537,28 @@
 
 				select {
 				case <-ctx.Done():
-<<<<<<< HEAD
 					tflog.Warn(g.ctx, fmt.Sprintf("Context cancelled while handling error for %s", resType))
 				case errorChan <- err:
 					tflog.Trace(g.ctx, fmt.Sprintf("Successfully sent error to channel for resource type: %s", resType))
 				default:
 					tflog.Error(g.ctx, fmt.Sprintf("Could not send error to channel for resource type: %s (channel full)", resType))
-=======
-					log.Printf("[retrieveGenesysCloudObjectInstances] Context cancelled while handling error for %s", resType)
-				case errorChan <- err:
-					log.Printf("[retrieveGenesysCloudObjectInstances] Successfully sent error to channel for resource type: %s", resType)
-				default:
-					log.Printf("[retrieveGenesysCloudObjectInstances] ERROR: Could not send error to channel for resource type: %s (channel full)", resType)
->>>>>>> 1dee5c4f
 				}
 				cancel()
 				return
 			}
 
-<<<<<<< HEAD
 			tflog.Info(g.ctx, fmt.Sprintf("Successfully retrieved %d resources for type %s", len(typeResources), resType))
-=======
-			log.Printf("[retrieveGenesysCloudObjectInstances] Successfully retrieved %d resources for type %s", len(typeResources), resType)
->>>>>>> 1dee5c4f
 
 			// Use thread-safe method to add resources
 			if len(typeResources) > 0 {
 				g.addResources(typeResources)
-<<<<<<< HEAD
 				tflog.Debug(g.ctx, fmt.Sprintf("Successfully added %d resources for type %s to global resources list", len(typeResources), resType))
-=======
-				log.Printf("[retrieveGenesysCloudObjectInstances] Successfully added %d resources for type %s to global resources list", len(typeResources), resType)
->>>>>>> 1dee5c4f
 
 				// Track successful resource type
 				statsMutex.Lock()
 				successfulTypes = append(successfulTypes, resType)
 				statsMutex.Unlock()
 			} else {
-<<<<<<< HEAD
 				tflog.Warn(g.ctx, fmt.Sprintf("No resources found for type %s", resType))
 			}
 
@@ -642,27 +571,12 @@
 	go func() {
 		wg.Wait()
 		tflog.Info(g.ctx, "All resource type exports completed")
-=======
-				log.Printf("[retrieveGenesysCloudObjectInstances] WARNING: No resources found for type %s", resType)
-			}
-
-			log.Printf("[retrieveGenesysCloudObjectInstances] Completed processing for resource type: %s", resType)
-		}(resType, exporter)
-	}
-
-	log.Printf("[retrieveGenesysCloudObjectInstances] Started all goroutines, waiting for completion")
-
-	go func() {
-		wg.Wait()
-		log.Printf("[retrieveGenesysCloudObjectInstances] All resource type processing completed")
->>>>>>> 1dee5c4f
 		close(wgDone)
 	}()
 
 	// Wait until either WaitGroup is done or an error is received
 	select {
 	case <-wgDone:
-<<<<<<< HEAD
 		tflog.Info(g.ctx, "Successfully retrieved all Genesys Cloud object instances")
 		tflog.Info(g.ctx, fmt.Sprintf("Summary - Successful types: %v", successfulTypes))
 		tflog.Info(g.ctx, fmt.Sprintf("Summary - Failed types: %v", failedTypes))
@@ -670,41 +584,21 @@
 		return nil
 	case err := <-errorChan:
 		tflog.Error(g.ctx, fmt.Sprintf("Error received from channel: %v", err))
-=======
-		log.Printf("[retrieveGenesysCloudObjectInstances] Successfully retrieved all Genesys Cloud object instances")
-		log.Printf("[retrieveGenesysCloudObjectInstances] Summary - Successful types: %v", successfulTypes)
-		log.Printf("[retrieveGenesysCloudObjectInstances] Summary - Failed types: %v", failedTypes)
-		log.Printf("[retrieveGenesysCloudObjectInstances] Summary - Total successful: %d, Total failed: %d", len(successfulTypes), len(failedTypes))
-		return nil
-	case err := <-errorChan:
-		log.Printf("[retrieveGenesysCloudObjectInstances] Error received from channel: %v", err)
->>>>>>> 1dee5c4f
 
 		// Give other goroutines a chance to clean up
 		go func() {
 			<-wgDone // Wait for all goroutines to finish
-<<<<<<< HEAD
 			tflog.Trace(g.ctx, "All goroutines finished after error")
 		}()
 
 		tflog.Error(g.ctx, fmt.Sprintf("Returning error retrieving cloud object instances: %v", err))
-=======
-			log.Printf("[retrieveGenesysCloudObjectInstances] All goroutines finished after error")
-		}()
-
-		log.Printf("[retrieveGenesysCloudObjectInstances] Returning error: %v", err)
->>>>>>> 1dee5c4f
 		return err
 	}
 }
 
 // buildResourceConfigMap Builds a map of all the Terraform resources data returned for each resource
 func (g *GenesysCloudResourceExporter) buildResourceConfigMap() (diagnostics diag.Diagnostics) {
-<<<<<<< HEAD
 	tflog.Info(g.ctx, "Build Genesys Cloud Resources Map")
-=======
-	log.Printf("Build Genesys Cloud Resources Map")
->>>>>>> 1dee5c4f
 
 	// Initialize maps using thread-safe methods
 	g.setResourceTypesMaps(make(map[string]resourceJSONMaps))
@@ -758,7 +652,6 @@
 		configMap := make(map[string]interface{})
 		for key, value := range jsonResult {
 			configMap[key] = value
-<<<<<<< HEAD
 		}
 
 		// 5. Sanitize the config map
@@ -767,16 +660,6 @@
 			g.addUnresolvedAttrs(unresolvableAttrs)
 		}
 
-=======
-		}
-
-		// 5. Sanitize the config map
-		unresolvableAttrs, _ := g.sanitizeConfigMap(resource, configMap, "", *g.exporters, false, g.exportFormat, false)
-		if len(unresolvableAttrs) > 0 {
-			g.addUnresolvedAttrs(unresolvableAttrs)
-		}
-
->>>>>>> 1dee5c4f
 		// 6. Add the resource to the appropriate map
 		if isDataSource {
 			dataSourceMaps = g.getDataSourceTypesMaps()
@@ -792,11 +675,7 @@
 		g.updateInstanceStateAttributes(jsonResult, resource)
 	}
 
-<<<<<<< HEAD
 	tflog.Info(g.ctx, fmt.Sprintf("Successfully built resource config map with %d resources", len(resources)))
-=======
-	log.Printf("Successfully built resource config map with %d resources", len(resources))
->>>>>>> 1dee5c4f
 	return nil
 }
 
@@ -1256,11 +1135,7 @@
 }
 
 func (g *GenesysCloudResourceExporter) appendResources(resourcesToAdd []resourceExporter.ResourceInfo) {
-<<<<<<< HEAD
 	tflog.Debug(g.ctx, fmt.Sprintf("Appending %d resources to existing resources", len(resourcesToAdd)))
-=======
-	log.Printf("Appending %d resources to existing resources", len(resourcesToAdd))
->>>>>>> 1dee5c4f
 
 	// Get existing resources using thread-safe method
 	existingResources := g.getResources()
@@ -1279,35 +1154,21 @@
 			newResources = append(newResources, resourceToAdd)
 			existingResourceMap[key] = true // Mark as added
 		} else {
-<<<<<<< HEAD
 			tflog.Warn(g.ctx, fmt.Sprintf("Skipping duplicate resource: %s", key))
-=======
-			log.Printf("Skipping duplicate resource: %s", key)
->>>>>>> 1dee5c4f
 		}
 	}
 
 	if len(newResources) > 0 {
 		// Use thread-safe method to add new resources
 		g.addResources(newResources)
-<<<<<<< HEAD
 		tflog.Debug(g.ctx, fmt.Sprintf("Successfully added %d new resources", len(newResources)))
 	} else {
 		tflog.Debug(g.ctx, "No new resources to add")
-=======
-		log.Printf("Successfully added %d new resources", len(newResources))
-	} else {
-		log.Printf("No new resources to add")
->>>>>>> 1dee5c4f
 	}
 }
 
 func (g *GenesysCloudResourceExporter) buildSanitizedResourceMaps(exporters map[string]*resourceExporter.ResourceExporter, filter []string, logErrors bool) diag.Diagnostics {
-<<<<<<< HEAD
 	tflog.Info(g.ctx, fmt.Sprintf("Starting to build sanitized resource maps for %d exporters", len(exporters)))
-=======
-	log.Printf("Starting to build sanitized resource maps for %d exporters", len(exporters))
->>>>>>> 1dee5c4f
 
 	// Buffer error channel to prevent goroutine leaks or deadlocks
 	errorChan := make(chan diag.Diagnostics, len(exporters))
@@ -1319,10 +1180,7 @@
 
 	// Create semaphore to limit concurrent operations to the configured maximum
 	sem := make(chan struct{}, g.maxConcurrentOps)
-<<<<<<< HEAD
 	tflog.Trace(g.ctx, fmt.Sprintf("Using semaphore to limit concurrent operations to %d", g.maxConcurrentOps))
-=======
->>>>>>> 1dee5c4f
 
 	var wg sync.WaitGroup
 	for resourceType, exporter := range exporters {
@@ -1376,22 +1234,14 @@
 	// Wait until either WaitGroup is done or an error is received
 	select {
 	case <-wgDone:
-<<<<<<< HEAD
 		tflog.Info(g.ctx, "Successfully completed building sanitized resource maps")
-=======
-		log.Printf("Successfully completed building sanitized resource maps")
->>>>>>> 1dee5c4f
 		return nil
 	case err := <-errorChan:
 		// Give other goroutines a chance to clean up
 		go func() {
 			<-wgDone // Wait for all goroutines to finish
 		}()
-<<<<<<< HEAD
 		tflog.Warn(g.ctx, fmt.Sprintf("Error occurred while building sanitized resource maps: %v", err))
-=======
-		log.Printf("Error occurred while building sanitized resource maps: %v", err)
->>>>>>> 1dee5c4f
 		return err
 	}
 }
@@ -1468,7 +1318,6 @@
 }
 
 func (g *GenesysCloudResourceExporter) getResourcesForType(resType string, schemaProvider *schema.Provider, exporter *resourceExporter.ResourceExporter, meta interface{}) ([]resourceExporter.ResourceInfo, diag.Diagnostics) {
-<<<<<<< HEAD
 	tflog.Debug(g.ctx, fmt.Sprintf("Starting export for resource type: %s", resType))
 
 	// Use thread-safe method to get resource map size
@@ -1477,21 +1326,10 @@
 
 	if lenResources == 0 {
 		tflog.Debug(g.ctx, fmt.Sprintf("No resources found for type %s, returning empty slice", resType))
-=======
-	log.Printf("[getResourcesForType] Starting export for resource type: %s", resType)
-
-	// Use thread-safe method to get resource map size
-	lenResources := exporter.GetSanitizedResourceMapSize()
-	log.Printf("[getResourcesForType] Found %d resources for type %s", lenResources, resType)
-
-	if lenResources == 0 {
-		log.Printf("[getResourcesForType] No resources found for type %s, returning empty slice", resType)
->>>>>>> 1dee5c4f
 		return []resourceExporter.ResourceInfo{}, nil
 	}
 
 	// Buffer channels to prevent goroutine leaks
-<<<<<<< HEAD
 	errorsChan := make(chan ResourceErrorInfo, lenResources)
 	resourceChan := make(chan resourceExporter.ResourceInfo, lenResources)
 	tflog.Trace(g.ctx, fmt.Sprintf("Created buffered channels for %d resources", lenResources))
@@ -1514,34 +1352,10 @@
 	var wg sync.WaitGroup
 	wg.Add(lenResources)
 	tflog.Trace(g.ctx, fmt.Sprintf("Initialized WaitGroup with %d resources", lenResources))
-=======
-	errorChan := make(chan diag.Diagnostics, lenResources)
-	resourceChan := make(chan resourceExporter.ResourceInfo, lenResources)
-	log.Printf("[getResourcesForType] Created buffered channels for %d resources", lenResources)
-
-	res := schemaProvider.ResourcesMap[resType]
-	if res == nil {
-		log.Printf("[getResourcesForType] ERROR: Resource type %v not defined in schema provider", resType)
-		return nil, diag.Errorf("Resource type %v not defined", resType)
-	}
-	log.Printf("[getResourcesForType] Successfully retrieved resource schema for type %s", resType)
-
-	exportComputed := g.exportComputed
-	log.Printf("[getResourcesForType] Export computed setting: %t", exportComputed)
-
-	ctx, cancel := context.WithCancel(g.ctx)
-	defer cancel()
-	log.Printf("[getResourcesForType] Created context with cancellation for resource type %s", resType)
-
-	var wg sync.WaitGroup
-	wg.Add(lenResources)
-	log.Printf("[getResourcesForType] Initialized WaitGroup with %d resources", lenResources)
->>>>>>> 1dee5c4f
 
 	// Track resources to remove to avoid race conditions
 	var toRemove []string
 	var toRemoveMutex sync.Mutex
-<<<<<<< HEAD
 	tflog.Trace(g.ctx, fmt.Sprintf("Initialized resource removal tracking for type %s", resType))
 
 	// Get a copy of the resource map to avoid race conditions during iteration
@@ -1585,51 +1399,10 @@
 
 				if err != nil {
 					tflog.Error(g.ctx, fmt.Sprintf("Error while fetching read context type %s and instance %s : %v", resType, id, err))
-=======
-	log.Printf("[getResourcesForType] Initialized resource removal tracking for type %s", resType)
-
-	// Get a copy of the resource map to avoid race conditions during iteration
-	resourceMap := exporter.GetSanitizedResourceMap()
-	log.Printf("[getResourcesForType] Retrieved sanitized resource map with %d entries for type %s", len(resourceMap), resType)
-
-	for id, resMeta := range resourceMap {
-		log.Printf("[getResourcesForType] Starting goroutine for resource ID: %s, BlockLabel: %s", id, resMeta.BlockLabel)
-
-		go func(id string, resMeta *resourceExporter.ResourceMeta) {
-			defer wg.Done()
-			log.Printf("[getResourcesForType] Starting processing for resource ID: %s, BlockLabel: %s", id, resMeta.BlockLabel)
-
-			// Check if context was cancelled
-			select {
-			case <-ctx.Done():
-				log.Printf("[getResourcesForType] Context cancelled for resource ID: %s", id)
-				return
-			default:
-				log.Printf("[getResourcesForType] Context check passed for resource ID: %s", id)
-			}
-
-			fetchResourceState := func() error {
-				log.Printf("[getResourcesForType] Starting fetchResourceState for resource ID: %s", id)
-
-				// Use a shorter timeout for individual resource fetches
-				resourceCtx, resourceCancel := context.WithCancel(context.Background())
-				defer resourceCancel()
-				log.Printf("[getResourcesForType] Created resource context with 5-minute timeout for ID: %s", id)
-
-				ctyType := res.CoreConfigSchema().ImpliedType()
-				log.Printf("[getResourcesForType] Retrieved CTY type for resource ctyType: %v", ctyType)
-
-				log.Printf("[getResourcesForType] Calling getResourceState for resource ID: %s", id)
-				instanceState, err := getResourceState(resourceCtx, res, id, resMeta, meta)
-
-				if err != nil {
-					log.Printf("[getResourcesForType] Error while fetching read context type %s and instance %s : %v", resType, id, err)
->>>>>>> 1dee5c4f
 					return fmt.Errorf("Failed to get state for %s instance %s: %v", resType, id, err)
 				}
 
 				if instanceState == nil {
-<<<<<<< HEAD
 					tflog.Warn(g.ctx, fmt.Sprintf("Resource %s no longer exists. Skipping.", resMeta.BlockLabel))
 					toRemoveMutex.Lock()
 					toRemove = append(toRemove, id)
@@ -1657,35 +1430,6 @@
 					}
 				} else {
 					tflog.Debug(g.ctx, fmt.Sprintf("No ExportAsDataFunc defined for resource ID: %s", id))
-=======
-					log.Printf("[getResourcesForType] Resource %s no longer exists. Skipping.", resMeta.BlockLabel)
-					toRemoveMutex.Lock()
-					toRemove = append(toRemove, id)
-					toRemoveMutex.Unlock()
-					log.Printf("[getResourcesForType] Added resource ID %s to removal list", id)
-					return nil
-				}
-				log.Printf("[getResourcesForType] Successfully retrieved instance state for resource ID: %s", id)
-
-				// Export the resource as a data resource
-				if exporter.ExportAsDataFunc != nil {
-					log.Printf("[getResourcesForType] Checking if resource should be exported as data source for ID: %s", id)
-					sdkConfig := g.meta.(*provider.ProviderMeta).ClientConfig
-					exportAsData, err := exporter.ExportAsDataFunc(g.ctx, sdkConfig, instanceState.Attributes)
-					if err != nil {
-						log.Printf("[getResourcesForType] Error in ExportAsDataFunc for resource ID %s: %v", id, err)
-						return fmt.Errorf("an error has occurred while trying to export as a data resource block for %s::%s : %v", resType, resMeta.BlockLabel, err)
-					} else {
-						if exportAsData {
-							log.Printf("[getResourcesForType] Resource ID %s will be exported as data source", id)
-							g.addReplaceWithDatasource(resType + "::" + resMeta.BlockLabel)
-						} else {
-							log.Printf("[getResourcesForType] Resource ID %s will NOT be exported as data source", id)
-						}
-					}
-				} else {
-					log.Printf("[getResourcesForType] No ExportAsDataFunc defined for resource ID: %s", id)
->>>>>>> 1dee5c4f
 				}
 
 				blockType := ""
@@ -1722,17 +1466,11 @@
 						continue
 					}
 				}
-<<<<<<< HEAD
 				tflog.Debug(g.ctx, fmt.Sprintf("Finished processing schema attributes for resource ID: %s", id))
 
 				tflog.Trace(g.ctx, fmt.Sprintf("Creating ResourceInfo for resource ID: %s", id))
 				select {
 				case resourceChan <- resourceExporter.ResourceInfo{
-=======
-				log.Printf("[getResourcesForType] Finished processing schema attributes for resource ID: %s", id)
-				log.Printf("[getResourcesForType] Creating ResourceInfo for resource ID: %s", id)
-				resourceChan <- resourceExporter.ResourceInfo{
->>>>>>> 1dee5c4f
 					State:         instanceState,
 					BlockLabel:    resMeta.BlockLabel,
 					Type:          resType,
@@ -1745,12 +1483,11 @@
 					tflog.Warn(g.ctx, fmt.Sprintf("Context canceled while sending ResourceInfo for resource ID: %s", id))
 					return fmt.Errorf("context cancelled")
 				}
-				log.Printf("[getResourcesForType] Successfully sent ResourceInfo to channel for resource ID: %s", id)
+				tflog.Trace(g.ctx, fmt.Sprintf("Successfully sent ResourceInfo to channel for resource ID: %s", id))
 
 				return nil
 			}
 
-<<<<<<< HEAD
 			// Improved retry logic with exponential backoff
 			// Allows retries up to three times before reporting error
 			maxRetries := 3
@@ -1772,34 +1509,53 @@
 				// Return immediately if no errors
 				if err == nil {
 					tflog.Info(g.ctx, fmt.Sprintf("Successfully processed resource ID: %s on attempt %d", id, attempt+1))
-=======
-			// Enhanced retry logic with timeout handling and SDK client pool adjustment
-			maxRetries := 3
-			var lastErr error
-			log.Printf("[getResourcesForType] Starting retry logic for resource ID: %s (max retries: %d)", id, maxRetries)
-
-			for attempt := 0; attempt < maxRetries; attempt++ {
-				log.Printf("[getResourcesForType] Attempt %d/%d for resource ID: %s", attempt+1, maxRetries, id)
-
-				select {
-				case <-ctx.Done():
-					log.Printf("[getResourcesForType] Context cancelled during retry attempt %d for resource ID: %s", attempt+1, id)
-					return
-				default:
-				}
-
-				err := fetchResourceState()
-				if err == nil {
-					log.Printf("[getResourcesForType] Successfully processed resource ID: %s on attempt %d", id, attempt+1)
->>>>>>> 1dee5c4f
 					return // Success
 				}
 
 				lastErr = err
-<<<<<<< HEAD
+
 				tflog.Error(g.ctx, fmt.Sprintf("Error on attempt %d for resource ID %s: %v", attempt+1, id, err))
 
-				if !util.IsTimeoutError(err) {
+				if util.IsTimeoutError(err) {
+					tflog.Debug(g.ctx, fmt.Sprintf("Timeout error detected for resource ID %s on attempt %d", id, attempt+1))
+
+					// On timeout errors, try to add new client connections to the existing pool
+					if attempt == 0 {
+						tflog.Debug(g.ctx, fmt.Sprintf("Attempting to add new client connections to pool for resource ID: %s", id))
+
+						// Get the current version from provider meta
+						version := "1.0.0" // Default version
+						if providerMeta, ok := g.meta.(*provider.ProviderMeta); ok && providerMeta.Version != "" {
+							version = providerMeta.Version
+						}
+
+						// Call the pool's adjustment method
+						provider.SdkClientPool.AdjustPoolForTimeout(version)
+
+						// Add a small delay to allow the new clients to be available
+						tflog.Debug(g.ctx, fmt.Sprintf("Waiting 5 seconds for new clients to be available for resource ID: %s", id))
+						select {
+						case <-time.After(5 * time.Second):
+							tflog.Debug(g.ctx, fmt.Sprintf("Pool adjustment delay completed for resource ID: %s", id))
+						case <-ctx.Done():
+							tflog.Warn(g.ctx, fmt.Sprintf("[getResourcesForType] Context cancelled during pool adjustment delay for resource ID: %s", id))
+							return
+						}
+					}
+					// Exponential backoff for retryable errors
+					if attempt < maxRetries-1 {
+						backoffDuration := time.Duration(1<<attempt) * time.Second
+						tflog.Info(g.ctx, fmt.Sprintf("Retrying resource %s (attempt %d/%d) after %v backoff", id, attempt+1, maxRetries, backoffDuration))
+
+						select {
+						case <-time.After(backoffDuration):
+							tflog.Debug(g.ctx, fmt.Sprintf("Backoff completed for resource ID: %s", id))
+						case <-ctx.Done():
+							tflog.Warn(g.ctx, fmt.Sprintf("Context cancelled during backoff for resource ID: %s", id))
+							return
+						}
+					}
+				} else {
 					tflog.Error(g.ctx, fmt.Sprintf("Non-retryable error for resource ID %s, sending to error channel", id))
 					// Non-retryable error, send to error channel
 					select {
@@ -1813,100 +1569,9 @@
 						tflog.Trace(g.ctx, fmt.Sprintf("Successfully sent error to channel for resource ID: %s", id))
 					case <-ctx.Done():
 						tflog.Warn(g.ctx, fmt.Sprintf("Context cancelled while sending error for resource ID: %s", id))
-=======
-				log.Printf("[getResourcesForType] Error on attempt %d for resource ID %s: %v", attempt+1, id, err)
-
-				// Check if it's a timeout error that we should retry
-				isTimeoutError := func(err error) bool {
-					errStr := fmt.Sprintf("%v", err)
-					return strings.Contains(errStr, "timeout while waiting for state to become") ||
-						strings.Contains(errStr, "context deadline exceeded") ||
-						strings.Contains(errStr, "timeout") ||
-						strings.Contains(errStr, "Client acquisition timeout") ||
-						strings.Contains(errStr, "timeout after") ||
-						strings.Contains(errStr, "waiting for available client")
-				}
-
-				if isTimeoutError(err) {
-					log.Printf("[getResourcesForType] Timeout error detected for resource ID %s on attempt %d", id, attempt+1)
-
-					// On timeout errors, try to add new client connections to the existing pool
-					if attempt == 0 {
-						log.Printf("[getResourcesForType] Attempting to add new client connections to pool for resource ID: %s", id)
-
-						// Get the current version from provider meta
-						version := "1.0.0" // Default version
-						if providerMeta, ok := g.meta.(*provider.ProviderMeta); ok && providerMeta.Version != "" {
-							version = providerMeta.Version
-						}
-
-						// Call the pool's adjustment method
-						provider.SdkClientPool.AdjustPoolForTimeout(version)
-
-						// Add a small delay to allow the new clients to be available
-						log.Printf("[getResourcesForType] Waiting 5 seconds for new clients to be available for resource ID: %s", id)
-						select {
-						case <-time.After(5 * time.Second):
-							log.Printf("[getResourcesForType] Pool adjustment delay completed for resource ID: %s", id)
-						case <-ctx.Done():
-							log.Printf("[getResourcesForType] Context cancelled during pool adjustment delay for resource ID: %s", id)
-							return
-						}
-					}
-
-					// Exponential backoff for retryable errors
-					if attempt < maxRetries-1 {
-						backoffDuration := time.Duration(1<<attempt) * time.Second
-						log.Printf("[getResourcesForType] Retrying resource %s (attempt %d/%d) after %v backoff", id, attempt+1, maxRetries, backoffDuration)
-
-						select {
-						case <-time.After(backoffDuration):
-							log.Printf("[getResourcesForType] Backoff completed for resource ID: %s", id)
-						case <-ctx.Done():
-							log.Printf("[getResourcesForType] Context cancelled during backoff for resource ID: %s", id)
-							return
-						}
-					}
-				} else {
-					log.Printf("[getResourcesForType] Non-retryable error for resource ID %s, sending to error channel", id)
-					// Non-retryable error, send to error channel
-					select {
-					case errorChan <- diag.Errorf("Failed to get state for %s instance %s: %v", resType, id, err):
-						log.Printf("[getResourcesForType] Successfully sent error to channel for resource ID: %s", id)
-					case <-ctx.Done():
-						log.Printf("[getResourcesForType] Context cancelled while sending error for resource ID: %s", id)
->>>>>>> 1dee5c4f
 						return
 					}
 					return
-				}
-<<<<<<< HEAD
-
-				// Exponential backoff for retryable errors
-				if attempt < maxRetries-1 {
-					backoffDuration := time.Duration(1<<attempt) * time.Second
-					tflog.Info(g.ctx, fmt.Sprintf("Retrying resource %s (attempt %d/%d) after %v backoff", id, attempt+1, maxRetries, backoffDuration))
-
-					select {
-					case <-time.After(backoffDuration):
-						tflog.Debug(g.ctx, fmt.Sprintf("Backoff completed for resource ID: %s", id))
-					case <-ctx.Done():
-						tflog.Warn(g.ctx, fmt.Sprintf("Context cancelled during backoff for resource ID: %s", id))
-						return
-					}
-=======
-			}
-
-			// If we get here, all retries failed
-			if lastErr != nil {
-				log.Printf("[getResourcesForType] All retries failed for resource ID %s, sending final error to channel", id)
-				select {
-				case errorChan <- diag.Errorf("Failed to get state for %s instance %s after %d retries: %v", resType, id, maxRetries, lastErr):
-					log.Printf("[getResourcesForType] Successfully sent final error to channel for resource ID: %s", id)
-				case <-ctx.Done():
-					log.Printf("[getResourcesForType] Context cancelled while sending final error for resource ID: %s", id)
-					return
->>>>>>> 1dee5c4f
 				}
 			}
 
@@ -1922,16 +1587,17 @@
 					ErrorMessage:  fmt.Sprintf("Failed after %d retries: %v", maxRetries, lastErr),
 					IsTimeout:     util.IsTimeoutError(lastErr),
 				}:
-					tflog.Error(g.ctx, fmt.Sprintf("Failed to get state for %s instance %s after %d retries due to error: %v", resType, id, maxRetries, lastErr))
+					tflog.Trace(g.ctx, fmt.Sprintf("Successfully sent final error to channel for resource ID: %s", id))
 				case <-ctx.Done():
 					tflog.Warn(g.ctx, fmt.Sprintf("Context cancelled while sending final error for resource ID: %s", id))
-				}
-
-			}
+					return
+				}
+
+			}
+
 		}(id, resMeta)
 	}
 
-<<<<<<< HEAD
 	tflog.Trace(g.ctx, fmt.Sprintf("Started all goroutines for resource type %s, waiting for completion", resType))
 
 	// Wait for all goroutines to complete
@@ -2030,120 +1696,16 @@
 			return nil, nil
 		}
 		tflog.Error(g.ctx, fmt.Sprintf("Non-404/410 error during RefreshWithoutUpgrade for resource %s: %v", resID, err))
-=======
-	log.Printf("[getResourcesForType] Started all goroutines for resource type %s, waiting for completion", resType)
-
-	// Wait for all goroutines to complete
-	wg.Wait()
-	log.Printf("[getResourcesForType] All goroutines completed for resource type %s", resType)
-
-	close(resourceChan)
-	close(errorChan)
-	log.Printf("[getResourcesForType] Closed resource and error channels for resource type %s", resType)
-
-	// Collect all resources
-	var resources []resourceExporter.ResourceInfo
-	log.Printf("[getResourcesForType] Collecting resources from channel for resource type %s", resType)
-	for r := range resourceChan {
-		log.Printf("[getResourcesForType] Collected resource: Type=%s, BlockLabel=%s, ID=%s", r.Type, r.BlockLabel, r.State.ID)
-		resources = append(resources, r)
-	}
-	log.Printf("[getResourcesForType] Collected %d resources from channel for resource type %s", len(resources), resType)
-
-	// Remove resources that weren't found using thread-safe method
-	log.Printf("[getResourcesForType] Processing %d resources for removal", len(toRemove))
-	for _, id := range toRemove {
-		log.Printf("[getResourcesForType] Removing resource %v from export map", id)
-		exporter.RemoveFromSanitizedResourceMap(id)
-	}
-
-	// Collect all errors
-	var allErrors diag.Diagnostics
-	log.Printf("[getResourcesForType] Collecting errors from channel for resource type %s", resType)
-	for err := range errorChan {
-		log.Printf("[getResourcesForType] Collected error: %v", err)
-		allErrors = append(allErrors, err...)
-	}
-	log.Printf("[getResourcesForType] Collected %d errors for resource type %s", len(allErrors), resType)
-
-	// Return errors if any occurred
-	if len(allErrors) > 0 {
-		log.Printf("[getResourcesForType] Export completed for %s with %d errors out of %d resources", resType, len(allErrors), lenResources)
-		return resources, allErrors
-	}
-
-	log.Printf("[getResourcesForType] Export completed successfully for %s: %d resources successfully exported", resType, len(resources))
-	return resources, nil
-}
-
-func getResourceState(ctx context.Context, resource *schema.Resource, resID string, resMeta *resourceExporter.ResourceMeta, meta interface{}) (*terraform.InstanceState, diag.Diagnostics) {
-	log.Printf("[getResourceState] Starting to get resource state for ID: %s, BlockLabel: %s", resID, resMeta.BlockLabel)
-
-	// If defined, pass the full ID through the import method to generate a readable state
-	instanceState := &terraform.InstanceState{ID: resMeta.IdPrefix + resID}
-	log.Printf("[getResourceState] Created initial instance state with ID: %s", instanceState.ID)
-
-	resourceMutex := &sync.Mutex{}
-	log.Printf("[getResourceState] Created resource mutex for ID: %s", resID)
-
-	resourceMutex.Lock()
-	log.Printf("[getResourceState] Acquired mutex lock for resource ID: %s", resID)
-	resourceData := resource.Data(instanceState)
-	resourceMutex.Unlock()
-	log.Printf("[getResourceState] Released mutex lock for resource ID: %s", resID)
-	log.Printf("[getResourceState] Created resource data for ID: %s", resID)
-
-	if resource.Importer != nil && resource.Importer.StateContext != nil {
-		log.Printf("[getResourceState] Resource has importer with StateContext, calling for ID: %s", resID)
-		resourceDataArr, err := resource.Importer.StateContext(ctx, resourceData, meta)
-		if err != nil {
-			log.Printf("[getResourceState] Error with resource Importer for id %s: %v", resID, err)
-			return nil, diag.FromErr(err)
-		}
-		if len(resourceDataArr) > 0 {
-			log.Printf("[getResourceState] Importer returned %d resource data entries for ID: %s", len(resourceDataArr), resID)
-			instanceState = resourceDataArr[0].State()
-			log.Printf("[getResourceState] Updated instance state from importer for ID: %s", resID)
-		} else {
-			log.Printf("[getResourceState] Importer returned no resource data entries for ID: %s", resID)
-		}
-	} else {
-		log.Printf("[getResourceState] Resource has no importer or StateContext for ID: %s", resID)
-	}
-
-	resourceMutex.Lock()
-	log.Printf("[getResourceState] Acquiring mutex lock for RefreshWithoutUpgrade for ID: %s", resID)
-	state, err := resource.RefreshWithoutUpgrade(ctx, instanceState, meta)
-	resourceMutex.Unlock()
-	log.Printf("[getResourceState] Released mutex lock after RefreshWithoutUpgrade for ID: %s", resID)
-
-	if err != nil {
-		log.Printf("[getResourceState] Error during RefreshWithoutUpgrade for resource %s: %v", resID, err)
-		if strings.Contains(fmt.Sprintf("%v", err), "API Error: 404") ||
-			strings.Contains(fmt.Sprintf("%v", err), "API Error: 410") {
-			log.Printf("[getResourceState] Resource not found (404/410 error) for ID: %s, returning nil", resID)
-			return nil, nil
-		}
-		log.Printf("[getResourceState] Non-404/410 error during RefreshWithoutUpgrade for resource %s: %v", resID, err)
->>>>>>> 1dee5c4f
 		return nil, err
 	}
 
 	if state == nil || state.ID == "" {
 		// Resource no longer exists
-<<<<<<< HEAD
 		tflog.Trace(g.ctx, fmt.Sprintf("Empty State for resource %s, state: %v", resID, state))
 		return nil, nil
 	}
 
 	tflog.Debug(g.ctx, fmt.Sprintf("Successfully retrieved state for resource %s with ID: %s", resID, state.ID))
-=======
-		log.Printf("[getResourceState] Empty State for resource %s, state: %v", resID, state)
-		return nil, nil
-	}
-
-	log.Printf("[getResourceState] Successfully retrieved state for resource %s with ID: %s", resID, state.ID)
->>>>>>> 1dee5c4f
 	return state, nil
 }
 
