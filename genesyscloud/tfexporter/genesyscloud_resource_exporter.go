package tfexporter

import (
	"archive/zip"
	"context"
	"fmt"
	"hash/fnv"
	"io"
	"log"
	"os"
	"path"
	"path/filepath"
	"reflect"
	"regexp"
	"strconv"
	"strings"
	"sync"
	dependentconsumers "terraform-provider-genesyscloud/genesyscloud/dependent_consumers"
	"terraform-provider-genesyscloud/genesyscloud/provider"
	resourceExporter "terraform-provider-genesyscloud/genesyscloud/resource_exporter"
	rRegistrar "terraform-provider-genesyscloud/genesyscloud/resource_register"
	"terraform-provider-genesyscloud/genesyscloud/util"
	featureToggles "terraform-provider-genesyscloud/genesyscloud/util/feature_toggles"
	"terraform-provider-genesyscloud/genesyscloud/util/files"
	"terraform-provider-genesyscloud/genesyscloud/util/lists"
	"terraform-provider-genesyscloud/genesyscloud/util/stringmap"
	"time"

	"github.com/google/uuid"
	"github.com/hashicorp/go-cty/cty"
	"github.com/hashicorp/terraform-plugin-sdk/v2/diag"
	"github.com/hashicorp/terraform-plugin-sdk/v2/helper/schema"
	"github.com/hashicorp/terraform-plugin-sdk/v2/terraform"
	"github.com/mohae/deepcopy"

	"github.com/mypurecloud/platform-client-sdk-go/v146/platformclientv2"
)

/*
   This file contains all logic associated with the process of exporting a file.
*/

// Used to store the TF config block as a string so that it can be ignored when testing the exported HCL config file.
var (
	terraformHCLBlock string
	mockError         diag.Diagnostics

	// UID : "jsonencode({decoded representation of json string})"
	// Attrs which can be exported in jsonencode objects are populated with a UID
	// The same UID is stored as the key in attributesDecoded, with the value being the jsonencode representation of the json string.
	// When the bytes are being written to the file, the UID is found and replaced with the unquoted jsonencode object
	attributesDecoded = make(map[string]string)

	providerDataSources map[string]*schema.Resource
	providerResources   map[string]*schema.Resource
	resourceExporters   map[string]*resourceExporter.ResourceExporter
)

type unresolvableAttributeInfo struct {
	ResourceType  string
	ResourceLabel string
	Name          string
	Schema        *schema.Schema
}

type GenesysCloudResourceExporter struct {
	configExporter         Exporter
	filterType             ExporterFilterType
	resourceTypeFilter     ExporterResourceTypeFilter
	resourceFilter         ExporterResourceFilter
	filterList             *[]string
	exportAsHCL            bool
	splitFilesByResource   bool
	logPermissionErrors    bool
	addDependsOn           bool
	replaceWithDatasource  []string
	includeStateFile       bool
	version                string
	provider               *schema.Provider
	exportDirPath          string
	exporters              *map[string]*resourceExporter.ResourceExporter
	resources              []resourceExporter.ResourceInfo
	resourceTypesHCLBlocks map[string]resourceHCLBlock
	resourceTypesMaps      map[string]resourceJSONMaps
	dataSourceTypesMaps    map[string]resourceJSONMaps
	unresolvedAttrs        []unresolvableAttributeInfo
	d                      *schema.ResourceData
	ctx                    context.Context
	meta                   interface{}
	dependsList            map[string][]string
	buildSecondDeps        map[string][]string
	exMutex                sync.RWMutex
	cyclicDependsList      []string
	ignoreCyclicDeps       bool
	flowResourcesList      []string
	exportComputed         bool
}

func configureExporterType(ctx context.Context, d *schema.ResourceData, gre *GenesysCloudResourceExporter, filterType ExporterFilterType) {
	switch filterType {
	case LegacyInclude:
		var filter []string
		if resourceTypes, ok := d.GetOk("resource_types"); ok {
			filter = lists.InterfaceListToStrings(resourceTypes.([]interface{}))
			gre.filterList = &filter
		}

		//Setting up the resource type filter
		gre.resourceTypeFilter = IncludeFilterByResourceType //Setting up the resource type filter
		gre.resourceFilter = FilterResourceByLabel           //Setting up the resource filters
	case IncludeResources:
		var filter []string
		if resourceTypes, ok := d.GetOk("include_filter_resources"); ok {
			filter = lists.InterfaceListToStrings(resourceTypes.([]interface{}))
			gre.filterList = &filter
		}

		//Setting up the resource type filter
		gre.resourceTypeFilter = IncludeFilterByResourceType //Setting up the resource type filter
		gre.resourceFilter = IncludeFilterResourceByRegex    //Setting up the resource filters
	case ExcludeResources:
		var filter []string
		if resourceTypes, ok := d.GetOk("exclude_filter_resources"); ok {
			filter = lists.InterfaceListToStrings(resourceTypes.([]interface{}))
			gre.filterList = &filter
		}

		//Setting up the resource type filter
		gre.resourceTypeFilter = ExcludeFilterByResourceType //Setting up the resource type filter
		gre.resourceFilter = ExcludeFilterResourceByRegex    //Setting up the resource filters
	}
}

func NewGenesysCloudResourceExporter(ctx context.Context, d *schema.ResourceData, meta interface{}, filterType ExporterFilterType) (*GenesysCloudResourceExporter, diag.Diagnostics) {

	if providerResources == nil {
		providerResources, providerDataSources = rRegistrar.GetResources()
	}

	gre := &GenesysCloudResourceExporter{
		exportAsHCL:          d.Get("export_as_hcl").(bool),
		splitFilesByResource: d.Get("split_files_by_resource").(bool),
		logPermissionErrors:  d.Get("log_permission_errors").(bool),
		exportComputed:       d.Get("export_computed").(bool),
		addDependsOn:         computeDependsOn(d),
		filterType:           filterType,
		includeStateFile:     d.Get("include_state_file").(bool),
		ignoreCyclicDeps:     d.Get("ignore_cyclic_deps").(bool),
		version:              meta.(*provider.ProviderMeta).Version,
		provider:             provider.New(meta.(*provider.ProviderMeta).Version, providerResources, providerDataSources)(),
		d:                    d,
		ctx:                  ctx,
		meta:                 meta,
	}

	err := gre.setUpExportDirPath()
	if err != nil {
		return nil, err
	}

	gre.setupDataSource()

	//Setting up the filter
	configureExporterType(ctx, d, gre, filterType)
	return gre, nil
}

func computeDependsOn(d *schema.ResourceData) bool {
	addDependsOn := d.Get("enable_dependency_resolution").(bool)
	if addDependsOn {
		if exportableResourceTypes, ok := d.GetOk("include_filter_resources"); ok {
			filter := lists.InterfaceListToStrings(exportableResourceTypes.([]interface{}))
			addDependsOn = len(filter) > 0
		} else {
			addDependsOn = false
		}
	}
	return addDependsOn
}

func (g *GenesysCloudResourceExporter) Export() (diagErr diag.Diagnostics) {
	// Step #1 Retrieve the exporters we are have registered and have been requested by the user
	diagErr = g.retrieveExporters()
	if diagErr != nil {
		return diagErr
	}
	// Step #2 Retrieve all the individual resources we are going to export
	diagErr = g.retrieveSanitizedResourceMaps()
	if diagErr != nil {
		return diagErr
	}

	// Step #3 Retrieve the individual genesys cloud object instances
	diagErr = g.retrieveGenesysCloudObjectInstances()
	if diagErr != nil {
		return diagErr
	}

	// Step #4 export dependent resources for the flows
	diagErr = g.buildAndExportDependsOnResourcesForFlows()
	if diagErr != nil {
		return diagErr
	}

	// Step #5 Convert the Genesys Cloud resources to neutral format (e.g. map of maps)
	diagErr = g.buildResourceConfigMap()
	if diagErr != nil {
		return diagErr
	}

	// Step #6 export dependents for other resources
	diagErr = g.buildAndExportDependentResources()
	if diagErr != nil {
		return diagErr
	}

	// Step #7 Write the terraform state file along with either the HCL or JSON
	diagErr = g.generateOutputFiles()
	if diagErr != nil {
		return diagErr
	}

	// step #8 Verify the terraform state file with Exporter Resources
	g.verifyTerraformState()

	return nil
}

func (g *GenesysCloudResourceExporter) setUpExportDirPath() (diagErr diag.Diagnostics) {
	log.Printf("Setting up export directory path")

	g.exportDirPath, diagErr = getDirPath(g.d)
	if diagErr != nil {
		return diagErr
	}

	return nil
}

func (g *GenesysCloudResourceExporter) setupDataSource() {
	if replaceWithDatasource, ok := g.d.GetOk("replace_with_datasource"); ok {
		dataSourceList := lists.InterfaceListToStrings(replaceWithDatasource.([]interface{}))
		g.replaceWithDatasource = dataSourceList
	}
	SetDataSourceExports()
	g.replaceWithDatasource = append(g.replaceWithDatasource, DataSourceExports...)
}

// retrieveExporters will return a list of all the registered exporters. If the resource_type on the exporter contains any elements, only the defined
// elements in the resource_type attribute will be returned.
func (g *GenesysCloudResourceExporter) retrieveExporters() (diagErr diag.Diagnostics) {
	log.Printf("Retrieving exporters list")
	exports := resourceExporter.GetResourceExporters()

	log.Printf("Retrieving exporters list %v", g.filterList)

	if g.resourceTypeFilter != nil && g.filterList != nil {
		exports = g.resourceTypeFilter(exports, *g.filterList)
	}

	g.exporters = &exports

	// Assign excluded attributes to the config Map
	if excludedAttrs, ok := g.d.GetOk("exclude_attributes"); ok {
		if diagErr := g.populateConfigExcluded(*g.exporters, lists.InterfaceListToStrings(excludedAttrs.([]interface{}))); diagErr != nil {
			return diagErr
		}
	}
	return nil
}

// Removes the ::resource_label from the resource_types list
func formatFilter(filter []string) []string {
	newFilter := make([]string, 0)
	for _, str := range filter {
		newFilter = append(newFilter, strings.Split(str, "::")[0])
	}
	return newFilter
}

// retrieveSanitizedResourceMaps will retrieve a list of all of the resources to be exported.  It will also apply a filter (e.g the :: ) and only return the specific Genesys Cloud
// resources that are specified via :: delimiter
func (g *GenesysCloudResourceExporter) retrieveSanitizedResourceMaps() (diagErr diag.Diagnostics) {
	log.Printf("Retrieving map of Genesys Cloud resources to export")
	var filter []string
	if exportableResourceTypes, ok := g.d.GetOk("resource_types"); ok {
		filter = lists.InterfaceListToStrings(exportableResourceTypes.([]interface{}))
	}

	if exportableResourceTypes, ok := g.d.GetOk("include_filter_resources"); ok {
		filter = lists.InterfaceListToStrings(exportableResourceTypes.([]interface{}))
	}

	if exportableResourceTypes, ok := g.d.GetOk("exclude_filter_resources"); ok {
		filter = lists.InterfaceListToStrings(exportableResourceTypes.([]interface{}))
	}

	newFilter := make([]string, 0)
	for _, f := range filter {
		if strings.Contains(f, "::") {
			newFilter = append(newFilter, f)
		}
	}

	//Retrieve a map of all of the objects we are going to build.  Apply the filter that will remove specific classes of an object
	diagErr = g.buildSanitizedResourceMaps(*g.exporters, newFilter, g.logPermissionErrors)
	if diagErr != nil {
		return diagErr
	}

	//Check to see if we found any exporters.  If we did find the exporter
	if len(*g.exporters) == 0 {
		return diag.Errorf("No valid resource types to export.")
	}

	return nil
}

// retrieveGenesysCloudObjectInstances will take a list of exporters and then return the actual terraform Genesys Cloud data
func (g *GenesysCloudResourceExporter) retrieveGenesysCloudObjectInstances() diag.Diagnostics {
	log.Printf("Retrieving Genesys Cloud objects from Genesys Cloud")
	// Retrieves data on each individual Genesys Cloud object from each registered exporter

	errorChan := make(chan diag.Diagnostics)
	wgDone := make(chan bool)
	var wg sync.WaitGroup

	ctx, cancel := context.WithCancel(g.ctx)
	defer cancel()
	// We use concurrency here to spin off each exporter type and getting the data
	for resType, exporter := range *g.exporters {
		wg.Add(1)
		go func(resType string, exporter *resourceExporter.ResourceExporter) {
			defer wg.Done()

			log.Printf("Getting exported resources for [%s]", resType)
			typeResources, err := g.getResourcesForType(resType, g.provider, exporter, g.meta)

			if err != nil {
				select {
				case <-ctx.Done():
				case errorChan <- err:
				}
				cancel()
				return
			}
			g.resources = append(g.resources, typeResources...)
		}(resType, exporter)
	}

	go func() {
		wg.Wait()
		close(wgDone)
	}()

	// Wait until either WaitGroup is done or an error is received
	select {
	case <-wgDone:
	case err := <-errorChan:
		return err
	}

	return nil
}

// buildResourceConfigMap Builds a map of all the Terraform resources data returned for each resource
func (g *GenesysCloudResourceExporter) buildResourceConfigMap() diag.Diagnostics {
	log.Printf("Build Genesys Cloud Resources Map")
	g.resourceTypesMaps = make(map[string]resourceJSONMaps)
	g.dataSourceTypesMaps = make(map[string]resourceJSONMaps)
	g.resourceTypesHCLBlocks = make(map[string]resourceHCLBlock, 0)
	g.unresolvedAttrs = make([]unresolvableAttributeInfo, 0)

	for _, resource := range g.resources {
		jsonResult, diagErr := g.instanceStateToMap(resource.State, resource.CtyType)
		isDataSource := g.isDataSource(resource.Type, resource.BlockLabel, resource.OriginalLabel)
		if diagErr != nil {
			return diagErr
		}

		if g.resourceTypesMaps[resource.Type] == nil {
			g.resourceTypesMaps[resource.Type] = make(resourceJSONMaps)
		}

		if len(g.resourceTypesMaps[resource.Type][resource.BlockLabel]) > 0 || len(g.dataSourceTypesMaps[resource.Type][resource.BlockLabel]) > 0 {
			algorithm := fnv.New32()
			algorithm.Write([]byte(uuid.NewString()))
			resource.BlockLabel = resource.BlockLabel + "_" + strconv.FormatUint(uint64(algorithm.Sum32()), 10)
			g.updateSanitizeMap(*g.exporters, resource)
		}

		// Removes zero values and sets proper reference expressions
		unresolved, _ := g.sanitizeConfigMap(resource, jsonResult, "", *g.exporters, g.includeStateFile, g.exportAsHCL, true)
		if len(unresolved) > 0 {
			g.unresolvedAttrs = append(g.unresolvedAttrs, unresolved...)
		}

		g.customWriteAttributes(jsonResult, resource)

		if g.exportAsHCL {
			if _, ok := g.resourceTypesHCLBlocks[resource.Type]; !ok {
				g.resourceTypesHCLBlocks[resource.Type] = make(resourceHCLBlock, 0)
			}
			g.resourceTypesHCLBlocks[resource.Type] = append(g.resourceTypesHCLBlocks[resource.Type], instanceStateToHCLBlock(resource.Type, resource.BlockLabel, jsonResult, isDataSource))
		}

		if isDataSource {
			if g.dataSourceTypesMaps[resource.Type] == nil {
				g.dataSourceTypesMaps[resource.Type] = make(resourceJSONMaps)
			}
			g.dataSourceTypesMaps[resource.Type][resource.BlockLabel] = jsonResult
		} else {
			g.resourceTypesMaps[resource.Type][resource.BlockLabel] = jsonResult
		}

	}

	return nil
}

func (g *GenesysCloudResourceExporter) customWriteAttributes(jsonResult util.JsonMap,
	resource resourceExporter.ResourceInfo) {
	exporters := *g.exporters
	if resourceFilesWriterFunc := exporters[resource.Type].CustomFileWriter.RetrieveAndWriteFilesFunc; resourceFilesWriterFunc != nil {
		exportDir, _ := getFilePath(g.d, "")
		if err := resourceFilesWriterFunc(resource.State.ID, exportDir, exporters[resource.Type].CustomFileWriter.SubDirectory, jsonResult, g.meta, resource); err != nil {
			log.Printf("An error has occurred while trying invoking the RetrieveAndWriteFilesFunc for resource type %s: %v", resource.Type, err)
		}
	}

	if len(exporters[resource.Type].CustomFlowResolver) > 0 {
		g.updateInstanceStateAttributes(jsonResult, resource)
	}
}

func (g *GenesysCloudResourceExporter) updateInstanceStateAttributes(jsonResult util.JsonMap, resource resourceExporter.ResourceInfo) {
	for attr, val := range jsonResult {
		if valStr, ok := val.(string); ok {
			// Directly add string attribute for rest of the flows
			resource.State.Attributes[attr] = valStr
		}
	}
}

func (g *GenesysCloudResourceExporter) updateSanitizeMap(exporters map[string]*resourceExporter.ResourceExporter, //Map of all of the exporters
	resource resourceExporter.ResourceInfo) {
	if exporters[resource.Type] != nil {
		// Get the sanitized label from the ID returned as a reference expression
		if idMetaMap := exporters[resource.Type].SanitizedResourceMap; idMetaMap != nil {
			if meta := idMetaMap[resource.State.ID]; meta != nil && meta.BlockLabel != "" {
				meta.BlockLabel = resource.BlockLabel
				meta.OriginalLabel = resource.OriginalLabel
			}
		}
	}
}

func (g *GenesysCloudResourceExporter) instanceStateToMap(state *terraform.InstanceState, ctyType cty.Type) (util.JsonMap, diag.Diagnostics) {
	stateVal, err := schema.StateValueFromInstanceState(state, ctyType)
	if err != nil {
		return nil, diag.FromErr(err)
	}

	jsonMap, err := schema.StateValueToJSONMap(stateVal, ctyType)

	if err != nil {
		return nil, diag.FromErr(err)
	}
	return jsonMap, nil
}

// generateOutputFiles is used to generate the tfStateFile and either the tf export or the json based export
func (g *GenesysCloudResourceExporter) generateOutputFiles() diag.Diagnostics {
	providerSource := g.sourceForVersion(g.version)
	if g.includeStateFile {
		t := NewTFStateWriter(g.ctx, g.resources, g.d, providerSource)
		if err := t.writeTfState(); err != nil {
			return err
		}
	}

	var err diag.Diagnostics
	if g.exportAsHCL {
		hclExporter := NewHClExporter(g.resourceTypesHCLBlocks, g.unresolvedAttrs, providerSource, g.version, g.exportDirPath, g.splitFilesByResource)
		err = hclExporter.exportHCLConfig()
	} else {
		jsonExporter := NewJsonExporter(g.resourceTypesMaps, g.dataSourceTypesMaps, g.unresolvedAttrs, providerSource, g.version, g.exportDirPath, g.splitFilesByResource)
		err = jsonExporter.exportJSONConfig()
	}

	if err != nil {
		return err
	}

	if g.cyclicDependsList != nil && len(g.cyclicDependsList) > 0 {
		err = files.WriteToFile([]byte(strings.Join(g.cyclicDependsList, "\n")), filepath.Join(g.exportDirPath, "cyclicDepends.txt"))

		if err != nil {
			return err
		}
	}

	err = g.generateZipForExporter()
	if err != nil {
		return err
	}

	return nil
}

func (g *GenesysCloudResourceExporter) generateZipForExporter() diag.Diagnostics {
	zipFileName := "../archive_genesyscloud_tf_export" + uuid.NewString() + ".zip"
	if compress := g.d.Get("compress").(bool); compress { //if true, compress directory name of where the export is going to occur
		// read all the files
		var files []fileMeta
		ferr := filepath.Walk(g.exportDirPath, func(path string, info os.FileInfo, ferr error) error {
			files = append(files, fileMeta{Path: path, IsDir: info.IsDir()})
			return nil
		})
		if ferr != nil {
			return diag.Errorf("Failed to fetch file path %s", ferr)
		}
		// create a zip
		archive, ferr := os.Create(zipFileName)
		if ferr != nil {
			return diag.Errorf("Failed to create zip %s", ferr)
		}
		defer archive.Close()
		zipWriter := zip.NewWriter(archive)

		for _, f := range files {
			if !f.IsDir {
				fPath := f.Path

				w, ferr := zipWriter.Create(path.Base(fPath))
				if ferr != nil {
					return diag.Errorf("Failed to create base path for zip %s", ferr)
				}

				file, ferr := os.Open(f.Path)
				if ferr != nil {
					return diag.Errorf("Failed to open the original file %s", ferr)
				}
				defer file.Close()

				if _, ferr = io.Copy(w, file); ferr != nil {
					return diag.Errorf("Failed to copy the file to zip %s", ferr)
				}
			}
		}
		zipWriter.Close()
	}

	return nil
}

func (g *GenesysCloudResourceExporter) buildAndExportDependsOnResourcesForFlows() diag.Diagnostics {

	if g.addDependsOn {
		filterList, resources, err := g.processAndBuildDependencies()
		if err != nil {
			return err
		}
		if len(filterList) > 0 {
			diagErr := g.exportDependentResources(filterList, resources)
			if diagErr != nil {
				return diagErr
			}
		}
		return nil
	}
	return nil
}

func (g *GenesysCloudResourceExporter) processAndBuildDependencies() (filters []string, resources resourceExporter.ResourceIDMetaMap, diagErr diag.Diagnostics) {
	filterList := make([]string, 0)
	totalResources := make(resourceExporter.ResourceIDMetaMap)
	proxy := dependentconsumers.GetDependentConsumerProxy(nil)

	retrieveDependentConsumers := func(resourceKeys resourceExporter.ResourceInfo) func(ctx context.Context, clientConfig *platformclientv2.Configuration) (resourceExporter.ResourceIDMetaMap, *resourceExporter.DependencyResource, diag.Diagnostics) {
		return func(ctx context.Context, clientConfig *platformclientv2.Configuration) (resourceExporter.ResourceIDMetaMap, *resourceExporter.DependencyResource, diag.Diagnostics) {
			proxy = dependentconsumers.GetDependentConsumerProxy(clientConfig)
			resources := make(resourceExporter.ResourceIDMetaMap)
			resources, dependsMap, err := proxy.GetDependentConsumers(ctx, resourceKeys)

			if err != nil {
				return nil, nil, diag.Errorf("Failed to retrieve Dependent Flows %s: %s", resourceKeys.State.ID, err)
			}
			return resources, dependsMap, nil
		}
	}

	for _, resourceKeys := range g.resources {

		exists := util.StringExists(resourceKeys.State.ID, g.flowResourcesList)
		if exists {
			log.Printf("dependent consumers retrieved %v", resourceKeys.State.ID)
			continue
		}

		resources, dependsStruct, err := proxy.GetAllWithPooledClient(retrieveDependentConsumers(resourceKeys))

		g.flowResourcesList = append(g.flowResourcesList, resourceKeys.State.ID)

		if err != nil {
			return nil, nil, err
		}

		if len(resources) > 0 {
			resourcesTobeExported := retrieveExportResources(g.resources, resources)
			for _, meta := range resourcesTobeExported {

				resource := strings.Split(meta.BlockLabel, "::::")
				filterList = append(filterList, fmt.Sprintf("%s::%s", resource[0], resource[1]))
			}
			g.dependsList = stringmap.MergeMaps(g.dependsList, dependsStruct.DependsMap)
			g.cyclicDependsList = append(g.cyclicDependsList, dependsStruct.CyclicDependsList...)
			totalResources = stringmap.MergeSingularMaps(totalResources, resources)
		}
	}

	if !g.ignoreCyclicDeps && len(g.cyclicDependsList) > 0 {
		return nil, nil, diag.Errorf("Cyclic Dependencies Identified:  %v ", strings.Join(g.cyclicDependsList, "\n"))
	}
	return filterList, totalResources, nil
}

func (g *GenesysCloudResourceExporter) rebuildExports(filterList []string) (diagErr diag.Diagnostics) {
	log.Printf("rebuild exporters list")
	diagErr = g.retrieveExporters()
	if diagErr != nil {
		return diagErr
	}

	diagErr = g.buildSanitizedResourceMaps(*g.exporters, filterList, g.logPermissionErrors)
	if diagErr != nil {
		return diagErr
	}

	diagErr = g.retrieveGenesysCloudObjectInstances()
	if diagErr != nil {
		return diagErr
	}
	return nil
}

func (g *GenesysCloudResourceExporter) exportDependentResources(filterList []string, resources resourceExporter.ResourceIDMetaMap) (diagErr diag.Diagnostics) {
	g.reAssignFilters()
	g.filterList = &filterList
	existingExporters := g.copyExporters()
	existingResources := g.copyResources()
	log.Printf("rebuild exports from exportDependentResources")

	err := g.rebuildExports(filterList)
	if err != nil {
		return err
	}

	// retain the exporters and resources
	g.retainExporterList(resources)
	uniqueResources := g.attainUniqueResourceList(resources)

	// deep copy is needed here else exporters being overridden
	depExporters := g.copyExporters()

	// this is done before the merge of exporters and this will make sure only dependency resources are resolved
	g.buildResourceConfigMap()
	g.exportAndResolveDependencyAttributes()
	g.appendResources(uniqueResources)
	g.appendResources(existingResources)
	g.exporters = mergeExporters(existingExporters, *mergeExporters(depExporters, *g.exporters))

	return nil
}

func (g *GenesysCloudResourceExporter) buildAndExportDependentResources() (diagErr diag.Diagnostics) {
	if g.addDependsOn {
		g.reAssignFilters()
		existingExporters := g.copyExporters()
		existingResources := g.copyResources()

		// this will make sure all the dependency resources are resolved
		g.exportAndResolveDependencyAttributes()

		// merge the resources and exporters after the dependencies are resolved
		g.appendResources(existingResources)
		g.exporters = mergeExporters(existingExporters, *g.exporters)

		// rebuild the config map
		diagErr = g.buildResourceConfigMap()
		if diagErr != nil {
			return diagErr
		}
	}
	return nil
}

func (g *GenesysCloudResourceExporter) copyExporters() map[string]*resourceExporter.ResourceExporter {
	// deep copy is needed here else exporters are being overridden
	existingExportersInterface := deepcopy.Copy(*g.exporters)
	existingExporters, _ := existingExportersInterface.(map[string]*resourceExporter.ResourceExporter)
	return existingExporters
}

func (g *GenesysCloudResourceExporter) copyResources() []resourceExporter.ResourceInfo {
	existingResources := g.copyResource()
	g.resources = nil
	return existingResources
}

func (g *GenesysCloudResourceExporter) copyResource() []resourceExporter.ResourceInfo {
	existingResources := make([]resourceExporter.ResourceInfo, 0)
	for _, resource := range g.resources {
		existingResource := extractResource(resource)
		existingResources = append(existingResources, existingResource)
	}
	return existingResources
}

func (g *GenesysCloudResourceExporter) copyResourceAddtoG(resourcesToAdd []resourceExporter.ResourceInfo) {
	existingResources := make([]resourceExporter.ResourceInfo, 0)
	for _, resource := range resourcesToAdd {
		existingResource := extractResource(resource)
		existingResources = append(existingResources, existingResource)
	}
	g.resources = existingResources
}

func extractResource(resource resourceExporter.ResourceInfo) resourceExporter.ResourceInfo {
	existingResourceInterface := deepcopy.Copy(resource)
	existingResource, _ := existingResourceInterface.(resourceExporter.ResourceInfo)
	existingResourceCtyTypeInterface := deepcopy.Copy(resource.CtyType)
	existingResource.CtyType, _ = existingResourceCtyTypeInterface.(cty.Type)
	if existingResource.CtyType == cty.NilType {
		existingResource.CtyType = resource.CtyType
	}
	return existingResource
}

func (g *GenesysCloudResourceExporter) retainExporterList(resources resourceExporter.ResourceIDMetaMap) diag.Diagnostics {
	removeChan := make([]string, 0)
	for _, exporter := range *g.exporters {
		for id, _ := range exporter.SanitizedResourceMap {
			_, exists := resources[id]
			if !exists {
				removeChan = append(removeChan, id)
			}
		}
		for _, removeId := range removeChan {
			log.Printf("Deleted removeId %v", removeId)
			delete(exporter.SanitizedResourceMap, removeId)
		}
	}
	return nil
}

func (g *GenesysCloudResourceExporter) reAssignFilters() {
	g.resourceTypeFilter = IncludeFilterByResourceType
	g.resourceFilter = FilterResourceById
}

func (g *GenesysCloudResourceExporter) attainUniqueResourceList(resources resourceExporter.ResourceIDMetaMap) []resourceExporter.ResourceInfo {
	uniqueResources := make([]resourceExporter.ResourceInfo, 0)
	for _, resource := range g.resources {
		_, exists := resources[resource.State.ID]
		if exists {
			uniqueResources = append(uniqueResources, resource)
		}
	}
	return uniqueResources
}

func (g *GenesysCloudResourceExporter) exportAndResolveDependencyAttributes() (diagErr diag.Diagnostics) {
	if g.addDependsOn {
		g.resources = nil
		exp := make(map[string]*resourceExporter.ResourceExporter, 0)
		filterListById := make([]string, 0)

		// build filter list with guid.
		for refType, guidList := range g.buildSecondDeps {
			if refType != "" {
				for _, guid := range guidList {
					if guid != "" {
						filterListById = append(filterListById, fmt.Sprintf("%s::%s", refType, guid))
					}
				}
			}
		}

		if len(filterListById) > 0 {
			g.resourceFilter = FilterResourceById
			g.chainDependencies(make([]resourceExporter.ResourceInfo, 0), exp)
		}
	}
	return nil
}

// Recursive function to perform operations based on filterListById length
func (g *GenesysCloudResourceExporter) chainDependencies(
	existingResources []resourceExporter.ResourceInfo,
	existingExporters map[string]*resourceExporter.ResourceExporter) (diagErr diag.Diagnostics) {
	filterListById := make([]string, 0)

	for refType, guidList := range g.buildSecondDeps {
		if refType != "" {
			for _, guid := range guidList {
				if guid != "" {
					if !g.resourceIdExists(guid, existingResources) {
						filterListById = append(filterListById, fmt.Sprintf("%s::%s", refType, guid))
					} else {
						log.Printf("Resource already present in the resources. %v", guid)
					}

				}
			}
		}
	}
	g.filterList = &filterListById
	g.buildSecondDeps = nil

	if len(*g.filterList) > 0 {
		g.resources = nil
		g.exporters = nil
		log.Printf("rebuild exporters list from chainDependencies")
		err := g.rebuildExports(*g.filterList)
		if err != nil {
			return err
		}
		// checks and exports if there are any dependent flow resources
		err = g.buildAndExportDependsOnResourcesForFlows()
		if err != nil {
			return err
		}

		err = g.buildResourceConfigMap()
		if err != nil {
			return err
		}
		//append the resources and exporters
		g.appendResources(existingResources)
		g.exporters = mergeExporters(existingExporters, *g.exporters)

		// deep copy is needed here else exporters being overridden
		existingExportersInterface := deepcopy.Copy(*g.exporters)
		existingExporters, _ = existingExportersInterface.(map[string]*resourceExporter.ResourceExporter)
		existingResources = g.resources

		// Recursive call until all the dependencies are addressed.
		return g.chainDependencies(existingResources, existingExporters)
	}
	return nil
}

func (g *GenesysCloudResourceExporter) sourceForVersion(version string) string {
	providerSource := "registry.terraform.io/mypurecloud/genesyscloud"
	if g.version == "0.1.0" {
		// Force using local dev version by providing a unique repo URL
		providerSource = "genesys.com/mypurecloud/genesyscloud"
	}
	return providerSource
}

func (g *GenesysCloudResourceExporter) appendResources(resourcesToAdd []resourceExporter.ResourceInfo) {

	existingResources := g.copyResource()

	for _, resourceToAdd := range resourcesToAdd {
		// Check if the resource with the same ID already exists
		duplicate := false
		for _, existingResource := range g.resources {
			if existingResource.State.ID == resourceToAdd.State.ID && existingResource.Type == resourceToAdd.Type {
				duplicate = true
				break
			}
		}

		// No duplicate found, append the resource
		if !duplicate {
			existingResources = append(existingResources, resourceToAdd)
		}
	}

	g.copyResourceAddtoG(existingResources)
}

func (g *GenesysCloudResourceExporter) buildSanitizedResourceMaps(exporters map[string]*resourceExporter.ResourceExporter, filter []string, logErrors bool) diag.Diagnostics {
	errorChan := make(chan diag.Diagnostics)
	wgDone := make(chan bool)
	// Cancel remaining goroutines if an error occurs
	ctx, cancel := context.WithCancel(context.Background())
	defer cancel()

	var wg sync.WaitGroup
	for resourceType, exporter := range exporters {
		wg.Add(1)
		go func(resourceType string, exporter *resourceExporter.ResourceExporter) {
			defer wg.Done()
			log.Printf("Getting all resources for type %s", resourceType)
			exporter.FilterResource = g.resourceFilter

			err := exporter.LoadSanitizedResourceMap(ctx, resourceType, filter)

			// Used in tests
			if mockError != nil {
				err = mockError
			}
			if containsPermissionsErrorOnly(err) && logErrors {
				log.Printf("%v", err[0].Summary)
				log.Printf("Logging permission error for %s. Resuming export...", resourceType)
				return
			}
			if err != nil {
				if !logErrors {
					err = addLogAttrInfoToErrorSummary(err)
				}
				select {
				case <-ctx.Done():
				case errorChan <- err:
				}
				cancel()
				return
			}
			log.Printf("Found %d resources for type %s", len(exporter.SanitizedResourceMap), resourceType)
		}(resourceType, exporter)
	}

	go func() {
		wg.Wait()
		log.Print(`Finished building sanitized resource maps`)
		close(wgDone)
	}()

	// Wait until either WaitGroup is done or an error is received
	select {
	case <-wgDone:
		return nil
	case err := <-errorChan:
		return err
	}
}

func mergeExporters(m1, m2 map[string]*resourceExporter.ResourceExporter) *map[string]*resourceExporter.ResourceExporter {
	result := make(map[string]*resourceExporter.ResourceExporter)

	for k, v := range m1 {
		result[k] = v
	}

	for k, v := range m2 {
		_, exists := result[k]
		if exists {
			for id, value := range v.SanitizedResourceMap {
				result[k].SanitizedResourceMap[id] = value

			}
			if result[k].ExcludedAttributes != nil {
				result[k].ExcludedAttributes = append(result[k].ExcludedAttributes, v.ExcludedAttributes...)
			} else {
				result[k].ExcludedAttributes = v.ExcludedAttributes
			}

		} else {
			result[k] = v
		}
	}
	return &result
}

func retrieveExportResources(existingResources []resourceExporter.ResourceInfo, resources resourceExporter.ResourceIDMetaMap) map[string]*resourceExporter.ResourceMeta {
	foundTypes := make(map[string]bool)
	resourcesTobeExported := make(map[string]*resourceExporter.ResourceMeta)

	for _, data := range existingResources {
		if _, ok := resources[data.State.ID]; ok {
			foundTypes[data.State.ID] = true
		}
	}

	for resourceType, meta := range resources {
		if !foundTypes[resourceType] {
			resourcesTobeExported[resourceType] = meta
		}
	}

	return resourcesTobeExported
}

func containsPermissionsErrorOnly(err diag.Diagnostics) bool {
	foundPermissionsError := false
	for _, v := range err {
		if strings.Contains(v.Summary, "403") ||
			strings.Contains(v.Summary, "501") {
			foundPermissionsError = true
		} else {
			return false
		}
	}
	return foundPermissionsError
}

var logAttrInfo = "\nTo continue exporting other resources in spite of this error, set the 'log_permission_errors' attribute to 'true'"

func addLogAttrInfoToErrorSummary(err diag.Diagnostics) diag.Diagnostics {
	for i, v := range err {
		if strings.Contains(v.Summary, "403") ||
			strings.Contains(v.Summary, "501") {
			err[i].Summary += logAttrInfo
		}
	}
	return err
}

func (g *GenesysCloudResourceExporter) getResourcesForType(resType string, schemaProvider *schema.Provider, exporter *resourceExporter.ResourceExporter, meta interface{}) ([]resourceExporter.ResourceInfo, diag.Diagnostics) {
	lenResources := len(exporter.SanitizedResourceMap)
	errorChan := make(chan diag.Diagnostics, lenResources)
	resourceChan := make(chan resourceExporter.ResourceInfo, lenResources)
	removeChan := make(chan string, lenResources)

	res := schemaProvider.ResourcesMap[resType]

	if res == nil {
		return nil, diag.Errorf("Resource type %v not defined", resType)
	}

	exportComputed := g.exportComputed

	var wg sync.WaitGroup
	wg.Add(lenResources)
	for id, resMeta := range exporter.SanitizedResourceMap {
		go func(id string, resMeta *resourceExporter.ResourceMeta) {
			defer wg.Done()
			fetchResourceState := func() error {
				ctx, cancel := context.WithTimeout(context.Background(), time.Duration(30)*time.Minute)
				defer cancel()
				// This calls into the resource's ReadContext method which
				// will block until it can acquire a pooled client config object.
				ctyType := res.CoreConfigSchema().ImpliedType()
				instanceState, err := getResourceState(ctx, res, id, resMeta, meta, exportComputed)

				if err != nil {
					log.Printf("Error while fetching read context type %s and instance %s : %v", resType, id, err)
					errString := fmt.Sprintf("Failed to get state for %s instance %s: %v", resType, id, err)
					return fmt.Errorf(errString)
				}

				if instanceState == nil {
					log.Printf("Resource %s no longer exists. Skipping.", resMeta.BlockLabel)
					removeChan <- id // Mark for removal from the map
					return nil
				}

				// Export the resource as a data resource
				if exporter.ExportAsDataFunc != nil {
					sdkConfig := g.meta.(*provider.ProviderMeta).ClientConfig
					exportAsData, err := exporter.ExportAsDataFunc(g.ctx, sdkConfig, instanceState.Attributes)
					if err != nil {
						return fmt.Errorf("An error has occurred while trying to export as a data resource block for %s::%s : %v", resType, resMeta.BlockLabel, err)
					} else {
						if exportAsData {
							g.replaceWithDatasource = append(g.replaceWithDatasource, resType+"::"+resMeta.BlockLabel)
						}
					}
				}

				blockType := ""

				if g.isDataSource(resType, resMeta.BlockLabel, resMeta.OriginalLabel) {
					attributes := make(map[string]string)
					g.exMutex.Lock()
					resData := schemaProvider.DataSourcesMap[resType]
					g.exMutex.Unlock()

					if resData == nil {
						return fmt.Errorf("DataSource type %v not defined", resType)
					}

					ctyType = resData.CoreConfigSchema().ImpliedType()
					for attr, _ := range resData.SchemaMap() {
						key, val := exporter.DataResolver(instanceState, attr)
						attributes[key] = val
					}
					instanceState.Attributes = attributes
					blockType = "data."
				}

				resourceChan <- resourceExporter.ResourceInfo{
<<<<<<< HEAD
					State:      instanceState,
					BlockLabel: resMeta.BlockLabel,
					Type:       resType,
					CtyType:    ctyType,
					BlockType:  blockType,
=======
					State:         instanceState,
					BlockLabel:    resMeta.BlockLabel,
					Type:          resType,
					CtyType:       ctyType,
					ResourceType:  resourceType,
					OriginalLabel: resMeta.OriginalLabel,
>>>>>>> b0ca9a40
				}

				return nil
			}

			isTimeoutError := func(err error) bool {
				return strings.Contains(fmt.Sprintf("%v", err), "timeout while waiting for state to become") ||
					strings.Contains(fmt.Sprintf("%v", err), "context deadline exceeded")
			}

			var err error
			for ok := true; ok; ok = isTimeoutError(err) {
				err = fetchResourceState()
				if err == nil {
					return
				}
				if !isTimeoutError(err) {
					errorChan <- diag.Errorf("Failed to get state for %s instance %s: %v", resType, id, err)
				}
			}
		}(id, resMeta)
	}

	go func() {
		wg.Wait()
		close(resourceChan)
		close(removeChan)
	}()

	var resources []resourceExporter.ResourceInfo
	for r := range resourceChan {
		resources = append(resources, r)
	}

	// Remove resources that weren't found in this pass
	for id := range removeChan {
		log.Printf("Deleted resource %v", id)
		delete(exporter.SanitizedResourceMap, id)
	}

	// Return the first error if one was received
	select {
	case err := <-errorChan:
		return nil, err
	default:
		return resources, nil
	}
}

func getResourceState(ctx context.Context, resource *schema.Resource, resID string, resMeta *resourceExporter.ResourceMeta, meta interface{}, exportComputed bool) (*terraform.InstanceState, diag.Diagnostics) {
	// If defined, pass the full ID through the import method to generate a readable state
	instanceState := &terraform.InstanceState{ID: resMeta.IdPrefix + resID}
	if resource.Importer != nil && resource.Importer.StateContext != nil {
		resourceDataArr, err := resource.Importer.StateContext(ctx, resource.Data(instanceState), meta)
		if err != nil {
			log.Printf("Error with resource Importer %v for id %s", resID, err)
			return nil, diag.FromErr(err)
		}
		if len(resourceDataArr) > 0 {
			instanceState = resourceDataArr[0].State()
		}
	}

	state, err := resource.RefreshWithoutUpgrade(ctx, instanceState, meta)
	if err != nil {
		if strings.Contains(fmt.Sprintf("%v", err), "API Error: 404") ||
			strings.Contains(fmt.Sprintf("%v", err), "API Error: 410") {
			return nil, nil
		}
		log.Printf("Error during RefreshWithoutUpgrade for resource  %s, %v", resID, err)
		return nil, err
	}
	if state == nil || state.ID == "" {
		// Resource no longer exists
		log.Printf("Empty State for resource %s, %v", resID, state)
		return nil, nil
	}

	if !exportComputed {
		// Remove any computed attributes from being exported
		for resType, resSchema := range resource.Schema {
			if resSchema.Computed {
				delete(state.Attributes, resType)
			}
		}
	}
	return state, nil
}

func correctCustomFunctions(config string) string {
	config = correctInterpolatedFileShaFunctions(config)
	return correctDependsOn(config, true)
}

// find & replace ${filesha256(\"...\")} with ${filesha256("...")}
func correctInterpolatedFileShaFunctions(config string) string {
	correctedConfig := config
	re := regexp.MustCompile(`\$\{filesha256\(\\"[^\}]*\}`)
	matches := re.FindAllString(config, -1)
	for _, match := range matches {
		correctedMatch := strings.Replace(match, `\"`, `"`, -1)
		correctedConfig = strings.Replace(correctedConfig, match, correctedMatch, -1)
	}
	return correctedConfig
}

// terraform doesn't accept quotes references in HCL https://discuss.hashicorp.com/t/terraform-0-12-14-released/3898
// Added a corrected HCL during export and also for JSON export
func correctDependsOn(config string, isHcl bool) string {
	correctedConfig := config
	re := regexp.MustCompile(`"\$dep\$([^$]+)\$dep\$"`)
	matches := re.FindAllString(config, -1)

	for _, match := range matches {
		value := re.FindStringSubmatch(match)
		if len(value) == 2 {
			if !isHcl {
				correctedConfig = strings.Replace(correctedConfig, match, fmt.Sprintf(`"%s"`, value[1]), -1)
			} else {
				correctedConfig = strings.Replace(correctedConfig, match, value[1], -1)
			}
		}
	}

	return correctedConfig
}

func (g *GenesysCloudResourceExporter) sanitizeDataConfigMap(
	configMap map[string]interface{}) {

	for key, val := range configMap {
		if key == "id" {
			// Strip off IDs from the root data source
			delete(configMap, key)
		}
		if val == nil {
			delete(configMap, key)
		}
	}
}

// Removes empty and zero-valued attributes from the JSON config.
// Map attributes are removed by setting them to null, as the Terraform
// attribute syntax requires attributes be set to null
// that would otherwise be optional in nested block form:
// https://www.terraform.io/docs/language/attr-as-blocks.html#arbitrary-expressions-with-argument-syntax
func (g *GenesysCloudResourceExporter) sanitizeConfigMap(
	resource resourceExporter.ResourceInfo,
	configMap map[string]interface{},
	prevAttr string,
	exporters map[string]*resourceExporter.ResourceExporter, //Map of all exporters
	exportingState bool,
	exportingAsHCL bool,
	parentKey bool) ([]unresolvableAttributeInfo, bool) {
	resourceType := resource.Type
	resourceLabel := resource.BlockLabel
	exporter := exporters[resourceType] //Get the specific export that we will be working with

	unresolvableAttrs := make([]unresolvableAttributeInfo, 0)

	for key, val := range configMap {
		currAttr := key
		wildcardAttr := "*"
		if prevAttr != "" {
			currAttr = prevAttr + "." + key
			wildcardAttr = prevAttr + "." + "*"
		}

		// Identify configMap for the parent resource and add depends_on for the parent resource
		if parentKey {
			if currAttr == "id" {
				g.addDependsOnValues(val.(string), configMap)
			}
		}

		if currAttr == "id" {
			// Strip off IDs from the root resource
			delete(configMap, currAttr)
			continue
		}

		if exporter.IsAttributeExcluded(currAttr) {
			// Excluded. Remove from the config.
			configMap[key] = nil
			continue
		}

		if exporter.IsAttributeE164(currAttr) {
			if _, ok := configMap[key].(string); !ok {
				continue
			}
			configMap[key] = sanitizeE164Number(configMap[key].(string))
		}

		if exporter.IsAttributeRrule(currAttr) {
			if _, ok := configMap[key].(string); !ok {
				continue
			}
			configMap[key] = sanitizeRrule(configMap[key].(string))
		}

		switch val.(type) {
		case map[string]interface{}:
			// Maps are sanitized in-place
			currMap := val.(map[string]interface{})
			_, res := g.sanitizeConfigMap(resource, val.(map[string]interface{}), currAttr, exporters, exportingState, exportingAsHCL, false)
			if !res || len(currMap) == 0 {
				// Remove empty maps or maps indicating they should be removed
				configMap[key] = nil
			}
		case []interface{}:
			if arr := g.sanitizeConfigArray(resource, val.([]interface{}), currAttr, exporters, exportingState, exportingAsHCL); len(arr) > 0 {
				configMap[key] = arr
			} else {
				// Remove empty arrays
				configMap[key] = nil
			}
		case string:
			// Check if string contains nested Ref Attributes (can occur if the string is escaped json)
			if _, ok := exporter.ContainsNestedRefAttrs(currAttr); ok {
				resolvedJsonString, err := g.resolveRefAttributesInJsonString(currAttr, val.(string), exporter, exporters, exportingState)
				if err != nil {
					log.Println(err)
				} else {
					keys := strings.Split(currAttr, ".")
					configMap[keys[len(keys)-1]] = resolvedJsonString
					break
				}
			}

			// Check if we are on a reference attribute and update as needed
			refSettings := exporter.GetRefAttrSettings(currAttr)
			if refSettings == nil {
				// Check for wildcard attribute indicating all attributes in the map
				refSettings = exporter.GetRefAttrSettings(wildcardAttr)
			}

			if refSettings != nil {
				configMap[key] = g.resolveReference(refSettings, val.(string), exporters, exportingState)
			} else {
				configMap[key] = escapeString(val.(string))
			}

			// custom function to resolve the field to a data source depending on the value
			g.resolveValueToDataSource(exporter, configMap, currAttr, val)
		}

		if attr, ok := attrInUnResolvableAttrs(key, exporter.UnResolvableAttributes); ok {
			varReference := fmt.Sprintf("%s_%s_%s", resourceType, resourceLabel, key)
			unresolvableAttrs = append(unresolvableAttrs, unresolvableAttributeInfo{
				ResourceType:  resourceType,
				ResourceLabel: resourceLabel,
				Name:          key,
				Schema:        attr,
			})
			if properties, ok := attr.Elem.(*schema.Resource); ok {
				propertiesMap := make(map[string]interface{})
				for k := range properties.Schema {
					propertiesMap[k] = fmt.Sprintf("${var.%s.%s}", varReference, k)
				}
				configMap[key] = propertiesMap
			} else {
				configMap[key] = fmt.Sprintf("${var.%s}", varReference)
			}
		}

		// The plugin SDK does not yet have a concept of "null" for unset attributes, so they are saved in state as their "zero value".
		// This can cause invalid config files due to including attributes with limits that don't allow for zero values, so we remove
		// those attributes from the config by default. Attributes can opt-out of this behavior by being added to a ResourceExporter's
		// AllowZeroValues list.
		if !exporter.AllowForZeroValues(currAttr) && !exporter.AllowForZeroValuesInMap(prevAttr) {
			removeZeroValues(key, configMap[key], configMap)
		}

		// Nil arrays will be turned into empty arrays if they're defined in AllowEmptyArrays.
		// We do this after the initial sanitization of empty arrays to nil
		// so this will cover both cases where the attribute on the state is: null or [].
		if exporter.AllowForEmptyArrays(currAttr) {
			if configMap[key] == nil {
				configMap[key] = []interface{}{}
			}
		}

		//If the exporter as has customer resolver for an attribute, invoke it.
		if refAttrCustomResolver, ok := exporter.CustomAttributeResolver[currAttr]; ok {
			log.Printf("Custom resolver invoked for attribute: %s", currAttr)
			if resolverFunc := refAttrCustomResolver.ResolverFunc; resolverFunc != nil {
				if err := resolverFunc(configMap, exporters, resourceLabel); err != nil {
					log.Printf("An error has occurred while trying invoke a custom resolver for attribute %s: %v", currAttr, err)
				}
			}
		}

		// Check if the exporter has custom flow resolver (Only applicable for flow resource)
		if refAttrCustomFlowResolver, ok := exporter.CustomFlowResolver[currAttr]; ok {
			log.Printf("Custom resolver invoked for attribute: %s", currAttr)
			varReference := fmt.Sprintf("%s_%s_%s", resourceType, resourceLabel, "filepath")
			if err := refAttrCustomFlowResolver.ResolverFunc(configMap, varReference); err != nil {
				log.Printf("An error has occurred while trying invoke a custom resolver for attribute %s: %v", currAttr, err)
			}
		}

		if exportingAsHCL && exporter.IsJsonEncodable(currAttr) {
			if vStr, ok := configMap[key].(string); ok {
				decodedData, err := getDecodedData(vStr, currAttr)
				if err != nil {
					log.Printf("Error decoding JSON string: %v\n", err)
					configMap[key] = vStr
				} else {
					uid := uuid.NewString()
					attributesDecoded[uid] = decodedData
					configMap[key] = uid
				}
			}
		}
	}

	if exporter.RemoveFieldIfMissing(prevAttr, configMap) {
		// Missing some inner attributes causes the outer object to be removed
		return unresolvableAttrs, false
	}

	return unresolvableAttrs, true
}

// resolveValueToDataSource invokes a custom resolver method to add a data source to the export and
// update an attribute to reference the data source
func (g *GenesysCloudResourceExporter) resolveValueToDataSource(exporter *resourceExporter.ResourceExporter, configMap map[string]any, attribute string, originalValue any) {
	// return if ResolveToDataSourceFunc does not exist for this attribute
	refAttrCustomResolver, ok := exporter.CustomAttributeResolver[attribute]
	if !ok {
		return
	}
	resolveToDataSourceFunc := refAttrCustomResolver.ResolveToDataSourceFunc
	if resolveToDataSourceFunc == nil {
		return
	}

	sdkConfig := g.meta.(*provider.ProviderMeta).ClientConfig
	dataSourceType, dataSourceLabel, dataSourceConfig, resolve := resolveToDataSourceFunc(configMap, originalValue, sdkConfig)
	if !resolve {
		return
	}

	if g.dataSourceTypesMaps[dataSourceType] == nil {
		g.dataSourceTypesMaps[dataSourceType] = make(resourceJSONMaps)
	}

	// add the data source to the export if it hasn't already been added
	if _, ok := g.dataSourceTypesMaps[dataSourceType][dataSourceLabel]; ok {
		return
	}
	g.dataSourceTypesMaps[dataSourceType][dataSourceLabel] = dataSourceConfig
	if g.exportAsHCL {
		if _, ok := g.resourceTypesHCLBlocks[dataSourceType]; !ok {
			g.resourceTypesHCLBlocks[dataSourceType] = make(resourceHCLBlock, 0)
		}
		g.resourceTypesHCLBlocks[dataSourceType] = append(g.resourceTypesHCLBlocks[dataSourceType], instanceStateToHCLBlock(dataSourceType, dataSourceLabel, dataSourceConfig, true))
	}
}

func attrInUnResolvableAttrs(a string, myMap map[string]*schema.Schema) (*schema.Schema, bool) {
	for k, v := range myMap {
		if k == a {
			return v, true
		}
	}
	return nil, false
}

func removeZeroValues(key string, val interface{}, configMap util.JsonMap) {
	if val == nil || reflect.TypeOf(val).String() == "bool" {
		return
	}
	if reflect.ValueOf(val).IsZero() {
		configMap[key] = nil
	}
}

// Identify the parent config map and if the resources have further dependent resources add a new attribute depends_on
func (g *GenesysCloudResourceExporter) addDependsOnValues(key string, configMap util.JsonMap) {
	list, exists := g.dependsList[key]

	resourceDependsList := make([]string, 0)
	if exists {
		for _, res := range list {
			for _, resource := range g.resources {
				if resource.State.ID == strings.Split(res, ".")[1] {
					resourceDependsList = append(resourceDependsList, fmt.Sprintf("$dep$%s$dep$", strings.Split(res, ".")[0]+"."+resource.BlockLabel))
				}
			}
		}
		if len(resourceDependsList) > 0 {
			configMap["depends_on"] = resourceDependsList
		}

	}
}

func escapeString(strValue string) string {
	// Check for any '${' or '%{' in the exported string and escape them
	// https://www.terraform.io/docs/language/expressions/strings.html#escape-sequences
	escapedVal := strings.ReplaceAll(strValue, "${", "$${")
	escapedVal = strings.ReplaceAll(escapedVal, "%{", "%%{")
	return escapedVal
}

func (g *GenesysCloudResourceExporter) sanitizeConfigArray(
	resource resourceExporter.ResourceInfo,
	anArray []interface{},
	currAttr string,
	exporters map[string]*resourceExporter.ResourceExporter,
	exportingState bool,
	exportingAsHCL bool) []interface{} {
	resourceType := resource.Type
	exporter := exporters[resourceType]
	result := []interface{}{}
	for _, val := range anArray {
		switch val.(type) {
		case map[string]interface{}:
			// Only include in the result if sanitizeConfigMap returns true and the map is not empty
			currMap := val.(map[string]interface{})
			_, res := g.sanitizeConfigMap(resource, currMap, currAttr, exporters, exportingState, exportingAsHCL, false)
			if res && len(currMap) > 0 {
				result = append(result, val)
			}
		case []interface{}:
			if arr := g.sanitizeConfigArray(resource, val.([]interface{}), currAttr, exporters, exportingState, exportingAsHCL); len(arr) > 0 {
				result = append(result, arr)
			}
		case string:
			// Check if we are on a reference attribute and update value in array

			if refSettings := exporter.GetRefAttrSettings(currAttr); refSettings != nil {
				referenceVal := g.resolveReference(refSettings, val.(string), exporters, exportingState)
				if referenceVal != "" {
					result = append(result, referenceVal)
				}
			} else {
				result = append(result, escapeString(val.(string)))
			}
		default:
			result = append(result, val)
		}
	}
	return result
}

func (g *GenesysCloudResourceExporter) populateConfigExcluded(exporters map[string]*resourceExporter.ResourceExporter, configExcluded []string) diag.Diagnostics {
	for _, excluded := range configExcluded {
		matchFound := false
		resourceIdx := strings.Index(excluded, ".")
		if resourceIdx == -1 {
			return diag.Errorf("Invalid excluded_attribute %s", excluded)
		}

		if len(excluded) == resourceIdx {
			return diag.Errorf("excluded_attributes value %s does not contain an attribute", excluded)
		}

		resourceTypePattern := excluded[:resourceIdx]
		// identify all the resource types which match the regex
		exporter := exporters[resourceTypePattern]
		if exporter == nil {
			for resourceType, exporter1 := range exporters {
				match, _ := regexp.MatchString(resourceTypePattern, resourceType)

				if match {
					excludedAttr := excluded[resourceIdx+1:]
					exporter1.AddExcludedAttribute(excludedAttr)
					log.Printf("Excluding attribute %s on %s resources.", excludedAttr, resourceTypePattern)
					matchFound = true
					continue
				}
			}

			if !matchFound {
				if g.addDependsOn {
					excludedAttr := excluded[resourceIdx+1:]
					log.Printf("Ignoring exclude attribute %s on %s resources. Since exporter is not retrieved", excludedAttr, resourceTypePattern)
					continue
				} else {
					return diag.Errorf("Resource %s in excluded_attributes is not being exported.", resourceTypePattern)
				}
			}
		} else {
			excludedAttr := excluded[resourceIdx+1:]
			exporter.AddExcludedAttribute(excludedAttr)
			log.Printf("Excluding attribute %s on %s resources.", excludedAttr, resourceTypePattern)
		}
	}
	return nil
}

func (g *GenesysCloudResourceExporter) resolveReference(refSettings *resourceExporter.RefAttrSettings, refID string, exporters map[string]*resourceExporter.ResourceExporter, exportingState bool) string {
	if lists.ItemInSlice(refID, refSettings.AltValues) {
		// This is not actually a reference to another object. Keep the value
		return refID
	}

	if exporters[refSettings.RefType] != nil {
		// Get the sanitized label from the ID returned as a reference expression
		if idMetaMap := exporters[refSettings.RefType].SanitizedResourceMap; idMetaMap != nil {
			if meta := idMetaMap[refID]; meta != nil && meta.BlockLabel != "" {

				if g.isDataSource(refSettings.RefType, meta.BlockLabel, meta.OriginalLabel) && g.resourceIdExists(refID, nil) {
					return fmt.Sprintf("${%s.%s.%s.id}", "data", refSettings.RefType, meta.BlockLabel)
				}
				if g.resourceIdExists(refID, nil) {
					return fmt.Sprintf("${%s.%s.id}", refSettings.RefType, meta.BlockLabel)
				}
			}
		}
	}
	if g.buildSecondDeps == nil || len(g.buildSecondDeps) == 0 {
		g.buildSecondDeps = make(map[string][]string)
	}
	if g.buildSecondDeps[refSettings.RefType] != nil {
		guidList := g.buildSecondDeps[refSettings.RefType]
		present := false
		for _, element := range guidList {
			if element == refID {
				present = true // String found in the slice
			}
		}
		if !present {
			guidList = append(guidList, refID)
			g.buildSecondDeps[refSettings.RefType] = guidList
		}
	} else {
		g.buildSecondDeps[refSettings.RefType] = []string{refID}
	}

	if exportingState {
		// Don't remove unmatched IDs when exporting state. This will keep existing config in an org
		return refID
	}
	// No match found. Remove the value from the config since we do not have a reference to use
	return ""
}

func (g *GenesysCloudResourceExporter) resourceIdExists(refID string, existingResources []resourceExporter.ResourceInfo) bool {
	if g.addDependsOn {
		if existingResources != nil {
			for _, resource := range existingResources {
				if refID == resource.State.ID {
					return true
				}
			}
		}
		for _, resource := range g.resources {
			if refID == resource.State.ID {
				return true
			}
		}
		log.Printf("Resource present in sanitizedConfigMap and not present in resources section %v", refID)
		return false
	}
	return true
}

<<<<<<< HEAD
func (g *GenesysCloudResourceExporter) isDataSource(resType string, resLabel string) bool {
	return g.containsElement(g.replaceWithDatasource, resType, resLabel)
=======
func (g *GenesysCloudResourceExporter) isDataSource(resType string, resLabel, originalLabel string) bool {
	return g.containsElement(resourceExporter.ExportAsData, resType, resLabel, originalLabel) || g.containsElement(g.replaceWithDatasource, resType, resLabel, originalLabel)
>>>>>>> b0ca9a40
}

func (g *GenesysCloudResourceExporter) containsElement(elements []string, resType, resLabel, originalLabel string) bool {

	for _, element := range elements {
		if element == resType+"::"+resLabel || fetchByRegex(element, resType, resLabel, originalLabel) {
			return true
		}
	}
	return false
}

func fetchByRegex(fullString string, resType string, resLabel, originalLabel string) bool {
	if strings.Contains(fullString, "::") && strings.Split(fullString, "::")[0] == resType {
		i := strings.Index(fullString, "::")
		regexStr := fullString[i+2:]

		match := matchRegex(regexStr, resLabel)
		// If filter label matches original label
		if match {
			return match
		}

		if originalLabel != "" {
			// If filter label matches original label
			match := matchRegex(regexStr, originalLabel)
			return match
		}
	}
	return false
}

func matchRegex(regexStr string,
	label string) bool {
	sanitizer := resourceExporter.NewSanitizerProvider()
	match, _ := regexp.MatchString(regexStr, label)
	if match {
		return match
	}
	sanitizedMatch, _ := regexp.MatchString(regexStr, sanitizer.S.SanitizeResourceBlockLabel(label))
	return sanitizedMatch
}

func (g *GenesysCloudResourceExporter) verifyTerraformState() diag.Diagnostics {

	if exists := featureToggles.StateComparisonTrue(); exists {
		if g.exportAsHCL {
			tfstatePath, _ := getFilePath(g.d, defaultTfStateFile)
			hclExporter := NewTfStateExportReader(tfstatePath, g.exportDirPath)
			hclExporter.compareExportAndTFState()
		}
	}

	return nil
}<|MERGE_RESOLUTION|>--- conflicted
+++ resolved
@@ -1084,20 +1084,12 @@
 				}
 
 				resourceChan <- resourceExporter.ResourceInfo{
-<<<<<<< HEAD
-					State:      instanceState,
-					BlockLabel: resMeta.BlockLabel,
-					Type:       resType,
-					CtyType:    ctyType,
-					BlockType:  blockType,
-=======
 					State:         instanceState,
 					BlockLabel:    resMeta.BlockLabel,
 					Type:          resType,
 					CtyType:       ctyType,
-					ResourceType:  resourceType,
+					BlockType:     blockType,
 					OriginalLabel: resMeta.OriginalLabel,
->>>>>>> b0ca9a40
 				}
 
 				return nil
@@ -1659,13 +1651,8 @@
 	return true
 }
 
-<<<<<<< HEAD
-func (g *GenesysCloudResourceExporter) isDataSource(resType string, resLabel string) bool {
-	return g.containsElement(g.replaceWithDatasource, resType, resLabel)
-=======
 func (g *GenesysCloudResourceExporter) isDataSource(resType string, resLabel, originalLabel string) bool {
-	return g.containsElement(resourceExporter.ExportAsData, resType, resLabel, originalLabel) || g.containsElement(g.replaceWithDatasource, resType, resLabel, originalLabel)
->>>>>>> b0ca9a40
+	return g.containsElement(g.replaceWithDatasource, resType, resLabel, originalLabel)
 }
 
 func (g *GenesysCloudResourceExporter) containsElement(elements []string, resType, resLabel, originalLabel string) bool {
