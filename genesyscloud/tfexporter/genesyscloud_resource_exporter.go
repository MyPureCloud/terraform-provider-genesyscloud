--- conflicted
+++ resolved
@@ -7,6 +7,7 @@
 	"fmt"
 	"hash/fnv"
 	"io"
+	"log"
 	"maps"
 	"os"
 	"path"
@@ -94,7 +95,7 @@
 	ctx                 context.Context
 	cyclicDependsList   []string
 	d                   *schema.ResourceData
-	dataSourceTypesMaps map[string]resourceJSONMaps
+	dataSourceTypesMaps map[string]ResourceJSONMaps
 	dependsList         map[string][]string
 	exporters           *map[string]*resourceExporter.ResourceExporter
 	filterList          *[]string
@@ -105,15 +106,10 @@
 	provider              *schema.Provider
 	replaceWithDatasource []string
 	resources             []resourceExporter.ResourceInfo
-<<<<<<< HEAD
-	resourceTypesMaps     map[string]ResourceJSONMaps
-	dataSourceTypesMaps   map[string]ResourceJSONMaps
-=======
 	resourceErrors        map[string][]ResourceErrorInfo
 	resourceFilter        ExporterResourceFilter
 	resourceTypeFilter    ExporterResourceTypeFilter
-	resourceTypesMaps     map[string]resourceJSONMaps
->>>>>>> c093264d
+	resourceTypesMaps     map[string]ResourceJSONMaps
 	unresolvedAttrs       []unresolvableAttributeInfo
 
 	// .. Strings
