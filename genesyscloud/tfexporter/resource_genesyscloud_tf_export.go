package tfexporter

import (
	"context"
	"fmt"
	"os"
	"path/filepath"
	"regexp"
	"terraform-provider-genesyscloud/genesyscloud/validators"

	resourceExporter "terraform-provider-genesyscloud/genesyscloud/resource_exporter"

	registrar "terraform-provider-genesyscloud/genesyscloud/resource_register"

	"terraform-provider-genesyscloud/genesyscloud/tfexporter_state"

	"github.com/hashicorp/terraform-plugin-sdk/v2/diag"
	"github.com/hashicorp/terraform-plugin-sdk/v2/helper/schema"
	"github.com/hashicorp/terraform-plugin-sdk/v2/helper/validation"
)

type fileMeta struct {
	Path  string
	IsDir bool
}

func SetRegistrar(l registrar.Registrar) {
	l.RegisterResource("genesyscloud_tf_export", ResourceTfExport())

}

func ResourceTfExport() *schema.Resource {
	resourceDelimiterRegex := regexp.MustCompile(`.*::.*`)
	return &schema.Resource{
		Description: fmt.Sprintf(`
		Genesys Cloud Resource to export Terraform config and (optionally) tfstate files to a local directory.
		The config file is named '%s' or '%s', and the state file is named '%s'.
		`, defaultTfJSONFile, defaultTfHCLFile, defaultTfStateFile),

		CreateWithoutTimeout: createTfExport,
		ReadWithoutTimeout:   readTfExport,
		DeleteContext:        deleteTfExport,
		Importer: &schema.ResourceImporter{
			StateContext: schema.ImportStatePassthroughContext,
		},
		Schema: map[string]*schema.Schema{
			"directory": {
				Description: "Directory where the config and state files will be exported.",
				Type:        schema.TypeString,
				Optional:    true,
				Default:     "./genesyscloud",
				ForceNew:    true,
			},
			"resource_types": {
				Description: "Resource types to export, e.g. 'genesyscloud_user'. Defaults to all exportable types. NOTE: This field is deprecated and will be removed in future release.  Please use the include_filter_resources or exclude_filter_resources attribute.",
				Type:        schema.TypeList,
				Optional:    true,
				Elem: &schema.Schema{
					Type:         schema.TypeString,
					ValidateFunc: validators.ValidateSubStringInSlice(resourceExporter.GetAvailableExporterTypes()),
				},
				ForceNew:      true,
				ConflictsWith: []string{"include_filter_resources", "exclude_filter_resources", "advanced_filter_resources"},
				Deprecated:    "This filter attribute is deprecated and will be removed in a future version. Please use the 'include_filter_resources' (which is a 1:1 replacement of this attribute), 'exclude_filter_resources', or 'advanced_filter_resource' attribute.",
			},
			"include_filter_resources": {
				Description: "Include only resources that match either a resource type or a resource type::regular expression.  See export guide for additional information.",
				Type:        schema.TypeList,
				Optional:    true,
				Elem: &schema.Schema{
					Type:         schema.TypeString,
					ValidateFunc: validators.ValidateSubStringInSlice(resourceExporter.GetAvailableExporterTypes()),
				},
				ForceNew:      true,
<<<<<<< HEAD
				ConflictsWith: []string{"resource_types", "exclude_filter_resources", "advanced_filter_resources"},
=======
				ConflictsWith: []string{"resource_types", "exclude_filter_resources"},
			},
			"replace_with_datasource": {
				Description: "Include only resources that match either a resource type or a resource type::regular expression.  See export guide for additional information.",
				Type:        schema.TypeList,
				Optional:    true,
				Elem: &schema.Schema{
					Type: schema.TypeString,
				},
				ForceNew: true,
>>>>>>> 6f1b0a1c
			},
			"exclude_filter_resources": {
				Description: "Exclude resources that match either a resource type or a resource type::regular expression.  See export guide for additional information.",
				Type:        schema.TypeList,
				Optional:    true,
				Elem: &schema.Schema{
					Type:         schema.TypeString,
					ValidateFunc: validators.ValidateSubStringInSlice(resourceExporter.GetAvailableExporterTypes()),
				},
				ForceNew:      true,
				ConflictsWith: []string{"resource_types", "include_filter_resources", "advanced_filter_resources"},
			},
			"advanced_filter_resources": {
				Description: "Advanced filtering handling. Allows filtering to be defined to explicitly include and/or exclude by type, as well as include and/or exclude by name with support for regular expressions (regexp). See export guide for additional information.",
				Type:        schema.TypeList,
				MaxItems:    1,
				Optional:    true,
				Elem: &schema.Resource{
					Schema: map[string]*schema.Schema{
						"include_by_type": {
							Description: "Use an inclusion filter to include specific resource types. Exclusions override inclusions.",
							Type:        schema.TypeSet,
							Optional:    true,
							Elem:        &schema.Schema{Type: schema.TypeString, ValidateFunc: validation.StringDoesNotMatch(resourceDelimiterRegex, "should not include `::` in any strings in this attribute.")},
							ForceNew:    true,
						},
						"exclude_by_type": {
							Description: "Use an exclusion filter to exclude specific resource types. Exclusions override inclusions.",
							Type:        schema.TypeSet,
							Optional:    true,
							Elem:        &schema.Schema{Type: schema.TypeString, ValidateFunc: validation.StringDoesNotMatch(resourceDelimiterRegex, "should not include `::` in any strings in this attribute.")},
							ForceNew:    true,
						},
						"include_by_name": {
							Description: "A more granular inclusion filter to include specific resources by name using the format of 'resourceType::resourceNameRegexp'. Regular expressions are supported in the resource name portion. Exclusions override inclusions.",
							Type:        schema.TypeSet,
							Optional:    true,
							Elem:        &schema.Schema{Type: schema.TypeString, ValidateFunc: validation.StringMatch(resourceDelimiterRegex, "must include `::` in any strings in this attribute.")},
							ForceNew:    true,
						},
						"exclude_by_name": {
							Description: "A more granular exclusion filter to exclude specific resources by name using the format of 'resourceType::resourceNameRegexp'. Regular expressions are supported in the resource name portion. Exclusions override inclusions.",
							Type:        schema.TypeSet,
							Optional:    true,
							Elem:        &schema.Schema{Type: schema.TypeString, ValidateFunc: validation.StringMatch(resourceDelimiterRegex, "must include `::` in any strings in this attribute.")},
							ForceNew:    true,
						},
					},
				},
				ForceNew:      true,
				ConflictsWith: []string{"resource_types", "include_filter_resources", "exclude_filter_resources"},
			},
			"replace_with_datasource": {
				Description: "Include only resources that match either a resource type or a resource type::regular expression.  See export guide for additional information",
				Type:        schema.TypeList,
				Optional:    true,
				Elem: &schema.Schema{
					Type: schema.TypeString,
				},
				ForceNew: true,
			},
			"include_state_file": {
				Description: "Export a 'terraform.tfstate' file along with the config file. This can be used for orgs to begin managing existing resources with terraform. When `false`, GUID fields will be omitted from the config file unless a resource reference can be supplied. In this case, the resource type will need to be included in the `resource_types` array.",
				Type:        schema.TypeBool,
				Optional:    true,
				Default:     false,
				ForceNew:    true,
			},
			"export_as_hcl": {
				Description: "Export the config as HCL.",
				Type:        schema.TypeBool,
				Optional:    true,
				Default:     false,
				ForceNew:    true,
			},
			"split_files_by_resource": {
				Description: "Split export files by resource type. This will also split the terraform provider and variable declarations into their own files.",
				Type:        schema.TypeBool,
				Optional:    true,
				Default:     false,
				ForceNew:    true,
			},
			"log_permission_errors": {
				Description: "Log permission/product issues rather than fail.",
				Type:        schema.TypeBool,
				Optional:    true,
				Default:     false,
				ForceNew:    true,
			},
			"exclude_attributes": {
				Description: "Attributes to exclude from the config when exporting resources. Each value should be of the form {resource_name}.{attribute}, e.g. 'genesyscloud_user.skills'. Excluded attributes must be optional.",
				Type:        schema.TypeList,
				Optional:    true,
				Elem:        &schema.Schema{Type: schema.TypeString},
				ForceNew:    true,
			},
			"enable_dependency_resolution": {
				Description: "Adds a \"depends_on\" attribute to genesyscloud_flow resources with a list of resources that are referenced inside the flow configuration . This also resolves and exports all the dependent resources for any given resource. Resources mentioned in exclude_attributes will not be exported.",
				Type:        schema.TypeBool,
				Optional:    true,
				Default:     false,
				ForceNew:    true,
			},
			"ignore_cyclic_deps": {
				Description: "Ignore Cyclic Dependencies when building the flows and do not throw an error.",
				Type:        schema.TypeBool,
				Optional:    true,
				Default:     true,
				ForceNew:    true,
			},
			"compress": {
				Description: "Compress exported results using zip format.",
				Type:        schema.TypeBool,
				Optional:    true,
				Default:     false,
				ForceNew:    true,
			},
			"export_computed": {
				Description: "Export attributes that are marked as being Computed. Defaults to true to match existing functionality. This attribute's default value will likely switch to false in a future release.",
				Default:     true,
				Type:        schema.TypeBool,
				Optional:    true,
				ForceNew:    true,
			},
		},
	}
}

func createTfExport(ctx context.Context, d *schema.ResourceData, meta interface{}) diag.Diagnostics {
	tfexporter_state.ActivateExporterState()

	if _, ok := d.GetOk("include_filter_resources"); ok {
		gre, _ := NewGenesysCloudResourceExporter(ctx, d, meta, FilterIncludeResources)
		diagErr := gre.Export()
		if diagErr != nil {
			return diagErr
		}

		d.SetId(gre.exportDirPath)
		return nil
	}

	if _, ok := d.GetOk("exclude_filter_resources"); ok {
		gre, _ := NewGenesysCloudResourceExporter(ctx, d, meta, FilterExcludeResources)
		diagErr := gre.Export()
		if diagErr != nil {
			return diagErr
		}

		d.SetId(gre.exportDirPath)
		return nil
	}

	if _, ok := d.GetOk("advanced_filter_resources"); ok {
		gre, _ := NewGenesysCloudResourceExporter(ctx, d, meta, FilterAdvancedResources)
		diagErr := gre.Export()
		if diagErr != nil {
			return diagErr
		}

		d.SetId(gre.exportDirPath)
		return nil
	}

	//Dealing with the traditional resource
	gre, _ := NewGenesysCloudResourceExporter(ctx, d, meta, LegacyFilterInclude)
	diagErr := gre.Export()

	if diagErr != nil {
		return diagErr
	}

	d.SetId(gre.exportDirPath)

	return nil
}

// If the output directory doesn't exist or empty, mark the resource for creation.
func readTfExport(_ context.Context, d *schema.ResourceData, _ interface{}) diag.Diagnostics {
	path := d.Id()
	if _, err := os.Stat(path); os.IsNotExist(err) {
		d.SetId("")
		return nil
	}
	if isEmpty, diagErr := isDirEmpty(path); isEmpty || diagErr != nil {
		d.SetId("")
		return diagErr
	}

	return nil
}

// Delete everything (files and subdirectories) inside the export directory
// not including the directory itself
func deleteTfExport(_ context.Context, d *schema.ResourceData, _ interface{}) diag.Diagnostics {
	exportPath := d.Id()
	dir, err := os.ReadDir(exportPath)
	if err != nil {
		return diag.FromErr(err)
	}
	for _, d := range dir {
		os.RemoveAll(filepath.Join(exportPath, d.Name()))
	}

	return nil
}<|MERGE_RESOLUTION|>--- conflicted
+++ resolved
@@ -72,10 +72,7 @@
 					ValidateFunc: validators.ValidateSubStringInSlice(resourceExporter.GetAvailableExporterTypes()),
 				},
 				ForceNew:      true,
-<<<<<<< HEAD
 				ConflictsWith: []string{"resource_types", "exclude_filter_resources", "advanced_filter_resources"},
-=======
-				ConflictsWith: []string{"resource_types", "exclude_filter_resources"},
 			},
 			"replace_with_datasource": {
 				Description: "Include only resources that match either a resource type or a resource type::regular expression.  See export guide for additional information.",
@@ -85,7 +82,6 @@
 					Type: schema.TypeString,
 				},
 				ForceNew: true,
->>>>>>> 6f1b0a1c
 			},
 			"exclude_filter_resources": {
 				Description: "Exclude resources that match either a resource type or a resource type::regular expression.  See export guide for additional information.",
@@ -137,15 +133,6 @@
 				},
 				ForceNew:      true,
 				ConflictsWith: []string{"resource_types", "include_filter_resources", "exclude_filter_resources"},
-			},
-			"replace_with_datasource": {
-				Description: "Include only resources that match either a resource type or a resource type::regular expression.  See export guide for additional information",
-				Type:        schema.TypeList,
-				Optional:    true,
-				Elem: &schema.Schema{
-					Type: schema.TypeString,
-				},
-				ForceNew: true,
 			},
 			"include_state_file": {
 				Description: "Export a 'terraform.tfstate' file along with the config file. This can be used for orgs to begin managing existing resources with terraform. When `false`, GUID fields will be omitted from the config file unless a resource reference can be supplied. In this case, the resource type will need to be included in the `resource_types` array.",
