--- conflicted
+++ resolved
@@ -5,6 +5,9 @@
 	"encoding/json"
 	"fmt"
 	"log"
+	"os"
+	"os/exec"
+	"path/filepath"
 	"strings"
 	"terraform-provider-genesyscloud/genesyscloud/platform"
 	resourceExporter "terraform-provider-genesyscloud/genesyscloud/resource_exporter"
@@ -48,15 +51,6 @@
 
 func (t *TFStateFileWriter) writeTfState() diag.Diagnostics {
 
-<<<<<<< HEAD
-	platform := platform.GetPlatform()
-	platformErr := platform.Validate()
-	if platformErr != nil {
-		return diag.Errorf("Failed to validate platform: %v", platformErr)
-	}
-
-=======
->>>>>>> d6629f5a
 	stateFilePath, diagErr := getFilePath(t.d, defaultTfStateFile)
 	if diagErr != nil {
 		return diagErr
@@ -102,8 +96,6 @@
 	log.Printf("Writing export state file to %s", stateFilePath)
 	if diagErr := files.WriteToFile(data, stateFilePath); diagErr != nil {
 		return diagErr
-<<<<<<< HEAD
-=======
 	}
 
 	platform := platform.GetPlatform()
@@ -114,7 +106,6 @@
 		if err != nil {
 			return nil
 		}
->>>>>>> d6629f5a
 	}
 
 	// This outputs terraform state v3, and there is currently no public lib to generate v4 which is required for terraform 0.13+.
@@ -122,8 +113,6 @@
 	// that the state likely needs to be upgraded manually.
 	cliErrorPostscript := fmt.Sprintf(`The generated tfstate file will need to be upgraded manually by running the following in the state file's directory:
 	'%s state replace-provider %s/-/genesyscloud %s/mypurecloud/genesyscloud'`, platform.Binary(), platform.GetProviderRegistry(), t.providerRegistry)
-<<<<<<< HEAD
-=======
 
 	if platform.IsDevelopmentPlatform() {
 		cliErrorPostscript = `The current process is running via a debug server (debug binary detected), and so it is unable to run the proper command to replace the state. Please run this command outside of a debug session.` + cliErrorPostscript
@@ -172,35 +161,29 @@
 		log.Println(cliError)
 		return nil
 	}
->>>>>>> d6629f5a
-
-	if platform.IsDevelopmentPlatform() {
-		cliErrorPostscript = `The current process is running via a debug server (debug binary detected), and so it is unable to run the proper command to replace the state. Please run this command outside of a debug session.` + cliErrorPostscript
-		log.Print(cliErrorPostscript)
-		return nil
-	}
-
-	replaceProviderOutput, err := platform.ExecuteCommand(t.ctx, []string{
+
+	// exec.CommandContext does not auto-resolve symlinks
+	fileInfo, err := os.Lstat(tfpath)
+	if err != nil {
+		log.Println("Failed to Lstat terraform path:", err)
+		log.Println(cliError)
+		return nil
+	}
+	if fileInfo.Mode()&os.ModeSymlink != 0 {
+		tfpath, err = filepath.EvalSymlinks(tfpath)
+		if err != nil {
+			log.Println("Failed to resolve terraform path symlink:", err)
+			log.Println(cliError)
+			return nil
+		}
+	}
+
+	cmd := exec.CommandContext(t.ctx, tfpath)
+	cmd.Args = append(cmd.Args, []string{
 		"state",
 		"replace-provider",
 		"-auto-approve",
 		"-state=" + stateFilePath,
-<<<<<<< HEAD
-		// This is the provider determined by the platform (terraform vs tofu)
-		fmt.Sprintf("%s/-/genesyscloud", platform.GetProviderRegistry()),
-		// This is the platform that accounts for custom builds
-		fmt.Sprintf("%s/mypurecloud/genesyscloud", t.providerRegistry),
-	}...)
-	log.Print(replaceProviderOutput.Stdout)
-
-	if err != nil {
-		cliErrorPostscript = fmt.Sprintf(`Failed to run the terraform CLI to upgrade the generated state file:
-			Error: %v
-
-			%s`, err, cliErrorPostscript)
-		log.Print(cliErrorPostscript)
-		// Don't fail everything even if this errors.
-=======
 		"registry.terraform.io/-/genesyscloud",
 		t.providerRegistry,
 	}...)
@@ -208,7 +191,6 @@
 	if err = cmd.Run(); err != nil {
 		log.Println("Failed to run command:", err)
 		log.Println(cliError)
->>>>>>> d6629f5a
 		return nil
 	}
 	return nil
