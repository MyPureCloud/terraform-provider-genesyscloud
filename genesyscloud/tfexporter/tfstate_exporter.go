--- conflicted
+++ resolved
@@ -51,15 +51,12 @@
 
 func (t *TFStateFileWriter) writeTfState() diag.Diagnostics {
 
-<<<<<<< HEAD
 	platform := platform.GetPlatform()
 	platformErr := platform.Validate()
 	if platformErr != nil {
 		log.Printf("Failed to validate platform: %v. Will use default values to run final state commands.", platformErr)
 	}
 
-=======
->>>>>>> 872fb786
 	stateFilePath, diagErr := getFilePath(t.d, defaultTfStateFile)
 	if diagErr != nil {
 		return diagErr
@@ -149,57 +146,6 @@
 		log.Print(cliErrorPostscript)
 		// Don't fail everything even if this errors.
 
-		err := t.writeTfStateLegacy(stateFilePath)
-		if err != nil {
-			return nil
-		}
-		return nil
-	}
-	return nil
-}
-
-func (t *TFStateFileWriter) writeTfStateLegacy(stateFilePath string) error {
-	cliError := `Failed to run the terraform CLI to upgrade the generated state file.
-	The generated tfstate file will need to be upgraded manually by running the
-	following in the state file's directory:
-	'terraform state replace-provider registry.terraform.io/-/genesyscloud registry.terraform.io/mypurecloud/genesyscloud'`
-
-	tfpath, err := exec.LookPath("terraform")
-	if err != nil {
-		log.Println("Failed to find terraform path:", err)
-		log.Println(cliError)
-		return nil
-	}
-
-	// exec.CommandContext does not auto-resolve symlinks
-	fileInfo, err := os.Lstat(tfpath)
-	if err != nil {
-		log.Println("Failed to Lstat terraform path:", err)
-		log.Println(cliError)
-		return nil
-	}
-	if fileInfo.Mode()&os.ModeSymlink != 0 {
-		tfpath, err = filepath.EvalSymlinks(tfpath)
-		if err != nil {
-			log.Println("Failed to resolve terraform path symlink:", err)
-			log.Println(cliError)
-			return nil
-		}
-	}
-
-	cmd := exec.CommandContext(t.ctx, tfpath)
-	cmd.Args = append(cmd.Args, []string{
-		"state",
-		"replace-provider",
-		"-auto-approve",
-		"-state=" + stateFilePath,
-		"registry.terraform.io/-/genesyscloud",
-		t.providerRegistry,
-	}...)
-	log.Printf("Running 'terraform state replace-provider' on %s", stateFilePath)
-	if err = cmd.Run(); err != nil {
-		log.Println("Failed to run command:", err)
-		log.Println(cliError)
 		return nil
 	}
 	return nil
