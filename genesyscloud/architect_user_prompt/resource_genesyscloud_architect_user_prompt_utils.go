package architect_user_prompt

import (
	"context"
	"fmt"
	"log"
	"os"
	"path/filepath"
	"regexp"
	"terraform-provider-genesyscloud/genesyscloud/provider"
	resourceExporter "terraform-provider-genesyscloud/genesyscloud/resource_exporter"
	"terraform-provider-genesyscloud/genesyscloud/util"
	files "terraform-provider-genesyscloud/genesyscloud/util/files"
	"terraform-provider-genesyscloud/genesyscloud/util/resourcedata"

	"github.com/hashicorp/terraform-plugin-sdk/v2/helper/schema"
	"github.com/mypurecloud/platform-client-sdk-go/v150/platformclientv2"
)

type PromptAudioData struct {
	Language string
	FileName string
	MediaUri string
}

type UserPromptStruct struct {
	ResourceLabel string
	Name          string
	Description   string
	Resources     []*UserPromptResourceStruct
}

type UserPromptResourceStruct struct {
	Language        string
	Tts_string      string
	Text            string
	Filename        string
	FileContentHash string
}

func flattenPromptResources(d *schema.ResourceData, promptResources *[]platformclientv2.Promptasset) *schema.Set {
	resourceSet := schema.NewSet(schema.HashResource(userPromptResource), []interface{}{})
	if promptResources == nil || len(*promptResources) == 0 {
		return nil
	}

	for _, sdkPromptAsset := range *promptResources {
		promptResource := make(map[string]interface{})

		resourcedata.SetMapValueIfNotNil(promptResource, "language", sdkPromptAsset.Language)
		resourcedata.SetMapValueIfNotNil(promptResource, "tts_string", sdkPromptAsset.TtsString)
		resourcedata.SetMapValueIfNotNil(promptResource, "text", sdkPromptAsset.Text)

		if sdkPromptAsset.Tags != nil && len(*sdkPromptAsset.Tags) > 0 {
			t := *sdkPromptAsset.Tags
			promptResource["filename"] = t["filename"][0]
		}

		schemaResources, ok := d.Get("resources").(*schema.Set)
		if !ok {
			continue
		}

		for _, r := range schemaResources.List() {
			rMap, ok := r.(map[string]interface{})
			if !ok {
				continue
			}
			language, _ := rMap["language"].(string)
			if language != *sdkPromptAsset.Language {
				continue
			}
			if hash, _ := rMap["file_content_hash"].(string); hash != "" {
				promptResource["file_content_hash"] = hash
			}
		}

		resourceSet.Add(promptResource)
	}
	return resourceSet
}

// updateFilenamesInExportConfigMap replaces (or creates) the filenames key in configMap with the FileName fields in audioDataList
// which point towards the downloaded audio files stored in the export folder.
// Since a language can only appear once in a resources array, we can match resources[n]["language"] with audioDataList[n].Language
func updateFilenamesInExportConfigMap(configMap map[string]interface{}, audioDataList []PromptAudioData, subDir string, exportDir string, res resourceExporter.ResourceInfo) {
	resources, _ := configMap["resources"].([]interface{})
	if len(resources) == 0 {
		return
	}
	for _, resource := range resources {
		r, ok := resource.(map[string]interface{})
		if !ok {
			continue
		}
		fileName := ""
		languageStr := r["language"].(string)
		for _, data := range audioDataList {
			if data.Language == languageStr {
				fileName = data.FileName
				break
			}
		}
		if fileName != "" {
			fileNameVal := filepath.Join(subDir, fileName)
			fileContentVal := fmt.Sprintf(`${filesha256("%s")}`, filepath.Join(subDir, fileName))
			r["filename"] = fileNameVal
			r["file_content_hash"] = fileContentVal

			if resourceID := findResourceID(res, languageStr); resourceID != "" {
				res.State.Attributes[fmt.Sprintf("resources.%s.%s", resourceID, "filename")] = fileNameVal
				res.State.Attributes[fmt.Sprintf("resources.%s.%s", resourceID, "file_content_hash")] = fileContentVal
				fullPath := filepath.Join(exportDir, subDir)
				hash, er := files.HashFileContent(filepath.Join(fullPath, fileName))
				if er != nil {
					log.Printf("Error Calculating Hash '%s' ", er)
				} else {
					res.State.Attributes[fmt.Sprintf("resources.%s.%s", resourceID, "file_content_hash")] = hash
				}
			}

		}
	}
}

// Find the resourceID from the state, return early if found
func findResourceID(resource resourceExporter.ResourceInfo, valt string) string {
	pattern := regexp.MustCompile(`^resources\.(\d+)\.l.*$`)
	for key, value := range resource.State.Attributes {
		if matches := pattern.FindStringSubmatch(key); matches != nil && value == valt {
			return matches[1]
		}
	}
	return ""
}

func GenerateUserPromptResource(userPrompt *UserPromptStruct) string {
	resourcesString := ``
	for _, p := range userPrompt.Resources {
		var fileContentHash string
		if p.FileContentHash != util.NullValue {
			fileContentHash = fmt.Sprintf(`filesha256("%s")`, p.FileContentHash)
		} else {
			fileContentHash = util.NullValue
		}
		resourcesString += fmt.Sprintf(`resources {
			language          = "%s"
			tts_string        = %s
			text              = %s
			filename          = %s
			file_content_hash = %s
		}
        `,
			p.Language,
			p.Tts_string,
			p.Text,
			p.Filename,
			fileContentHash,
		)
	}

	return fmt.Sprintf(`resource "genesyscloud_architect_user_prompt" "%s" {
		name = "%s"
		description = %s
		%s
	}
	`, userPrompt.ResourceLabel,
		userPrompt.Name,
		userPrompt.Description,
		resourcesString,
	)
}

func ArchitectPromptAudioResolver(promptId, exportDirectory, subDirectory string, configMap map[string]any, meta any, resource resourceExporter.ResourceInfo) error {
	fullPath := filepath.Join(exportDirectory, subDirectory)
	if err := os.MkdirAll(fullPath, os.ModePerm); err != nil {
		return err
	}

	ctx := context.Background()
	allResources, err := getUserPromptResources(ctx, promptId, meta)
	if err != nil {
		return err
	}

	if allResources == nil || len(*allResources) == 0 {
		log.Printf("Found no resources for prompt '%s'. Exiting resolver function.", promptId)
		return nil
	}

	log.Printf("Collecting audio data (mediaUri, language, filename) for resources in prompt '%s'", promptId)
	audioDataList, err := getArchitectPromptAudioData(ctx, promptId, *allResources)
	if err != nil {
		return err
	}
	log.Printf("Found %v resources with downloadable content for prompt '%s'", len(audioDataList), promptId)

	for _, data := range audioDataList {
<<<<<<< HEAD
		log.Printf("Downloading file '%s' from mediaUri", path.Join(fullPath, data.FileName))
		if _, err := files.DownloadExportFile(fullPath, data.FileName, data.MediaUri); err != nil {
=======
		log.Printf("Downloading file '%s' from mediaUri", filepath.Join(fullPath, data.FileName))
		if err := files.DownloadExportFile(fullPath, data.FileName, data.MediaUri); err != nil {
>>>>>>> ddd7a50e
			return err
		}
		log.Println("Successfully downloaded file")
	}
	if len(audioDataList) > 0 {
		log.Printf("Updating filename fields in the resource config to point to newly downloaded data.")
		updateFilenamesInExportConfigMap(configMap, audioDataList, subDirectory, exportDirectory, resource)
	}

	cleanupFilenamesWhereThereIsNoDownloadableData(ctx, promptId, configMap, *allResources)
	return nil
}

// cleanupFilenamesWhereThereIsNoDownloadableData Finds instances where resources.filename has a value
// even though there is no audio file to download, and then it removes the filename key.
func cleanupFilenamesWhereThereIsNoDownloadableData(ctx context.Context, promptId string, configMap map[string]any, existingResources []platformclientv2.Promptasset) {
	log.Printf("Gathering prompt resources whose 'filename' field reference a non-existent file.")
	languagesWithNoFile := getUserPromptResourceLanguagesWithNoAssociatedFiles(ctx, promptId, existingResources)
	if len(languagesWithNoFile) == 0 {
		return
	}
	resources, _ := configMap["resources"].([]any)
	if len(resources) == 0 {
		return
	}
	for _, r := range resources {
		rMap, ok := r.(map[string]any)
		if !ok {
			continue
		}
		for _, language := range languagesWithNoFile {
			if language != rMap["language"].(string) {
				continue
			}
			if filename, _ := rMap["filename"].(string); filename != "" {
				log.Printf("Removing filename '%s' for language '%s' because file does not exist", filename, language)
				rMap["filename"] = nil
			}
		}
	}
}

// getUserPromptResourceLanguagesWithNoAssociatedFiles Collects all the languages associated with a prompt that
// do not have any downloadable content associated with them i.e. no mediaUri or uploadStatus != transcoded
func getUserPromptResourceLanguagesWithNoAssociatedFiles(ctx context.Context, promptId string, allResources []platformclientv2.Promptasset) []string {
	var languagesWithNoAssociatedFiles []string
	for _, r := range allResources {
		hasAssociatedAudioFile := (r.MediaUri != nil && *r.MediaUri != "") && (r.UploadStatus != nil && *r.UploadStatus == "transcoded")
		if hasAssociatedAudioFile {
			continue
		}
		languagesWithNoAssociatedFiles = append(languagesWithNoAssociatedFiles, *r.Language)
	}
	return languagesWithNoAssociatedFiles
}

func getUserPromptResources(ctx context.Context, promptId string, meta any) (*[]platformclientv2.Promptasset, error) {
	sdkConfig := meta.(*provider.ProviderMeta).ClientConfig
	proxy := getArchitectUserPromptProxy(sdkConfig)

	log.Printf("Reading all resources for user prompt '%s'", promptId)
	allResources, _, err := proxy.getArchitectUserPromptResources(ctx, promptId)
	if err != nil {
		return nil, fmt.Errorf("failed to read resources for prompt '%s': %v", promptId, err)
	}
	resourceCount := 0
	if allResources != nil {
		resourceCount = len(*allResources)
	}
	log.Printf("Successfully read %v resources associated with prompt  '%s'", resourceCount, promptId)

	return allResources, nil
}

func getArchitectPromptAudioData(ctx context.Context, promptId string, allPromptResources []platformclientv2.Promptasset) ([]PromptAudioData, error) {
	var promptResourceData []PromptAudioData

	for _, r := range allPromptResources {
		if r.MediaUri == nil || *r.MediaUri == "" {
			continue
		}
		if r.UploadStatus == nil || *r.UploadStatus != "transcoded" {
			continue
		}
		var promptAudioData PromptAudioData
		promptAudioData.MediaUri = *r.MediaUri
		promptAudioData.Language = *r.Language
		promptAudioData.FileName = fmt.Sprintf("%s-%s.wav", *r.Language, promptId)
		promptResourceData = append(promptResourceData, promptAudioData)
	}

	return promptResourceData, nil
}

func buildUserPromptFromResourceData(d *schema.ResourceData) platformclientv2.Prompt {
	name := d.Get("name").(string)
	prompt := platformclientv2.Prompt{
		Name: &name,
	}
	if description, _ := d.Get("description").(string); description != "" {
		prompt.Description = &description
	}
	return prompt
}

func buildUserPromptResourceForCreate(resourceMap map[string]any) *platformclientv2.Promptassetcreate {
	resourceLanguage := resourceMap["language"].(string)

	tags := make(map[string][]string)
	if filename, _ := resourceMap["filename"].(string); filename != "" {
		tags["filename"] = []string{filename}
	}

	promptResource := platformclientv2.Promptassetcreate{
		Language: &resourceLanguage,
		Tags:     &tags,
	}

	if resourceTtsString, _ := resourceMap["tts_string"].(string); resourceTtsString != "" {
		promptResource.TtsString = &resourceTtsString
	}

	if resourceText, _ := resourceMap["text"].(string); resourceText != "" {
		promptResource.Text = &resourceText
	}

	return &promptResource
}

func buildUserPromptResourceForUpdate(resourceMap map[string]any) *platformclientv2.Promptasset {
	resourceLanguage := resourceMap["language"].(string)

	tags := make(map[string][]string)
	if filename, _ := resourceMap["filename"].(string); filename != "" {
		tags["filename"] = []string{filename}
	}

	promptResource := platformclientv2.Promptasset{
		Language: &resourceLanguage,
		Tags:     &tags,
	}

	if resourceTtsString, _ := resourceMap["tts_string"].(string); resourceTtsString != "" {
		promptResource.TtsString = &resourceTtsString
	}

	if resourceText, _ := resourceMap["text"].(string); resourceText != "" {
		promptResource.Text = &resourceText
	}

	return &promptResource
}<|MERGE_RESOLUTION|>--- conflicted
+++ resolved
@@ -196,13 +196,8 @@
 	log.Printf("Found %v resources with downloadable content for prompt '%s'", len(audioDataList), promptId)
 
 	for _, data := range audioDataList {
-<<<<<<< HEAD
-		log.Printf("Downloading file '%s' from mediaUri", path.Join(fullPath, data.FileName))
+		log.Printf("Downloading file '%s' from mediaUri", filepath.Join(fullPath, data.FileName))
 		if _, err := files.DownloadExportFile(fullPath, data.FileName, data.MediaUri); err != nil {
-=======
-		log.Printf("Downloading file '%s' from mediaUri", filepath.Join(fullPath, data.FileName))
-		if err := files.DownloadExportFile(fullPath, data.FileName, data.MediaUri); err != nil {
->>>>>>> ddd7a50e
 			return err
 		}
 		log.Println("Successfully downloaded file")
