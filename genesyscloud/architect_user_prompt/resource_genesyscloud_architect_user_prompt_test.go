--- conflicted
+++ resolved
@@ -123,13 +123,8 @@
 	userPromptDescription1 := "Test prompt with wav audio file"
 	userPromptResourceLang1 := "en-us"
 	userPromptResourceText1 := "This is a test greeting!"
-<<<<<<< HEAD
-	userPromptResourceFileName1 := testrunner.GetTestDataPath("test-prompt-01.wav")
-	userPromptResourceFileName2 := testrunner.GetTestDataPath("test-prompt-02.wav")
-=======
 	userPromptResourceFileName1 := testrunner.GetTestDataPath("resource", ResourceType, "test-prompt-01.wav")
 	userPromptResourceFileName2 := testrunner.GetTestDataPath("resource", ResourceType, "test-prompt-02.wav")
->>>>>>> ddd7a50e
 
 	userPromptAsset1 := UserPromptResourceStruct{
 		Language:        userPromptResourceLang1,
@@ -224,11 +219,7 @@
 
 	httpServerExitDone := &sync.WaitGroup{}
 	httpServerExitDone.Add(1)
-<<<<<<< HEAD
-	srv := fileserver.Start(httpServerExitDone, testrunner.GetTestDataPath(), 8100)
-=======
 	srv := fileserver.Start(httpServerExitDone, testrunner.GetTestDataPath("resource", ResourceType), 8100)
->>>>>>> ddd7a50e
 
 	resource.Test(t, resource.TestCase{
 		PreCheck:          func() { util.TestAccPreCheck(t) },
