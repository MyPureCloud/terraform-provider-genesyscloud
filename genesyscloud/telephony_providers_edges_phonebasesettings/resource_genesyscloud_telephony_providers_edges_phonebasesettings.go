package telephony_providers_edges_phonebasesettings

import (
	"context"
	"fmt"
	"log"
	"terraform-provider-genesyscloud/genesyscloud/provider"
	"terraform-provider-genesyscloud/genesyscloud/util"
	"time"

	"github.com/hashicorp/terraform-plugin-sdk/v2/helper/retry"

	"terraform-provider-genesyscloud/genesyscloud/consistency_checker"
	"terraform-provider-genesyscloud/genesyscloud/util/resourcedata"

	resourceExporter "terraform-provider-genesyscloud/genesyscloud/resource_exporter"

	"github.com/hashicorp/terraform-plugin-sdk/v2/diag"
	"github.com/hashicorp/terraform-plugin-sdk/v2/helper/schema"
	"github.com/mypurecloud/platform-client-sdk-go/v121/platformclientv2"
)

func createPhoneBaseSettings(ctx context.Context, d *schema.ResourceData, meta interface{}) diag.Diagnostics {
	name := d.Get("name").(string)
	description := d.Get("description").(string)
<<<<<<< HEAD
	phoneMetaBase := gcloud.BuildSdkDomainEntityRef(d, "phone_meta_base_id")
	properties := gcloud.BuildTelephonyProperties(d)
=======
	phoneMetaBase := util.BuildSdkDomainEntityRef(d, "phone_meta_base_id")
	properties := util.BuildBaseSettingsProperties(d)
>>>>>>> 136898c4

	phoneBase := platformclientv2.Phonebase{
		Name:          &name,
		PhoneMetaBase: phoneMetaBase,
		Properties:    properties,
		Lines: &[]platformclientv2.Linebase{
			{
				Name:         &name,
				LineMetaBase: phoneMetaBase,
			},
		},
		Capabilities: buildSdkCapabilities(d),
	}

	if description != "" {
		phoneBase.Description = &description
	}

	sdkConfig := meta.(*provider.ProviderMeta).ClientConfig
	phoneBaseProxy := getPhoneBaseProxy(sdkConfig)

	log.Printf("Creating phone base settings %s", name)
	phoneBaseSettings, _, err := phoneBaseProxy.postPhoneBaseSetting(ctx, phoneBase)
	if err != nil {
		return diag.Errorf("Failed to create phone base settings %s: %s", name, err)
	}

	d.SetId(*phoneBaseSettings.Id)

	log.Printf("Created phone base settings %s", *phoneBaseSettings.Id)

	return readPhoneBaseSettings(ctx, d, meta)
}

func updatePhoneBaseSettings(ctx context.Context, d *schema.ResourceData, meta interface{}) diag.Diagnostics {
	name := d.Get("name").(string)
	description := d.Get("description").(string)
<<<<<<< HEAD
	phoneMetaBase := gcloud.BuildSdkDomainEntityRef(d, "phone_meta_base_id")
	properties := gcloud.BuildTelephonyProperties(d)
=======
	phoneMetaBase := util.BuildSdkDomainEntityRef(d, "phone_meta_base_id")
	properties := util.BuildBaseSettingsProperties(d)
>>>>>>> 136898c4
	id := d.Id()

	phoneBase := platformclientv2.Phonebase{
		Id:            &id,
		Name:          &name,
		PhoneMetaBase: phoneMetaBase,
		Properties:    properties,
		Lines: &[]platformclientv2.Linebase{
			{
				Name:         &name,
				LineMetaBase: phoneMetaBase,
			},
		},
		Capabilities: buildSdkCapabilities(d),
	}

	if description != "" {
		phoneBase.Description = &description
	}

	sdkConfig := meta.(*provider.ProviderMeta).ClientConfig
	phoneBaseProxy := getPhoneBaseProxy(sdkConfig)
	phoneBaseSettings, resp, getErr := phoneBaseProxy.getPhoneBaseSetting(ctx, d.Id())
	if getErr != nil {
		if util.IsStatus404(resp) {
			return nil
		}
		return diag.Errorf("Failed to read phone base settings %s: %s", d.Id(), getErr)
	}
	(*phoneBase.Lines)[0].Id = (*phoneBaseSettings.Lines)[0].Id

	log.Printf("Updating phone base settings %s", name)
	phoneBaseSettings, resp, err := phoneBaseProxy.putPhoneBaseSetting(ctx, d.Id(), phoneBase)
	if err != nil {
		return diag.Errorf("Failed to update phone base settings %s: %v", name, err)
	}

	log.Printf("Updated phone base settings %s", d.Id())

	return readPhoneBaseSettings(ctx, d, meta)
}

func readPhoneBaseSettings(ctx context.Context, d *schema.ResourceData, meta interface{}) diag.Diagnostics {
	sdkConfig := meta.(*provider.ProviderMeta).ClientConfig
	phoneBaseProxy := getPhoneBaseProxy(sdkConfig)
	log.Printf("Reading phone base settings %s", d.Id())

	return util.WithRetriesForRead(ctx, d, func() *retry.RetryError {
		phoneBaseSettings, resp, getErr := phoneBaseProxy.getPhoneBaseSetting(ctx, d.Id())
		if getErr != nil {
			if util.IsStatus404(resp) {
				return retry.RetryableError(fmt.Errorf("failed to read phone base settings %s: %s", d.Id(), getErr))
			}
			return retry.NonRetryableError(fmt.Errorf("failed to read phone base settings %s: %s", d.Id(), getErr))
		}

		cc := consistency_checker.NewConsistencyCheck(ctx, d, meta, ResourcePhoneBaseSettings())
		d.Set("name", *phoneBaseSettings.Name)

		resourcedata.SetNillableValue(d, "description", phoneBaseSettings.Description)

		if phoneBaseSettings.PhoneMetaBase != nil {
			d.Set("phone_meta_base_id", *phoneBaseSettings.PhoneMetaBase.Id)
		}

		d.Set("properties", nil)
		if phoneBaseSettings.Properties != nil {
<<<<<<< HEAD
			properties, err := gcloud.FlattenTelephonyProperties(phoneBaseSettings.Properties)
=======
			properties, err := util.FlattenBaseSettingsProperties(phoneBaseSettings.Properties)
>>>>>>> 136898c4
			if err != nil {
				return retry.NonRetryableError(fmt.Errorf("%v", err))
			}
			d.Set("properties", properties)
		}

		if phoneBaseSettings.Capabilities != nil {
			d.Set("capabilities", flattenPhoneCapabilities(phoneBaseSettings.Capabilities))
		}

		if len(*phoneBaseSettings.Lines) > 0 {
			d.Set("line_base_settings_id", (*phoneBaseSettings.Lines)[0].Id)
		}

		log.Printf("Read phone base settings %s %s", d.Id(), *phoneBaseSettings.Name)

		return cc.CheckState()
	})
}

func deletePhoneBaseSettings(ctx context.Context, d *schema.ResourceData, meta interface{}) diag.Diagnostics {
	sdkConfig := meta.(*provider.ProviderMeta).ClientConfig
	phoneBaseProxy := getPhoneBaseProxy(sdkConfig)

	log.Printf("Deleting phone base settings")
	_, err := phoneBaseProxy.deletePhoneBaseSetting(ctx, d.Id())
	if err != nil {
		return diag.Errorf("failed to delete phone base settings: %s", err)
	}

	return util.WithRetries(ctx, 30*time.Second, func() *retry.RetryError {
		phoneBaseSettings, resp, err := phoneBaseProxy.getPhoneBaseSetting(ctx, d.Id())
		if err != nil {
			if util.IsStatus404(resp) {
				// Phone base proxy settings deleted
				log.Printf("Deleted Phone base settings %s", d.Id())
				return nil
			}
			return retry.NonRetryableError(fmt.Errorf("error deleting Phone base settings %s: %s", d.Id(), err))
		}

		if phoneBaseSettings.State != nil && *phoneBaseSettings.State == "deleted" {
			// Phone base proxy settings deleted
			log.Printf("Deleted Phone base settings %s", d.Id())
			return nil
		}

		return retry.RetryableError(fmt.Errorf("phone base settings %s still exists", d.Id()))
	})
}

func getAllPhoneBaseSettings(ctx context.Context, sdkConfig *platformclientv2.Configuration) (resourceExporter.ResourceIDMetaMap, diag.Diagnostics) {
	resources := make(resourceExporter.ResourceIDMetaMap)
	phoneBaseProxy := getPhoneBaseProxy(sdkConfig)
	phoneBaseSettings, err := phoneBaseProxy.getAllPhoneBaseSettings(ctx)
	if err != nil {
		return nil, diag.Errorf("failed to get all phone base settings: %s", err)
	}

	if phoneBaseSettings != nil {
		for _, phoneBaseSetting := range *phoneBaseSettings {
			resources[*phoneBaseSetting.Id] = &resourceExporter.ResourceMeta{Name: *phoneBaseSetting.Name}
		}
	}
	return resources, nil
}<|MERGE_RESOLUTION|>--- conflicted
+++ resolved
@@ -23,13 +23,8 @@
 func createPhoneBaseSettings(ctx context.Context, d *schema.ResourceData, meta interface{}) diag.Diagnostics {
 	name := d.Get("name").(string)
 	description := d.Get("description").(string)
-<<<<<<< HEAD
-	phoneMetaBase := gcloud.BuildSdkDomainEntityRef(d, "phone_meta_base_id")
-	properties := gcloud.BuildTelephonyProperties(d)
-=======
 	phoneMetaBase := util.BuildSdkDomainEntityRef(d, "phone_meta_base_id")
-	properties := util.BuildBaseSettingsProperties(d)
->>>>>>> 136898c4
+	properties := util.BuildTelephonyProperties(d)
 
 	phoneBase := platformclientv2.Phonebase{
 		Name:          &name,
@@ -67,13 +62,8 @@
 func updatePhoneBaseSettings(ctx context.Context, d *schema.ResourceData, meta interface{}) diag.Diagnostics {
 	name := d.Get("name").(string)
 	description := d.Get("description").(string)
-<<<<<<< HEAD
-	phoneMetaBase := gcloud.BuildSdkDomainEntityRef(d, "phone_meta_base_id")
-	properties := gcloud.BuildTelephonyProperties(d)
-=======
 	phoneMetaBase := util.BuildSdkDomainEntityRef(d, "phone_meta_base_id")
-	properties := util.BuildBaseSettingsProperties(d)
->>>>>>> 136898c4
+	properties := util.BuildTelephonyProperties(d)
 	id := d.Id()
 
 	phoneBase := platformclientv2.Phonebase{
@@ -141,11 +131,7 @@
 
 		d.Set("properties", nil)
 		if phoneBaseSettings.Properties != nil {
-<<<<<<< HEAD
-			properties, err := gcloud.FlattenTelephonyProperties(phoneBaseSettings.Properties)
-=======
-			properties, err := util.FlattenBaseSettingsProperties(phoneBaseSettings.Properties)
->>>>>>> 136898c4
+			properties, err := util.FlattenTelephonyProperties(phoneBaseSettings.Properties)
 			if err != nil {
 				return retry.NonRetryableError(fmt.Errorf("%v", err))
 			}
