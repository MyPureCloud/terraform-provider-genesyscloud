package telephony_providers_edges_phonebasesettings

import (
	"context"
	"fmt"
	"strings"
	"terraform-provider-genesyscloud/genesyscloud/provider"
	"terraform-provider-genesyscloud/genesyscloud/util"
	"terraform-provider-genesyscloud/genesyscloud/util/resourcedata"

	"github.com/hashicorp/terraform-plugin-sdk/v2/helper/schema"
	"github.com/mypurecloud/platform-client-sdk-go/v146/platformclientv2"
)

func generatePhoneBaseSettingsDataSource(
	resourceLabel string,
	name string,
	// Must explicitly use depends_on in terraform v0.13 when a data source references a resource
	// Fixed in v0.14 https://github.com/hashicorp/terraform/pull/26284
	dependsOnResource string) string {
	return fmt.Sprintf(`data "genesyscloud_telephony_providers_edges_phonebasesettings" "%s" {
		name = "%s"
		depends_on=[%s]
	}
	`, resourceLabel, name, dependsOnResource)
}

func buildSdkCapabilities(d *schema.ResourceData) *platformclientv2.Phonecapabilities {
	if capabilities := d.Get("capabilities").([]interface{}); capabilities != nil {
		sdkPhoneCapabilities := platformclientv2.Phonecapabilities{}
		if len(capabilities) > 0 {
			if _, ok := capabilities[0].(map[string]interface{}); !ok {
				return nil
			}
			capabilitiesMap := capabilities[0].(map[string]interface{})

			// Only set non-empty values.
			provisions := capabilitiesMap["provisions"].(bool)
			registers := capabilitiesMap["registers"].(bool)
			dualRegisters := capabilitiesMap["dual_registers"].(bool)
			var hardwareIdType string
			if checkHardwareIdType := capabilitiesMap["hardware_id_type"].(string); len(checkHardwareIdType) > 0 {
				hardwareIdType = checkHardwareIdType
			}
			allowReboot := capabilitiesMap["allow_reboot"].(bool)
			noRebalance := capabilitiesMap["no_rebalance"].(bool)
			noCloudProvisioning := capabilitiesMap["no_cloud_provisioning"].(bool)
			mediaCodecs := make([]string, 0)
			if checkMediaCodecs := capabilitiesMap["media_codecs"].([]interface{}); len(checkMediaCodecs) > 0 {
				for _, codec := range checkMediaCodecs {
					mediaCodecs = append(mediaCodecs, fmt.Sprintf("%v", codec))
				}
			}
			cdm := capabilitiesMap["cdm"].(bool)

			sdkPhoneCapabilities = platformclientv2.Phonecapabilities{
				Provisions:          &provisions,
				Registers:           &registers,
				DualRegisters:       &dualRegisters,
				HardwareIdType:      &hardwareIdType,
				AllowReboot:         &allowReboot,
				NoRebalance:         &noRebalance,
				NoCloudProvisioning: &noCloudProvisioning,
				MediaCodecs:         &mediaCodecs,
				Cdm:                 &cdm,
			}
		}
		return &sdkPhoneCapabilities
	}
	return nil
}

func flattenPhoneCapabilities(capabilities *platformclientv2.Phonecapabilities) []interface{} {
	if capabilities == nil {
		return nil
	}

	capabilitiesMap := make(map[string]interface{})
	resourcedata.SetMapValueIfNotNil(capabilitiesMap, "provisions", capabilities.Provisions)
	resourcedata.SetMapValueIfNotNil(capabilitiesMap, "registers", capabilities.Registers)
	resourcedata.SetMapValueIfNotNil(capabilitiesMap, "dual_registers", capabilities.DualRegisters)
	resourcedata.SetMapValueIfNotNil(capabilitiesMap, "hardware_id_type", capabilities.HardwareIdType)
	resourcedata.SetMapValueIfNotNil(capabilitiesMap, "allow_reboot", capabilities.AllowReboot)
	resourcedata.SetMapValueIfNotNil(capabilitiesMap, "no_rebalance", capabilities.NoRebalance)
	resourcedata.SetMapValueIfNotNil(capabilitiesMap, "no_cloud_provisioning", capabilities.NoCloudProvisioning)
	resourcedata.SetMapValueIfNotNil(capabilitiesMap, "media_codecs", capabilities.MediaCodecs)
	resourcedata.SetMapValueIfNotNil(capabilitiesMap, "cdm", capabilities.Cdm)

	return []interface{}{capabilitiesMap}
}

func GeneratePhoneBaseSettingsResourceWithCustomAttrs(
	phoneBaseSettingsResourceLabel,
	name,
	description,
	phoneMetaBaseId string,
	otherAttrs ...string) string {
	return fmt.Sprintf(`resource "genesyscloud_telephony_providers_edges_phonebasesettings" "%s" {
		name = "%s"
		description = "%s"
		phone_meta_base_id = "%s"
		%s
	}
<<<<<<< HEAD
	`, phoneBaseSettingsResourceLabel, name, description, phoneMetaBaseId, strings.Join(otherAttrs, "\n"))
=======
	`, phoneBaseSettingsRes, name, description, phoneMetaBaseId, strings.Join(otherAttrs, "\n"))
>>>>>>> 8b283b6f
}

func customizePhoneBaseSettingsPropertiesDiff(ctx context.Context, diff *schema.ResourceDiff, meta interface{}) error {
	// Defaults must be set on missing properties
	if !diff.NewValueKnown("properties") {
		// properties value not yet in final state. Nothing to do.
		return nil
	}

	id := diff.Id()
	if id == "" {
		return nil
	}

	sdkConfig := meta.(*provider.ProviderMeta).ClientConfig
	phoneBaseProxy := getPhoneBaseProxy(sdkConfig)

	// Retrieve defaults from the settings
	phoneBaseSetting, resp, getErr := phoneBaseProxy.getPhoneBaseSetting(ctx, id)
	if getErr != nil {
		if util.IsStatus404(resp) {
			return nil
		}
		return fmt.Errorf("failed to read phone base settings %s: %s", id, getErr)
	}

	return util.ApplyPropertyDefaults(diff, phoneBaseSetting.Properties)
}<|MERGE_RESOLUTION|>--- conflicted
+++ resolved
@@ -101,11 +101,34 @@
 		phone_meta_base_id = "%s"
 		%s
 	}
-<<<<<<< HEAD
 	`, phoneBaseSettingsResourceLabel, name, description, phoneMetaBaseId, strings.Join(otherAttrs, "\n"))
-=======
-	`, phoneBaseSettingsRes, name, description, phoneMetaBaseId, strings.Join(otherAttrs, "\n"))
->>>>>>> 8b283b6f
+}
+
+func customizePhoneBaseSettingsPropertiesDiff(ctx context.Context, diff *schema.ResourceDiff, meta interface{}) error {
+	// Defaults must be set on missing properties
+	if !diff.NewValueKnown("properties") {
+		// properties value not yet in final state. Nothing to do.
+		return nil
+	}
+
+	id := diff.Id()
+	if id == "" {
+		return nil
+	}
+
+	sdkConfig := meta.(*provider.ProviderMeta).ClientConfig
+	phoneBaseProxy := getPhoneBaseProxy(sdkConfig)
+
+	// Retrieve defaults from the settings
+	phoneBaseSetting, resp, getErr := phoneBaseProxy.getPhoneBaseSetting(ctx, id)
+	if getErr != nil {
+		if util.IsStatus404(resp) {
+			return nil
+		}
+		return fmt.Errorf("failed to read phone base settings %s: %s", id, getErr)
+	}
+
+	return util.ApplyPropertyDefaults(diff, phoneBaseSetting.Properties)
 }
 
 func customizePhoneBaseSettingsPropertiesDiff(ctx context.Context, diff *schema.ResourceDiff, meta interface{}) error {
