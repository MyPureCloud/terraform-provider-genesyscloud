package architect_flow

import (
	"fmt"
	"github.com/hashicorp/terraform-plugin-sdk/v2/helper/schema"
	"log"
	"os"
	"path"
	"strconv"
	"strings"
<<<<<<< HEAD
	"terraform-provider-genesyscloud/genesyscloud/provider"
	resourceExporter "terraform-provider-genesyscloud/genesyscloud/resource_exporter"
	"terraform-provider-genesyscloud/genesyscloud/util/files"
	"terraform-provider-genesyscloud/genesyscloud/util/testrunner"
=======

	"github.com/hashicorp/terraform-plugin-sdk/v2/helper/schema"
>>>>>>> 3d517d71
)

func isForceUnlockEnabled(d *schema.ResourceData) bool {
	forceUnlock := d.Get("force_unlock").(bool)
	log.Printf("ForceUnlock: %v, id %v", forceUnlock, d.Id())

	if forceUnlock && d.Id() != "" {
		return true
	}
	return false
}

func GenerateFlowResource(resourceLabel, srcFile, fileContent string, forceUnlock bool, substitutions ...string) string {
	if fileContent != "" {
		updateFile(srcFile, fileContent)
	}

	flowResourceStr := fmt.Sprintf(`resource "genesyscloud_flow" "%s" {
        filepath = %s
		file_content_hash =  filesha256(%s)
		force_unlock = %v
		%s
	}
	`, resourceLabel, strconv.Quote(srcFile), strconv.Quote(srcFile), forceUnlock, strings.Join(substitutions, "\n"))

	return flowResourceStr
}

func architectFlowResolver(flowId, exportDirectory, subDirectory string, configMap map[string]any, meta any, resource resourceExporter.ResourceInfo) error {
	var (
		sdkConfig = meta.(*provider.ProviderMeta).ClientConfig
		proxy     = newArchitectFlowProxy(sdkConfig)
	)

	downloadUrl, err := proxy.generateDownloadUrl(flowId)
	if err != nil {
		return err
	}

	log.Printf("Creating subfolder '%s' inside '%s'", subDirectory, exportDirectory)
	fullPath := path.Join(exportDirectory, subDirectory)
	if err := os.MkdirAll(fullPath, os.ModePerm); err != nil {
		return err
	}
	log.Printf("Successfully created subfolder '%s' inside '%s'", subDirectory, exportDirectory)

	filename := fmt.Sprintf("flow-%s.yml", flowId)
	log.Printf("Downloading export flow '%s' to '%s' from download URL", flowId, fullPath)
	if err := files.DownloadExportFile(fullPath, filename, downloadUrl); err != nil {
		return err
	}
	log.Printf("Successfully downloaded export flow '%s' to '%s'", flowId, fullPath)

	log.Printf("Updating resource config and state file for flow '%s'", flowId)
	updateResourceConfigAndState(configMap, resource, exportDirectory, subDirectory, filename)
	return nil
}

// setFileContentHashToNil This operation is required after a flow update fails because we want Terraform to detect changes
// in the file content hash and re-attempt an update, should the user re-run terraform apply without making changes to the file contents
func setFileContentHashToNil(d *schema.ResourceData) {
	_ = d.Set("file_content_hash", nil)
}

// updateResourceConfigAndState updates filepath and file_content_hash in resource and state file to point to exported file
func updateResourceConfigAndState(configMap map[string]any, resource resourceExporter.ResourceInfo, exportDir, subDir, filename string) {
	configMap["filepath"] = path.Join(subDir, filename)
	configMap["file_content_hash"] = fmt.Sprintf(`${filesha256("%s")}`, path.Join(subDir, filename))

	resource.State.Attributes["filepath"] = path.Join(subDir, filename)
	// Update file_content_hash in exported state file with actual hash
	hash, err := files.HashFileContent(path.Join(exportDir, subDir, filename))
	if err != nil {
		log.Printf("Error Calculating Hash '%s' ", err)
	} else {
		resource.State.Attributes["file_content_hash"] = hash
	}
}<|MERGE_RESOLUTION|>--- conflicted
+++ resolved
@@ -2,21 +2,16 @@
 
 import (
 	"fmt"
-	"github.com/hashicorp/terraform-plugin-sdk/v2/helper/schema"
 	"log"
 	"os"
 	"path"
 	"strconv"
 	"strings"
-<<<<<<< HEAD
 	"terraform-provider-genesyscloud/genesyscloud/provider"
 	resourceExporter "terraform-provider-genesyscloud/genesyscloud/resource_exporter"
 	"terraform-provider-genesyscloud/genesyscloud/util/files"
-	"terraform-provider-genesyscloud/genesyscloud/util/testrunner"
-=======
 
 	"github.com/hashicorp/terraform-plugin-sdk/v2/helper/schema"
->>>>>>> 3d517d71
 )
 
 func isForceUnlockEnabled(d *schema.ResourceData) bool {
@@ -65,7 +60,11 @@
 
 	filename := fmt.Sprintf("flow-%s.yml", flowId)
 	log.Printf("Downloading export flow '%s' to '%s' from download URL", flowId, fullPath)
-	if err := files.DownloadExportFile(fullPath, filename, downloadUrl); err != nil {
+	if resp, err := files.DownloadExportFile(fullPath, filename, downloadUrl); err != nil {
+		log.Printf("Failed to download flow file: %s", err.Error())
+		if resp != nil {
+			log.Printf("API Response: " + resp.String())
+		}
 		return err
 	}
 	log.Printf("Successfully downloaded export flow '%s' to '%s'", flowId, fullPath)
