package architect_flow

import (
	"context"
	"fmt"
	"log"
	"net/http"
	"os"
	"strings"
	"terraform-provider-genesyscloud/genesyscloud/provider"
	"terraform-provider-genesyscloud/genesyscloud/util"
	"time"

	"github.com/hashicorp/terraform-plugin-sdk/v2/helper/retry"

	resourceExporter "terraform-provider-genesyscloud/genesyscloud/resource_exporter"
	"terraform-provider-genesyscloud/genesyscloud/util/files"

	"github.com/hashicorp/terraform-plugin-sdk/v2/diag"
	"github.com/hashicorp/terraform-plugin-sdk/v2/helper/schema"
	"github.com/mypurecloud/platform-client-sdk-go/v125/platformclientv2"
)

func getAllFlows(ctx context.Context, clientConfig *platformclientv2.Configuration) (resourceExporter.ResourceIDMetaMap, diag.Diagnostics) {
	resources := make(resourceExporter.ResourceIDMetaMap)
	p := getArchitectFlowProxy(clientConfig)

	flows, resp, err := p.GetAllFlows(ctx)
	if err != nil {
<<<<<<< HEAD
		return nil, util.BuildAPIDiagnosticError(resourceName, fmt.Sprintf("Failed to get architect flows"), resp)
=======
		return nil, util.BuildAPIDiagnosticError(resourceName, fmt.Sprintf("failed to get architect flows %v", err), resp)
>>>>>>> 8c06517c
	}

	for _, flow := range *flows {

		//DEVTOOLING-393:  Putting this in here to deal with the situation where Cesar's BCP app is reliant on the naming structure
		//This should be removed once the CX as Code architect export process is complete and will export files with the type in the name.
		overrideBCPNaming := os.Getenv("OVERRIDE_BCP_NAMING")

		if overrideBCPNaming != "" {
			resources[*flow.Id] = &resourceExporter.ResourceMeta{Name: *flow.Name}
			continue
		}

		//This is our go forward naming standard for flows.
		resources[*flow.Id] = &resourceExporter.ResourceMeta{Name: *flow.VarType + "_" + *flow.Name}
	}

	return resources, nil
}

func readFlow(ctx context.Context, d *schema.ResourceData, meta interface{}) diag.Diagnostics {
	sdkConfig := meta.(*provider.ProviderMeta).ClientConfig

	proxy := getArchitectFlowProxy(sdkConfig)

	return util.WithRetriesForRead(ctx, d, func() *retry.RetryError {
		flow, resp, err := proxy.GetFlow(ctx, d.Id())
		if err != nil {
			apiDiagErr := util.BuildAPIDiagnosticError(resourceName, fmt.Sprintf("failed to read flow %s: %s", d.Id(), err), resp)
			if util.IsStatus404(resp) {
				return retry.RetryableError(fmt.Errorf("%v", apiDiagErr))
			}
			return retry.NonRetryableError(fmt.Errorf("%v", apiDiagErr))
		}

		log.Printf("Read flow %s %s", d.Id(), *flow.Name)
		return nil
	})
}

func createFlow(ctx context.Context, d *schema.ResourceData, meta interface{}) diag.Diagnostics {
	log.Printf("Creating flow")
	return updateFlow(ctx, d, meta)
}

func updateFlow(ctx context.Context, d *schema.ResourceData, meta interface{}) diag.Diagnostics {
	sdkConfig := meta.(*provider.ProviderMeta).ClientConfig
	p := getArchitectFlowProxy(sdkConfig)

	log.Printf("Updating flow")

	//Check to see if we need to force and unlock on an architect flow
	if isForceUnlockEnabled(d) {
		resp, err := p.ForceUnlockFlow(ctx, d.Id())
		if err != nil {
			setFileContentHashToNil(d)
<<<<<<< HEAD
			return util.BuildAPIDiagnosticError(resourceName, fmt.Sprintf("Failed to unlock targeted flow %s", d.Id()), resp)
=======
			return util.BuildAPIDiagnosticError(resourceName, fmt.Sprintf("Failed to unlock targeted flow %s with error %s", d.Id(), err), resp)
>>>>>>> 8c06517c
		}
	}

	flowJob, response, err := p.CreateFlowsDeployJob(ctx)
<<<<<<< HEAD
	if err != nil {
		setFileContentHashToNil(d)
		return util.BuildAPIDiagnosticError(resourceName, fmt.Sprintf("Failed to update job"), response)
	}

	if err == nil && response.Error != nil {
=======

	if err != nil || response.Error != nil {
		var errorString string
		if err != nil {
			errorString = err.Error()
		} else {
			errorString = response.ErrorMessage
		}
>>>>>>> 8c06517c
		setFileContentHashToNil(d)
		return util.BuildAPIDiagnosticError(resourceName, fmt.Sprintf("Failed to register job %s", errorString), response)
	}

	presignedUrl := *flowJob.PresignedUrl
	jobId := *flowJob.Id
	headers := *flowJob.Headers

	filePath := d.Get("filepath").(string)
	substitutions := d.Get("substitutions").(map[string]interface{})

	reader, _, err := files.DownloadOrOpenFile(filePath)
	if err != nil {
		setFileContentHashToNil(d)
		return diag.FromErr(err)
	}

	s3Uploader := files.NewS3Uploader(reader, nil, substitutions, headers, "PUT", presignedUrl)

	_, uploadErr := s3Uploader.UploadWithRetries(ctx, filePath, 20*time.Second)
	if uploadErr != nil {
		setFileContentHashToNil(d)
		return diag.FromErr(uploadErr)
	}

	// Pre-define here before entering retry function, otherwise it will be overwritten
	flowID := ""

	retryErr := util.WithRetries(ctx, 16*time.Minute, func() *retry.RetryError {
		flowJob, response, err := p.GetFlowsDeployJob(ctx, jobId)
		if err != nil {
			apiDiagErr := util.BuildAPIDiagnosticError(resourceName, fmt.Sprintf("Error retrieving job status. JobID: %s, error: %s ", jobId, err), response)
			return retry.NonRetryableError(fmt.Errorf("%v", apiDiagErr))
		}

		if *flowJob.Status == "Failure" {
			if flowJob.Messages == nil {
				return retry.NonRetryableError(fmt.Errorf("flow publish failed. JobID: %s, no tracing messages available", jobId))
			}
			messages := make([]string, 0)
			for _, m := range *flowJob.Messages {
				messages = append(messages, *m.Text)
			}
			return retry.NonRetryableError(fmt.Errorf("flow publish failed. JobID: %s, tracing messages: %v ", jobId, strings.Join(messages, "\n\n")))
		}

		if *flowJob.Status == "Success" {
			flowID = *flowJob.Flow.Id
			return nil
		}

		time.Sleep(15 * time.Second) // Wait 15 seconds for next retry
		return retry.RetryableError(fmt.Errorf("Job (%s) could not finish in 16 minutes and timed out ", jobId))
	})

	if retryErr != nil {
		setFileContentHashToNil(d)
		return retryErr
	}

	if flowID == "" {
		setFileContentHashToNil(d)
		return diag.Errorf("Failed to get the flowId from Architect Job (%s).", jobId)
	}

	d.SetId(flowID)

	log.Printf("Updated flow %s. ", d.Id())
	return readFlow(ctx, d, meta)
}

func deleteFlow(ctx context.Context, d *schema.ResourceData, meta interface{}) diag.Diagnostics {
	sdkConfig := meta.(*provider.ProviderMeta).ClientConfig
	p := getArchitectFlowProxy(sdkConfig)

	log.Printf("Deleting flow %s", d.Id())

	//Check to see if we need to force
	if isForceUnlockEnabled(d) {
		resp, err := p.ForceUnlockFlow(ctx, d.Id())
		if err != nil {
<<<<<<< HEAD
			return util.BuildAPIDiagnosticError(resourceName, fmt.Sprintf("Failed to unlock targeted flow %s", d.Id()), resp)
=======
			return util.BuildAPIDiagnosticError(resourceName, fmt.Sprintf("Failed to unlock targeted flow %s with error %v", d.Id(), err), resp)
>>>>>>> 8c06517c
		}
	}

	return util.WithRetries(ctx, 30*time.Second, func() *retry.RetryError {
		resp, err := p.DeleteFlow(ctx, d.Id())
		if err != nil {
			if util.IsStatus404(resp) {
				// Flow deleted
				log.Printf("Deleted Flow %s", d.Id())
				return nil
			}
			apiDiagErr := util.BuildAPIDiagnosticError(resourceName, fmt.Sprintf("error deleting flow %s: %s", d.Id(), err), resp)
			if resp.StatusCode == http.StatusConflict {
				return retry.RetryableError(fmt.Errorf("%v", apiDiagErr))
			}
			return retry.NonRetryableError(fmt.Errorf("%v", apiDiagErr))
		}
		return nil
	})
}

func updateFile(filepath, content string) {
	file, err := os.OpenFile(filepath, os.O_WRONLY|os.O_CREATE|os.O_TRUNC, 0666)

	if err != nil {
		log.Println(err)
		return
	}
	defer func(file *os.File) {
		if err := file.Close(); err != nil {
			log.Printf("failed to close file %s: %v", filepath, err)
		}
	}(file)

	_, _ = file.WriteString(content)
}<|MERGE_RESOLUTION|>--- conflicted
+++ resolved
@@ -27,11 +27,7 @@
 
 	flows, resp, err := p.GetAllFlows(ctx)
 	if err != nil {
-<<<<<<< HEAD
-		return nil, util.BuildAPIDiagnosticError(resourceName, fmt.Sprintf("Failed to get architect flows"), resp)
-=======
 		return nil, util.BuildAPIDiagnosticError(resourceName, fmt.Sprintf("failed to get architect flows %v", err), resp)
->>>>>>> 8c06517c
 	}
 
 	for _, flow := range *flows {
@@ -88,23 +84,11 @@
 		resp, err := p.ForceUnlockFlow(ctx, d.Id())
 		if err != nil {
 			setFileContentHashToNil(d)
-<<<<<<< HEAD
-			return util.BuildAPIDiagnosticError(resourceName, fmt.Sprintf("Failed to unlock targeted flow %s", d.Id()), resp)
-=======
 			return util.BuildAPIDiagnosticError(resourceName, fmt.Sprintf("Failed to unlock targeted flow %s with error %s", d.Id(), err), resp)
->>>>>>> 8c06517c
 		}
 	}
 
 	flowJob, response, err := p.CreateFlowsDeployJob(ctx)
-<<<<<<< HEAD
-	if err != nil {
-		setFileContentHashToNil(d)
-		return util.BuildAPIDiagnosticError(resourceName, fmt.Sprintf("Failed to update job"), response)
-	}
-
-	if err == nil && response.Error != nil {
-=======
 
 	if err != nil || response.Error != nil {
 		var errorString string
@@ -113,7 +97,6 @@
 		} else {
 			errorString = response.ErrorMessage
 		}
->>>>>>> 8c06517c
 		setFileContentHashToNil(d)
 		return util.BuildAPIDiagnosticError(resourceName, fmt.Sprintf("Failed to register job %s", errorString), response)
 	}
@@ -195,11 +178,7 @@
 	if isForceUnlockEnabled(d) {
 		resp, err := p.ForceUnlockFlow(ctx, d.Id())
 		if err != nil {
-<<<<<<< HEAD
-			return util.BuildAPIDiagnosticError(resourceName, fmt.Sprintf("Failed to unlock targeted flow %s", d.Id()), resp)
-=======
 			return util.BuildAPIDiagnosticError(resourceName, fmt.Sprintf("Failed to unlock targeted flow %s with error %v", d.Id(), err), resp)
->>>>>>> 8c06517c
 		}
 	}
 
