--- conflicted
+++ resolved
@@ -2,10 +2,6 @@
 
 import (
 	"fmt"
-<<<<<<< HEAD
-	"github.com/mypurecloud/platform-client-sdk-go/v161/platformclientv2"
-=======
->>>>>>> 10752648
 	"strings"
 	"testing"
 
