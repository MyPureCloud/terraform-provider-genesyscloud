package architect_flow

import (
	"context"
	"fmt"
	"terraform-provider-genesyscloud/genesyscloud/provider"
	"terraform-provider-genesyscloud/genesyscloud/util"
	"time"

	"github.com/hashicorp/terraform-plugin-sdk/v2/helper/retry"

	"github.com/hashicorp/terraform-plugin-sdk/v2/diag"
	"github.com/hashicorp/terraform-plugin-sdk/v2/helper/schema"
)

func dataSourceFlowRead(ctx context.Context, d *schema.ResourceData, m interface{}) diag.Diagnostics {
	sdkConfig := m.(*provider.ProviderMeta).ClientConfig
	p := getArchitectFlowProxy(sdkConfig)

	name := d.Get("name").(string)

	// Query flow by name. Retry in case search has not yet indexed the flow.
	return util.WithRetries(ctx, 5*time.Second, func() *retry.RetryError {
		for pageNum := 1; ; pageNum++ {
<<<<<<< HEAD
			flows, resp, getErr := p.GetAllFlows(ctx)
			if getErr != nil {
				return retry.NonRetryableError(fmt.Errorf("Error requesting flow %s: %s %s", name, getErr, resp))
=======
			flows, _, getErr := p.GetAllFlows(ctx)
			if getErr != nil {
				return retry.NonRetryableError(fmt.Errorf("error requesting flow %s: %s", name, getErr))
>>>>>>> 8c06517c
			}

			if flows == nil || len(*flows) == 0 {
				return retry.RetryableError(fmt.Errorf("no flows found with name %s", name))
			}

			for _, entity := range *flows {
				if *entity.Name == name {
					d.SetId(*entity.Id)
					return nil
				}
			}
		}
	})
}<|MERGE_RESOLUTION|>--- conflicted
+++ resolved
@@ -22,15 +22,9 @@
 	// Query flow by name. Retry in case search has not yet indexed the flow.
 	return util.WithRetries(ctx, 5*time.Second, func() *retry.RetryError {
 		for pageNum := 1; ; pageNum++ {
-<<<<<<< HEAD
 			flows, resp, getErr := p.GetAllFlows(ctx)
 			if getErr != nil {
 				return retry.NonRetryableError(fmt.Errorf("Error requesting flow %s: %s %s", name, getErr, resp))
-=======
-			flows, _, getErr := p.GetAllFlows(ctx)
-			if getErr != nil {
-				return retry.NonRetryableError(fmt.Errorf("error requesting flow %s: %s", name, getErr))
->>>>>>> 8c06517c
 			}
 
 			if flows == nil || len(*flows) == 0 {
