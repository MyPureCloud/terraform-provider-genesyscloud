package architect_flow

import (
	"context"
	"fmt"
	"terraform-provider-genesyscloud/genesyscloud/provider"
	"terraform-provider-genesyscloud/genesyscloud/util"
	"time"

	"github.com/hashicorp/terraform-plugin-sdk/v2/helper/retry"

	"github.com/hashicorp/terraform-plugin-sdk/v2/diag"
	"github.com/hashicorp/terraform-plugin-sdk/v2/helper/schema"
)

func dataSourceFlowRead(ctx context.Context, d *schema.ResourceData, m interface{}) diag.Diagnostics {
	sdkConfig := m.(*provider.ProviderMeta).ClientConfig
	p := getArchitectFlowProxy(sdkConfig)

	name := d.Get("name").(string)

	// Query flow by name. Retry in case search has not yet indexed the flow.
	return util.WithRetries(ctx, 5*time.Second, func() *retry.RetryError {
<<<<<<< HEAD
		for pageNum := 1; ; pageNum++ {
			flows, resp, getErr := p.GetAllFlows(ctx)
			if getErr != nil {
				return retry.NonRetryableError(fmt.Errorf("error requesting flow %s: %s %s", name, getErr, resp))
			}
=======
		flows, _, getErr := p.GetAllFlows(ctx)
		if getErr != nil {
			return retry.NonRetryableError(fmt.Errorf("error requesting flow %s: %s", name, getErr))
		}
>>>>>>> 2aa05f43

		if flows == nil || len(*flows) == 0 {
			return retry.RetryableError(fmt.Errorf("no flows found with name %s", name))
		}

		for _, entity := range *flows {
			if *entity.Name == name {
				d.SetId(*entity.Id)
				return nil
			}
		}

		return retry.RetryableError(fmt.Errorf("no flows found with name %s", name))
	})
}<|MERGE_RESOLUTION|>--- conflicted
+++ resolved
@@ -21,18 +21,11 @@
 
 	// Query flow by name. Retry in case search has not yet indexed the flow.
 	return util.WithRetries(ctx, 5*time.Second, func() *retry.RetryError {
-<<<<<<< HEAD
-		for pageNum := 1; ; pageNum++ {
-			flows, resp, getErr := p.GetAllFlows(ctx)
-			if getErr != nil {
-				return retry.NonRetryableError(fmt.Errorf("error requesting flow %s: %s %s", name, getErr, resp))
-			}
-=======
 		flows, _, getErr := p.GetAllFlows(ctx)
 		if getErr != nil {
 			return retry.NonRetryableError(fmt.Errorf("error requesting flow %s: %s", name, getErr))
 		}
->>>>>>> 2aa05f43
+
 
 		if flows == nil || len(*flows) == 0 {
 			return retry.RetryableError(fmt.Errorf("no flows found with name %s", name))
