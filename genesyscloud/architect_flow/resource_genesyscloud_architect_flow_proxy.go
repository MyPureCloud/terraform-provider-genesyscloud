--- conflicted
+++ resolved
@@ -105,21 +105,13 @@
 	return p.api.GetFlowsJob(jobId, []string{"messages"})
 }
 
-<<<<<<< HEAD
 func getAllArchitectFlowsFn(ctx context.Context, p *architectFlowProxy) (*[]platformclientv2.Flow, *platformclientv2.APIResponse, error) {
-=======
-func getAllArchitectFlowsFn(_ context.Context, p *architectFlowProxy) (*[]platformclientv2.Flow, *platformclientv2.APIResponse, error) {
->>>>>>> 8c06517c
 	const pageSize = 100
 	var totalFlows []platformclientv2.Flow
 
 	flows, resp, err := p.api.GetFlows(nil, 1, pageSize, "", "", nil, "", "", "", "", "", "", "", "", false, true, "", "", nil)
 	if err != nil {
-<<<<<<< HEAD
 		return nil, resp, fmt.Errorf("Failed to get page of flows: %v %v", err, resp)
-=======
-		return nil, resp, fmt.Errorf("failed to get page of flows: %v", err)
->>>>>>> 8c06517c
 	}
 	if flows.Entities == nil || len(*flows.Entities) == 0 {
 		return &totalFlows, nil, nil
@@ -130,11 +122,7 @@
 	for pageNum := 2; pageNum <= *flows.PageCount; pageNum++ {
 		flows, resp, err := p.api.GetFlows(nil, pageNum, pageSize, "", "", nil, "", "", "", "", "", "", "", "", false, true, "", "", nil)
 		if err != nil {
-<<<<<<< HEAD
-			return nil, resp, fmt.Errorf("Failed to get page %d of flows: %v %v", pageNum, err, resp)
-=======
 			return nil, resp, fmt.Errorf("failed to get page %d of flows: %v", pageNum, err)
->>>>>>> 8c06517c
 		}
 		if flows.Entities == nil || len(*flows.Entities) == 0 {
 			break
@@ -146,9 +134,5 @@
 		rc.SetCache(p.flowCache, *flow.Id, flow)
 	}
 
-<<<<<<< HEAD
-	return &totalFlows, resp, nil
-=======
 	return &totalFlows, nil, nil
->>>>>>> 8c06517c
 }