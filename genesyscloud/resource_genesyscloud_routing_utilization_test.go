--- conflicted
+++ resolved
@@ -268,15 +268,12 @@
 
 					return nil
 				},
-<<<<<<< HEAD
-=======
 				Check: resource.ComposeTestCheckFunc(
 					func(s *terraform.State) error {
 						time.Sleep(30 * time.Second)
 						return nil
 					},
 				),
->>>>>>> 16285a85
 			},
 		},
 	})
