--- conflicted
+++ resolved
@@ -159,7 +159,7 @@
 			},
 		},
 	}
-<<<<<<< HEAD
+
 	metricsResource = &schema.Resource{
 		Schema: map[string]*schema.Schema{
 			"id": {
@@ -275,8 +275,7 @@
 			},
 		},
 	}
-=======
->>>>>>> a6e0c53e
+
 )
 
 func SetRegistrar(regInstance registrar.Registrar) {
