--- conflicted
+++ resolved
@@ -14,25 +14,6 @@
 
 func TestAccResourceJourneyViewsBasic(t *testing.T) {
 	var (
-<<<<<<< HEAD
-		name                  = "test journey from tf 1"
-		duration              = "P1Y"
-		elementsId            = "ac6c61b5-1cd4-4c6e-a8a5-edb74d9117eb"
-		elementsName          = "Wrap Up"
-		attributeType         = "Event"
-		attributeId           = "a416328b-167c-0365-d0e1-f072cd5d4ded"
-		attributeSource       = "Voice"
-		filterType            = "And"
-		predicatesDimension   = "mediaType"
-		predicatesValues      = "VOICE"
-		predicatesOperator    = "Matches"
-		predicatesNoValue     = false
-		testUserResourceLabel = "user_resource1"
-		testUserName          = "nameUser1" + uuid.NewString()
-		testUserEmail         = uuid.NewString() + "@example.com"
-		journeyResourceLabel  = "journey_resource1"
-		emptyElementBlock     = ""
-=======
 		name                 = "test journey from tf 1"
 		duration             = "P1Y"
 		elementsId           = "ac6c61b5-1cd4-4c6e-a8a5-edb74d9117eb"
@@ -47,7 +28,6 @@
 		predicatesNoValue    = false
 		journeyResourceLabel = "journey_resource1"
 		emptyElementBlock    = ""
->>>>>>> fa86c042
 	)
 	resource.Test(t, resource.TestCase{
 		PreCheck:          func() { util.TestAccPreCheck(t) },
@@ -55,11 +35,7 @@
 		Steps: []resource.TestStep{
 			{
 				//Create
-<<<<<<< HEAD
-				Config: generateUserWithCustomAttrs(testUserResourceLabel, testUserEmail, testUserName) + generateJourneyView(journeyResourceLabel, name, duration, emptyElementBlock),
-=======
 				Config: generateJourneyView(journeyResourceLabel, name, duration, emptyElementBlock),
->>>>>>> fa86c042
 				Check: resource.ComposeTestCheckFunc(
 					resource.TestCheckResourceAttr("genesyscloud_journey_views."+journeyResourceLabel, "name", name),
 					resource.TestCheckResourceAttr("genesyscloud_journey_views."+journeyResourceLabel, "duration", duration),
@@ -67,11 +43,7 @@
 			},
 			{
 				//Update
-<<<<<<< HEAD
-				Config: generateUserWithCustomAttrs(testUserResourceLabel, testUserEmail, testUserName) + generateJourneyView(journeyResourceLabel, name, duration, generateElements(
-=======
 				Config: generateJourneyView(journeyResourceLabel, name, duration, generateElements(
->>>>>>> fa86c042
 					elementsId,
 					elementsName,
 					generateAttributes(attributeType, attributeId, attributeSource),
@@ -98,11 +70,7 @@
 			},
 			{
 				//Update without filter
-<<<<<<< HEAD
-				Config: generateUserWithCustomAttrs(testUserResourceLabel, testUserEmail, testUserName) + generateJourneyView(journeyResourceLabel, name, duration, generateElements(
-=======
 				Config: generateJourneyView(journeyResourceLabel, name, duration, generateElements(
->>>>>>> fa86c042
 					elementsId,
 					elementsName,
 					generateAttributes(attributeType, attributeId, attributeSource),
