package genesyscloud

import (
	"context"
	"fmt"
	"time"

	"github.com/hashicorp/terraform-plugin-sdk/v2/diag"
	"github.com/hashicorp/terraform-plugin-sdk/v2/helper/resource"
	"github.com/hashicorp/terraform-plugin-sdk/v2/helper/schema"
	"github.com/mypurecloud/platform-client-sdk-go/v103/platformclientv2"
)

func dataSourceKnowledgeCategory() *schema.Resource {
	return &schema.Resource{
		Description: "Data source for Genesys Cloud Knowledge Base Category. Select a category by name.",
		ReadContext: ReadWithPooledClient(dataSourceKnowledgeCategoryRead),
		Schema: map[string]*schema.Schema{
			"name": {
				Description: "Knowledge base category name",
				Type:        schema.TypeString,
				Required:    true,
			},
			"knowledge_base_name": {
				Description: "Knowledge base name",
				Type:        schema.TypeString,
				Required:    true,
			},
		},
	}
}

func dataSourceKnowledgeCategoryRead(ctx context.Context, d *schema.ResourceData, m interface{}) diag.Diagnostics {
	sdkConfig := m.(*ProviderMeta).ClientConfig
	knowledgeAPI := platformclientv2.NewKnowledgeApiWithConfig(sdkConfig)

	name := d.Get("name").(string)
	knowledgeBaseName := d.Get("knowledge_base_name").(string)

<<<<<<< HEAD
	return withRetries(ctx, 15*time.Second, func() *resource.RetryError {
		const pageSize = 100
		publishedKnowledgeBases, _, getPublishedErr := knowledgeAPI.GetKnowledgeKnowledgebases("", "", "", fmt.Sprintf("%v", pageSize), knowledgeBaseName, "", true, "", "")
		unpublishedKnowledgeBases, _, getUnpublishedErr := knowledgeAPI.GetKnowledgeKnowledgebases("", "", "", fmt.Sprintf("%v", pageSize), knowledgeBaseName, "", false, "", "")
=======
	return WithRetries(ctx, 15*time.Second, func() *resource.RetryError {
		for pageNum := 1; ; pageNum++ {
			const pageSize = 100
			publishedKnowledgeBases, _, getPublishedErr := knowledgeAPI.GetKnowledgeKnowledgebases("", "", "", fmt.Sprintf("%v", pageSize), knowledgeBaseName, "", true, "", "")
			unpublishedKnowledgeBases, _, getUnpublishedErr := knowledgeAPI.GetKnowledgeKnowledgebases("", "", "", fmt.Sprintf("%v", pageSize), knowledgeBaseName, "", false, "", "")
>>>>>>> 9b4f76ee

		if getPublishedErr != nil {
			return resource.NonRetryableError(fmt.Errorf("Failed to get knowledge base %s: %s", knowledgeBaseName, getPublishedErr))
		}
		if getUnpublishedErr != nil {
			return resource.NonRetryableError(fmt.Errorf("Failed to get knowledge base %s: %s", knowledgeBaseName, getUnpublishedErr))
		}

		noPublishedEntities := publishedKnowledgeBases.Entities == nil || len(*publishedKnowledgeBases.Entities) == 0
		noUnpublishedEntities := unpublishedKnowledgeBases.Entities == nil || len(*unpublishedKnowledgeBases.Entities) == 0
		if noPublishedEntities && noUnpublishedEntities {

			return resource.RetryableError(fmt.Errorf("no knowledge bases found with name %s", knowledgeBaseName))
		}

		// prefer published knowledge base
		for _, knowledgeBase := range *publishedKnowledgeBases.Entities {
			if knowledgeBase.Name != nil && *knowledgeBase.Name == knowledgeBaseName {
				knowledgeCategories, _, getErr := knowledgeAPI.GetKnowledgeKnowledgebaseCategories(*knowledgeBase.Id, "", "", fmt.Sprintf("%v", pageSize), "", false, name, "", "", false)

				if getErr != nil {
					return resource.NonRetryableError(fmt.Errorf("Failed to get knowledge category %s: %s", name, getErr))
				}

				for _, knowledgeCategory := range *knowledgeCategories.Entities {
					if *knowledgeCategory.Name == name {
						id := fmt.Sprintf("%s,%s", *knowledgeCategory.Id, *knowledgeCategory.KnowledgeBase.Id)
						d.SetId(id)
						return nil
					}
				}
			}
		}
		// use unpublished knowledge base if unpublished doesn't exist
		for _, knowledgeBase := range *unpublishedKnowledgeBases.Entities {
			if knowledgeBase.Name != nil && *knowledgeBase.Name == knowledgeBaseName {
				knowledgeCategories, _, getErr := knowledgeAPI.GetKnowledgeKnowledgebaseCategories(*knowledgeBase.Id, "", "", fmt.Sprintf("%v", pageSize), "", false, name, "", "", false)

				if getErr != nil {
					return resource.NonRetryableError(fmt.Errorf("Failed to get knowledge category %s: %s", name, getErr))
				}

				for _, knowledgeCategory := range *knowledgeCategories.Entities {
					if *knowledgeCategory.Name == name {
						id := fmt.Sprintf("%s,%s", *knowledgeCategory.Id, *knowledgeCategory.KnowledgeBase.Id)
						d.SetId(id)
						return nil
					}
				}
			}
		}
		return nil
	})
}<|MERGE_RESOLUTION|>--- conflicted
+++ resolved
@@ -37,18 +37,10 @@
 	name := d.Get("name").(string)
 	knowledgeBaseName := d.Get("knowledge_base_name").(string)
 
-<<<<<<< HEAD
-	return withRetries(ctx, 15*time.Second, func() *resource.RetryError {
+	return WithRetries(ctx, 15*time.Second, func() *resource.RetryError {
 		const pageSize = 100
 		publishedKnowledgeBases, _, getPublishedErr := knowledgeAPI.GetKnowledgeKnowledgebases("", "", "", fmt.Sprintf("%v", pageSize), knowledgeBaseName, "", true, "", "")
 		unpublishedKnowledgeBases, _, getUnpublishedErr := knowledgeAPI.GetKnowledgeKnowledgebases("", "", "", fmt.Sprintf("%v", pageSize), knowledgeBaseName, "", false, "", "")
-=======
-	return WithRetries(ctx, 15*time.Second, func() *resource.RetryError {
-		for pageNum := 1; ; pageNum++ {
-			const pageSize = 100
-			publishedKnowledgeBases, _, getPublishedErr := knowledgeAPI.GetKnowledgeKnowledgebases("", "", "", fmt.Sprintf("%v", pageSize), knowledgeBaseName, "", true, "", "")
-			unpublishedKnowledgeBases, _, getUnpublishedErr := knowledgeAPI.GetKnowledgeKnowledgebases("", "", "", fmt.Sprintf("%v", pageSize), knowledgeBaseName, "", false, "", "")
->>>>>>> 9b4f76ee
 
 		if getPublishedErr != nil {
 			return resource.NonRetryableError(fmt.Errorf("Failed to get knowledge base %s: %s", knowledgeBaseName, getPublishedErr))
