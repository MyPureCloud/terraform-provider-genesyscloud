package external_contacts_organization

import (
	"context"
	"fmt"
	"log"
	rc "terraform-provider-genesyscloud/genesyscloud/resource_cache"

	"github.com/mypurecloud/platform-client-sdk-go/v154/platformclientv2"
)

/*
The genesyscloud_external_contacts_organization_proxy.go file contains the proxy structures and methods that interact
with the Genesys Cloud SDK. We use composition here for each function on the proxy so individual functions can be stubbed
out during testing.
*/

// internalProxy holds a proxy instance that can be used throughout the package
var internalProxy *externalContactsOrganizationProxy

// Type definitions for each func on our proxy so we can easily mock them out later
type createExternalContactsOrganizationFunc func(ctx context.Context, p *externalContactsOrganizationProxy, externalOrganization *platformclientv2.Externalorganization) (*platformclientv2.Externalorganization, *platformclientv2.APIResponse, error)
type getAllExternalContactsOrganizationFunc func(ctx context.Context, p *externalContactsOrganizationProxy) (*[]platformclientv2.Externalorganization, *platformclientv2.APIResponse, error)
type getExternalContactsOrganizationIdByNameFunc func(ctx context.Context, p *externalContactsOrganizationProxy, name string) (id string, retryable bool, apiResponse *platformclientv2.APIResponse, err error)
type getExternalContactsOrganizationByIdFunc func(ctx context.Context, p *externalContactsOrganizationProxy, id string) (externalOrganization *platformclientv2.Externalorganization, apiResponse *platformclientv2.APIResponse, err error)
type updateExternalContactsOrganizationFunc func(ctx context.Context, p *externalContactsOrganizationProxy, id string, externalOrganization *platformclientv2.Externalorganization) (*platformclientv2.Externalorganization, *platformclientv2.APIResponse, error)
type deleteExternalContactsOrganizationFunc func(ctx context.Context, p *externalContactsOrganizationProxy, id string) (apiResponse *platformclientv2.APIResponse, err error)

// externalContactsOrganizationProxy contains all of the methods that call genesys cloud APIs.
type externalContactsOrganizationProxy struct {
	clientConfig                                *platformclientv2.Configuration
	externalContactsApi                         *platformclientv2.ExternalContactsApi
	createExternalContactsOrganizationAttr      createExternalContactsOrganizationFunc
	getAllExternalContactsOrganizationAttr      getAllExternalContactsOrganizationFunc
	getExternalContactsOrganizationIdByNameAttr getExternalContactsOrganizationIdByNameFunc
	getExternalContactsOrganizationByIdAttr     getExternalContactsOrganizationByIdFunc
	updateExternalContactsOrganizationAttr      updateExternalContactsOrganizationFunc
	deleteExternalContactsOrganizationAttr      deleteExternalContactsOrganizationFunc
	externalOrganizationCache                   rc.CacheInterface[platformclientv2.Externalorganization]
}

// newExternalContactsOrganizationProxy initializes the external contacts organization proxy with all of the data needed to communicate with Genesys Cloud
func newExternalContactsOrganizationProxy(clientConfig *platformclientv2.Configuration) *externalContactsOrganizationProxy {
	api := platformclientv2.NewExternalContactsApiWithConfig(clientConfig)
	externalOrganizationCache := rc.NewResourceCache[platformclientv2.Externalorganization]()
	return &externalContactsOrganizationProxy{
		clientConfig:                                clientConfig,
		externalContactsApi:                         api,
		createExternalContactsOrganizationAttr:      createExternalContactsOrganizationFn,
		getAllExternalContactsOrganizationAttr:      getAllExternalContactsOrganizationFn,
		getExternalContactsOrganizationIdByNameAttr: getExternalContactsOrganizationIdByNameFn,
		getExternalContactsOrganizationByIdAttr:     getExternalContactsOrganizationByIdFn,
		updateExternalContactsOrganizationAttr:      updateExternalContactsOrganizationFn,
		deleteExternalContactsOrganizationAttr:      deleteExternalContactsOrganizationFn,
		externalOrganizationCache:                   externalOrganizationCache,
	}
}

// getExternalContactsOrganizationProxy acts as a singleton to for the internalProxy.  It also ensures
// that we can still proxy our tests by directly setting internalProxy package variable
func getExternalContactsOrganizationProxy(clientConfig *platformclientv2.Configuration) *externalContactsOrganizationProxy {
	if internalProxy == nil {
		internalProxy = newExternalContactsOrganizationProxy(clientConfig)
	}

	return internalProxy
}

// createExternalContactsOrganization creates a Genesys Cloud external contacts organization
func (p *externalContactsOrganizationProxy) createExternalContactsOrganization(ctx context.Context, externalContactsOrganization *platformclientv2.Externalorganization) (*platformclientv2.Externalorganization, *platformclientv2.APIResponse, error) {
	return p.createExternalContactsOrganizationAttr(ctx, p, externalContactsOrganization)
}

// getExternalContactsOrganization retrieves all Genesys Cloud external contacts organization
func (p *externalContactsOrganizationProxy) getAllExternalContactsOrganization(ctx context.Context) (*[]platformclientv2.Externalorganization, *platformclientv2.APIResponse, error) {
	return p.getAllExternalContactsOrganizationAttr(ctx, p)
}

// getExternalContactsOrganizationIdByName returns a single Genesys Cloud external contacts organization by a name
func (p *externalContactsOrganizationProxy) getExternalContactsOrganizationIdByName(ctx context.Context, name string) (id string, retryable bool, apiResponse *platformclientv2.APIResponse, err error) {
	return p.getExternalContactsOrganizationIdByNameAttr(ctx, p, name)
}

// getExternalContactsOrganizationById returns a single Genesys Cloud external contacts organization by Id
func (p *externalContactsOrganizationProxy) getExternalContactsOrganizationById(ctx context.Context, id string) (externalContactsOrganization *platformclientv2.Externalorganization, apiResponse *platformclientv2.APIResponse, err error) {
	return p.getExternalContactsOrganizationByIdAttr(ctx, p, id)
}

// updateExternalContactsOrganization updates a Genesys Cloud external contacts organization
func (p *externalContactsOrganizationProxy) updateExternalContactsOrganization(ctx context.Context, id string, externalContactsOrganization *platformclientv2.Externalorganization) (*platformclientv2.Externalorganization, *platformclientv2.APIResponse, error) {
	return p.updateExternalContactsOrganizationAttr(ctx, p, id, externalContactsOrganization)
}

// deleteExternalContactsOrganization deletes a Genesys Cloud external contacts organization by Id
func (p *externalContactsOrganizationProxy) deleteExternalContactsOrganization(ctx context.Context, id string) (apiResponse *platformclientv2.APIResponse, err error) {
	return p.deleteExternalContactsOrganizationAttr(ctx, p, id)
}

// createExternalContactsOrganizationFn is an implementation function for creating a Genesys Cloud external contacts organization
func createExternalContactsOrganizationFn(ctx context.Context, p *externalContactsOrganizationProxy, externalContactsOrganization *platformclientv2.Externalorganization) (*platformclientv2.Externalorganization, *platformclientv2.APIResponse, error) {
	return p.externalContactsApi.PostExternalcontactsOrganizations(*externalContactsOrganization)
}

// getAllExternalContactsOrganizationFn is the implementation for retrieving all external contacts organization in Genesys Cloud
func getAllExternalContactsOrganizationFn(ctx context.Context, p *externalContactsOrganizationProxy) (*[]platformclientv2.Externalorganization, *platformclientv2.APIResponse, error) {
	const cursorSize = 200

<<<<<<< HEAD
	externalOrganizations, response, err := p.externalContactsApi.GetExternalcontactsOrganizations(pageSize, 1, query, nil, "", nil, true, nil)
	if err != nil {
		return nil, response, fmt.Errorf("failed to get external organization: %v", err)
	}
	if externalOrganizations.Entities == nil || len(*externalOrganizations.Entities) == 0 {
		return &allExternalOrganizations, response, nil
	}
	allExternalOrganizations = append(allExternalOrganizations, *externalOrganizations.Entities...)

	for pageNum := 2; pageNum <= *externalOrganizations.PageCount; pageNum++ {
		externalOrganizations, response, err := p.externalContactsApi.GetExternalcontactsOrganizations(pageSize, pageNum, query, nil, "", nil, true, nil)
=======
	var allExternalOrganizations []platformclientv2.Externalorganization
	var response *platformclientv2.APIResponse

	cursor := ""
	for {
		externalContactsOrganization, response, err := p.externalContactsApi.GetExternalcontactsScanOrganizations(cursorSize, cursor, "")
>>>>>>> 3d517d71
		if err != nil {
			return nil, response, fmt.Errorf("failed to get external organization: %v", err)
		}
		if externalContactsOrganization.Entities == nil || len(*externalContactsOrganization.Entities) == 0 {
			break
		}

		allExternalOrganizations = append(allExternalOrganizations, *externalContactsOrganization.Entities...)

		if externalContactsOrganization.Cursors == nil {
			break
		}
		if externalContactsOrganization.Cursors.After == nil || (*externalContactsOrganization.Cursors.After) == "" {
			break
		}
		cursor = *externalContactsOrganization.Cursors.After
	}
	// Cache the External Contacts resource into the p.externalContactsCache for later use
	for _, externalOrganization := range allExternalOrganizations {
		if externalOrganization.Id == nil {
			continue
		}
		rc.SetCache(p.externalOrganizationCache, *externalOrganization.Id, externalOrganization)
	}

	return &allExternalOrganizations, response, nil
}

// getExternalContactsOrganizationIdByNameFn is an implementation of the function to get a Genesys Cloud external contacts organization by name
func getExternalContactsOrganizationIdByNameFn(ctx context.Context, p *externalContactsOrganizationProxy, name string) (id string, retryable bool, apiResponse *platformclientv2.APIResponse, err error) {

	externalOrganizations, response, err := p.getAllExternalContactsOrganization(ctx)
	if err != nil {
		return "", false, response, err
	}

	if externalOrganizations == nil || len(*externalOrganizations) == 0 {
		return "", true, response, fmt.Errorf("no external contacts organization found with name %s", name)
	}

	var externalOrganization platformclientv2.Externalorganization
	for _, externalOrganizationSdk := range *externalOrganizations {
		if *externalOrganizationSdk.Name == name {
			log.Printf("Retrieved the external contacts organization id %s by name %s", *externalOrganizationSdk.Id, name)
			externalOrganization = externalOrganizationSdk
			return *externalOrganization.Id, false, response, nil
		}
	}

	return "", true, response, fmt.Errorf("unable to find external contacts organization with name %s", name)
}

// getExternalContactsOrganizationByIdFn is an implementation of the function to get a Genesys Cloud external contacts organization by Id
func getExternalContactsOrganizationByIdFn(ctx context.Context, p *externalContactsOrganizationProxy, id string) (externalContactsOrganization *platformclientv2.Externalorganization, apiResponse *platformclientv2.APIResponse, err error) {
	if externalOrganization := rc.GetCacheItem(p.externalOrganizationCache, id); externalOrganization != nil {
		return externalOrganization, nil, nil
	}
	return p.externalContactsApi.GetExternalcontactsOrganization(id, []string{}, false)
}

// updateExternalContactsOrganizationFn is an implementation of the function to update a Genesys Cloud external contacts organization
func updateExternalContactsOrganizationFn(ctx context.Context, p *externalContactsOrganizationProxy, id string, externalContactsOrganization *platformclientv2.Externalorganization) (*platformclientv2.Externalorganization, *platformclientv2.APIResponse, error) {
	return p.externalContactsApi.PutExternalcontactsOrganization(id, *externalContactsOrganization)
}

// deleteExternalContactsOrganizationFn is an implementation function for deleting a Genesys Cloud external contacts organization
func deleteExternalContactsOrganizationFn(ctx context.Context, p *externalContactsOrganizationProxy, id string) (apiResponse *platformclientv2.APIResponse, err error) {
	_, response, err := p.externalContactsApi.DeleteExternalcontactsOrganization(id)
	return response, err
}<|MERGE_RESOLUTION|>--- conflicted
+++ resolved
@@ -105,26 +105,12 @@
 func getAllExternalContactsOrganizationFn(ctx context.Context, p *externalContactsOrganizationProxy) (*[]platformclientv2.Externalorganization, *platformclientv2.APIResponse, error) {
 	const cursorSize = 200
 
-<<<<<<< HEAD
-	externalOrganizations, response, err := p.externalContactsApi.GetExternalcontactsOrganizations(pageSize, 1, query, nil, "", nil, true, nil)
-	if err != nil {
-		return nil, response, fmt.Errorf("failed to get external organization: %v", err)
-	}
-	if externalOrganizations.Entities == nil || len(*externalOrganizations.Entities) == 0 {
-		return &allExternalOrganizations, response, nil
-	}
-	allExternalOrganizations = append(allExternalOrganizations, *externalOrganizations.Entities...)
-
-	for pageNum := 2; pageNum <= *externalOrganizations.PageCount; pageNum++ {
-		externalOrganizations, response, err := p.externalContactsApi.GetExternalcontactsOrganizations(pageSize, pageNum, query, nil, "", nil, true, nil)
-=======
 	var allExternalOrganizations []platformclientv2.Externalorganization
 	var response *platformclientv2.APIResponse
 
 	cursor := ""
 	for {
 		externalContactsOrganization, response, err := p.externalContactsApi.GetExternalcontactsScanOrganizations(cursorSize, cursor, "")
->>>>>>> 3d517d71
 		if err != nil {
 			return nil, response, fmt.Errorf("failed to get external organization: %v", err)
 		}
