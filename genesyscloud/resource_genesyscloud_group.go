--- conflicted
+++ resolved
@@ -5,14 +5,11 @@
 	"fmt"
 	"log"
 	"strings"
-<<<<<<< HEAD
+	"terraform-provider-genesyscloud/genesyscloud/provider"
 	"terraform-provider-genesyscloud/genesyscloud/resource_cache"
 	"terraform-provider-genesyscloud/genesyscloud/tfexporter_state"
-=======
-	"terraform-provider-genesyscloud/genesyscloud/provider"
 	"terraform-provider-genesyscloud/genesyscloud/util"
 	"terraform-provider-genesyscloud/genesyscloud/validators"
->>>>>>> 56bd01f3
 	"time"
 
 	"github.com/hashicorp/terraform-plugin-sdk/v2/helper/retry"
@@ -216,8 +213,7 @@
 
 	log.Printf("Reading group %s", d.Id())
 
-<<<<<<< HEAD
-	return WithRetriesForRead(ctx, d, func() *retry.RetryError {
+	return util.WithRetriesForRead(ctx, d, func() *retry.RetryError {
 		var group platformclientv2.Group
 
 		if tfexporter_state.IsExporterActive() {
@@ -225,17 +221,11 @@
 		} else {
 			g, resp, getErr := groupsAPI.GetGroup(d.Id())
 			if getErr != nil {
-				if IsStatus404(resp) {
+				if util.IsStatus404(resp) {
 					return retry.RetryableError(fmt.Errorf("Failed to read group %s: %s", d.Id(), getErr))
 				}
 				return retry.NonRetryableError(fmt.Errorf("Failed to read group %s: %s", d.Id(), getErr))
-=======
-	return util.WithRetriesForRead(ctx, d, func() *retry.RetryError {
-		group, resp, getErr := groupsAPI.GetGroup(d.Id())
-		if getErr != nil {
-			if util.IsStatus404(resp) {
-				return retry.RetryableError(fmt.Errorf("Failed to read group %s: %s", d.Id(), getErr))
->>>>>>> 56bd01f3
+
 			}
 			group = *g
 		}
