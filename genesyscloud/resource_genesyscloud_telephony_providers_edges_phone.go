package genesyscloud

import (
	"context"
	"fmt"
	"log"
	"strconv"
	"terraform-provider-genesyscloud/genesyscloud/consistency_checker"
	"time"

	"github.com/hashicorp/terraform-plugin-sdk/v2/helper/resource"

	"github.com/hashicorp/terraform-plugin-sdk/v2/diag"
	"github.com/hashicorp/terraform-plugin-sdk/v2/helper/schema"
	"github.com/hashicorp/terraform-plugin-sdk/v2/helper/validation"
	"github.com/mypurecloud/platform-client-sdk-go/v102/platformclientv2"
)

var (
	phoneCapabilities = &schema.Resource{
		Schema: map[string]*schema.Schema{
			"provisions": {
				Description: "Provisions",
				Type:        schema.TypeBool,
				Optional:    true,
			},
			"registers": {
				Description: "Registers",
				Type:        schema.TypeBool,
				Optional:    true,
			},
			"dual_registers": {
				Description: "Dual Registers",
				Type:        schema.TypeBool,
				Optional:    true,
			},
			"hardware_id_type": {
				Description: "HardwareId Type",
				Type:        schema.TypeString,
				Optional:    true,
			},
			"allow_reboot": {
				Description: "Allow Reboot",
				Type:        schema.TypeBool,
				Optional:    true,
			},
			"no_rebalance": {
				Description: "No Rebalance",
				Type:        schema.TypeBool,
				Optional:    true,
			},
			"no_cloud_provisioning": {
				Description: "No Cloud Provisioning",
				Type:        schema.TypeBool,
				Optional:    true,
			},
			"media_codecs": {
				Description: "Media Codecs",
				Type:        schema.TypeList,
				Optional:    true,
				Elem: &schema.Schema{
					Type:         schema.TypeString,
					ValidateFunc: validation.StringInSlice([]string{"audio/opus", "audio/pcmu", "audio/pcma", "audio/g729", "audio/g722"}, false),
				},
			},
			"cdm": {
				Description: "CDM",
				Type:        schema.TypeBool,
				Optional:    true,
			},
		},
	}
)

func resourcePhone() *schema.Resource {
	return &schema.Resource{
		Description: "Genesys Cloud Phone",

		CreateContext: CreateWithPooledClient(createPhone),
		ReadContext:   ReadWithPooledClient(readPhone),
		UpdateContext: UpdateWithPooledClient(updatePhone),
		DeleteContext: DeleteWithPooledClient(deletePhone),
		Importer: &schema.ResourceImporter{
			StateContext: schema.ImportStatePassthroughContext,
		},
		SchemaVersion: 1,
		Schema: map[string]*schema.Schema{
			"name": {
				Description: "The name of the entity.",
				Type:        schema.TypeString,
				Required:    true,
			},
			"state": {
				Description:  "Indicates if the resource is active, inactive, or deleted. Valid values: active, inactive, deleted.",
				Type:         schema.TypeString,
				Optional:     true,
				Default:      "active",
				ValidateFunc: validation.StringInSlice([]string{"active", "inactive", "deleted"}, false),
			},
			"site_id": {
				Description: "The site ID associated to the phone.",
				Type:        schema.TypeString,
				Required:    true,
			},
			"phone_base_settings_id": {
				Description: "Phone Base Settings ID.",
				Type:        schema.TypeString,
				Required:    true,
			},
			"line_base_settings_id": {
				Description: "Line Base Settings ID.",
				Type:        schema.TypeString,
				Optional:    true,
				Computed:    true,
			},
			"phone_meta_base_id": {
				Description: "Phone Meta Base ID.",
				Type:        schema.TypeString,
				Computed:    true,
				Optional:    true,
			},
			"web_rtc_user_id": {
				Description: "Web RTC User ID. This is necessary when creating a Web RTC phone. This user will be assigned to the phone after it is created.",
				Type:        schema.TypeString,
				Optional:    true,
			},
			"line_addresses": {
				Description: "Ordered list of Line DIDs for standalone phones.",
				Type:        schema.TypeList,
				Optional:    true,
				Computed:    true,
				Elem:        &schema.Schema{Type: schema.TypeString, ValidateDiagFunc: validatePhoneNumber},
			},
			"capabilities": {
				Description: "Phone Capabilities.",
				Type:        schema.TypeList,
				MaxItems:    1,
				Optional:    true,
				Computed:    true,
				Elem:        phoneCapabilities,
			},
		},
	}
}

func getLineBaseSettingsID(api *platformclientv2.TelephonyProvidersEdgeApi, phoneBaseSettingsId string) (string, error) {
	phoneBase, _, err := api.GetTelephonyProvidersEdgesPhonebasesetting(phoneBaseSettingsId)
	if err != nil {
		return "", err
	}
	if len(*phoneBase.Lines) == 0 {
		return "", nil
	}
	return *(*phoneBase.Lines)[0].Id, nil
}

func createPhone(ctx context.Context, d *schema.ResourceData, meta interface{}) diag.Diagnostics {
	name := d.Get("name").(string)
	state := d.Get("state").(string)
	site := buildSdkDomainEntityRef(d, "site_id")
	phoneBaseSettings := buildSdkPhoneBaseSettings(d, "phone_base_settings_id")

	capabilities := buildSdkCapabilities(d)
	webRtcUserId := d.Get("web_rtc_user_id")

	sdkConfig := meta.(*ProviderMeta).ClientConfig
	edgesAPI := platformclientv2.NewTelephonyProvidersEdgeApiWithConfig(sdkConfig)

	var err error
	lineBaseSettingsID := d.Get("line_base_settings_id").(string)
	if lineBaseSettingsID == "" {
		lineBaseSettingsID, err = getLineBaseSettingsID(edgesAPI, *phoneBaseSettings.Id)
		if err != nil {
			return diag.Errorf("Failed to get line base settings for %s: %s", name, err)
		}
	}

	lineBaseSettings := &platformclientv2.Domainentityref{Id: &lineBaseSettingsID}
	lines, isStandalone := buildSdkLines(d, lineBaseSettings, edgesAPI)

	phoneMetaBaseId, err := getPhoneMetaBaseId(edgesAPI, *phoneBaseSettings.Id)
	if err != nil {
		return diag.Errorf("Failed to get phone meta base for %s: %s", name, err)
	}

	phoneMetaBase := &platformclientv2.Domainentityref{
		Id: &phoneMetaBaseId,
	}

	//Have to create a phonebasesettings object now as of version v90.  Used to be a domain ref but the engineering team changed the type in the swagger def
	phoneSettings := &platformclientv2.Phonebasesettings{
		Id: phoneBaseSettings.Id,
	}

	createPhone := &platformclientv2.Phone{
		Name:              &name,
		State:             &state,
		Site:              site,
		PhoneBaseSettings: phoneSettings,
		LineBaseSettings:  lineBaseSettings,
		PhoneMetaBase:     phoneMetaBase,
		Lines:             lines,
		Capabilities:      capabilities,
	}

	if isStandalone {
		createPhone.Properties = &map[string]interface{}{
			"phone_standalone": &map[string]interface{}{
				"value": &map[string]interface{}{
					"instance": true,
				},
			},
		}
	}

	if webRtcUserId != "" {
		createPhone.WebRtcUser = buildSdkDomainEntityRef(d, "web_rtc_user_id")
	}

	log.Printf("Creating phone %s", name)
	diagErr := RetryWhen(IsStatus400, func() (*platformclientv2.APIResponse, diag.Diagnostics) {
		phone, resp, err := edgesAPI.PostTelephonyProvidersEdgesPhones(*createPhone)
		if err != nil {
			return resp, diag.Errorf("Failed to create phone %s: %s", name, err)
		}

		d.SetId(*phone.Id)

		if webRtcUserId != "" {
			diagErr := assignUserToWebRtcPhone(ctx, sdkConfig, webRtcUserId.(string))
			if diagErr != nil {
				return resp, diagErr
			}
		}

		log.Printf("Created phone %s", *phone.Id)
		return nil, nil
	})
	if diagErr != nil {
		return diagErr
	}

	return readPhone(ctx, d, meta)
}

func readPhone(ctx context.Context, d *schema.ResourceData, meta interface{}) diag.Diagnostics {
	sdkConfig := meta.(*ProviderMeta).ClientConfig
	edgesAPI := platformclientv2.NewTelephonyProvidersEdgeApiWithConfig(sdkConfig)

	log.Printf("Reading phone %s", d.Id())
	return WithRetriesForRead(ctx, d, func() *resource.RetryError {
		currentPhone, resp, getErr := edgesAPI.GetTelephonyProvidersEdgesPhone(d.Id())
		if getErr != nil {
			if IsStatus404(resp) {
				return resource.RetryableError(fmt.Errorf("Failed to read phone %s: %s", d.Id(), getErr))
			}
			return resource.NonRetryableError(fmt.Errorf("Failed to read phone %s: %s", d.Id(), getErr))
		}

		cc := consistency_checker.NewConsistencyCheck(ctx, d, meta, resourcePhone())
		d.Set("name", *currentPhone.Name)
		d.Set("state", *currentPhone.State)
		d.Set("site_id", *currentPhone.Site.Id)
		d.Set("phone_base_settings_id", *currentPhone.PhoneBaseSettings.Id)
		d.Set("line_base_settings_id", *currentPhone.LineBaseSettings.Id)
		if currentPhone.PhoneMetaBase != nil {
			d.Set("phone_meta_base_id", *currentPhone.PhoneMetaBase.Id)
		}

		if currentPhone.WebRtcUser != nil {
			d.Set("web_rtc_user_id", *currentPhone.WebRtcUser.Id)
		}

		if currentPhone.Lines != nil {
			d.Set("line_addresses", flattenPhoneLines(currentPhone.Lines))
		}

		if currentPhone.Capabilities != nil {
			d.Set("capabilities", flattenPhoneCapabilities(currentPhone.Capabilities))
		}

		log.Printf("Read phone %s %s", d.Id(), *currentPhone.Name)
		return cc.CheckState()
	})
}

func assignUserToWebRtcPhone(ctx context.Context, sdkConfig *platformclientv2.Configuration, userId string) diag.Diagnostics {
	stationsAPI := platformclientv2.NewStationsApiWithConfig(sdkConfig)
	stationId := ""
	stationIsAssociated := false

	retryErr := WithRetries(ctx, 60*time.Second, func() *resource.RetryError {
		const pageSize = 100
		const pageNum = 1
		stations, _, getErr := stationsAPI.GetStations(pageSize, pageNum, "", "", "", userId, "", "")
		if getErr != nil {
			return resource.NonRetryableError(fmt.Errorf("Error requesting stations: %s", getErr))
		}

		if stations.Entities == nil || len(*stations.Entities) == 0 {
			return resource.RetryableError(fmt.Errorf("No stations found with userID %v", userId))
		}

		stationId = *(*stations.Entities)[0].Id
		stationIsAssociated = *(*stations.Entities)[0].Status == "ASSOCIATED"

		return nil
	})
	if retryErr != nil {
		return retryErr
	}

	usersAPI := platformclientv2.NewUsersApiWithConfig(sdkConfig)

<<<<<<< HEAD
	diagErr := RetryWhen(IsStatus400, func() (*platformclientv2.APIResponse, diag.Diagnostics) {
		resp, putErr := usersAPI.PutUserStationDefaultstationStationId(userId, stationId)
=======
	diagErr := retryWhen(isStatus400, func() (*platformclientv2.APIResponse, diag.Diagnostics) {
		if stationIsAssociated {
			log.Printf("Disassociating user from phone station %s", stationId)
			if resp, err := stationsAPI.DeleteStationAssociateduser(stationId); err != nil {
				return resp, diag.Errorf("Error unassigning user from station %s: %v", stationId, err)
			}
		}

		resp, putErr := usersAPI.PutUserStationAssociatedstationStationId(userId, stationId)
>>>>>>> 29784cd3
		if putErr != nil {
			return resp, diag.Errorf("Failed to assign user %v to the station %s: %s", userId, stationId, putErr)
		}
		return resp, nil
	})
	if diagErr != nil {
		return diagErr
	}

	return nil
}

func updatePhone(ctx context.Context, d *schema.ResourceData, meta interface{}) diag.Diagnostics {
	name := d.Get("name").(string)
	site := buildSdkDomainEntityRef(d, "site_id")
	phoneBaseSettings := buildSdkPhoneBaseSettings(d, "phone_base_settings_id")
	phoneMetaBase := buildSdkDomainEntityRef(d, "phone_meta_base_id")
	webRtcUserId := d.Get("web_rtc_user_id")

	sdkConfig := meta.(*ProviderMeta).ClientConfig
	edgesAPI := platformclientv2.NewTelephonyProvidersEdgeApiWithConfig(sdkConfig)

	var err error
	lineBaseSettingsID := d.Get("line_base_settings_id").(string)
	if lineBaseSettingsID == "" {
		lineBaseSettingsID, err = getLineBaseSettingsID(edgesAPI, *phoneBaseSettings.Id)
		if err != nil {
			return diag.Errorf("Failed to get line base settings for %s: %s", name, err)
		}
	}

	lineBaseSettings := &platformclientv2.Domainentityref{Id: &lineBaseSettingsID}
	lines, isStandalone := buildSdkLines(d, lineBaseSettings, edgesAPI)

	//Have to create a phonebasesettings object now as of version v90.  Used to be a domain ref but the engineering team changed the type in the swagger def
	phoneSettings := &platformclientv2.Phonebasesettings{
		Id: phoneBaseSettings.Id,
	}

	updatePhoneBody := &platformclientv2.Phone{
		Name:              &name,
		Site:              site,
		PhoneBaseSettings: phoneSettings,
		PhoneMetaBase:     phoneMetaBase,
		LineBaseSettings:  lineBaseSettings,
		Lines:             lines,
	}

	if isStandalone {
		updatePhoneBody.Properties = &map[string]interface{}{
			"phone_standalone": &map[string]interface{}{
				"value": &map[string]interface{}{
					"instance": true,
				},
			},
		}
	}

	if webRtcUserId != "" {
		updatePhoneBody.WebRtcUser = buildSdkDomainEntityRef(d, "web_rtc_user_id")
	}

	log.Printf("Updating phone %s", name)

	phone, _, err := edgesAPI.PutTelephonyProvidersEdgesPhone(d.Id(), *updatePhoneBody)
	if err != nil {
		return diag.Errorf("Failed to update phone %s: %s", name, err)
	}

	log.Printf("Updated phone %s", *phone.Id)

	if webRtcUserId != "" {
		if d.HasChange("web_rtc_user_id") {
			diagErr := assignUserToWebRtcPhone(ctx, sdkConfig, webRtcUserId.(string))
			if diagErr != nil {
				return diagErr
			}
		}
	}

	return readPhone(ctx, d, meta)
}

func deletePhone(ctx context.Context, d *schema.ResourceData, meta interface{}) diag.Diagnostics {
	sdkConfig := meta.(*ProviderMeta).ClientConfig
	edgesAPI := platformclientv2.NewTelephonyProvidersEdgeApiWithConfig(sdkConfig)

	log.Printf("Deleting Phone")
	_, err := edgesAPI.DeleteTelephonyProvidersEdgesPhone(d.Id())

	/*
	  Adding a small sleep because when a phone is deleted, the station associated with the phone and the site
	  objects need time to disassociate from the phone. This eventual consistency problem was discovered during
	  building the GCX Now project.  Adding the sleep gives the platform time to settle down.
	*/
	time.Sleep(5 * time.Second)
	if err != nil {
		return diag.Errorf("Failed to delete phone: %s", err)
	}

	return WithRetries(ctx, 30*time.Second, func() *resource.RetryError {
		phone, resp, err := edgesAPI.GetTelephonyProvidersEdgesPhone(d.Id())
		if err != nil {
			if IsStatus404(resp) {
				// Phone deleted
				log.Printf("Deleted Phone %s", d.Id())
				return nil
			}
			return resource.NonRetryableError(fmt.Errorf("Error deleting Phone %s: %s", d.Id(), err))
		}

		if phone.State != nil && *phone.State == "deleted" {

			// phone deleted
			log.Printf("Deleted Phone %s", d.Id())
			return nil
		}

		return resource.RetryableError(fmt.Errorf("Phone %s still exists", d.Id()))
	})
}

func buildSdkPhoneBaseSettings(d *schema.ResourceData, idAttr string) *platformclientv2.Phonebasesettings {
	idVal := d.Get(idAttr).(string)
	if idVal == "" {
		return nil
	}
	return &platformclientv2.Phonebasesettings{Id: &idVal}
}

func getPhoneMetaBaseId(api *platformclientv2.TelephonyProvidersEdgeApi, phoneBaseSettingsId string) (string, error) {
	phoneBase, _, err := api.GetTelephonyProvidersEdgesPhonebasesetting(phoneBaseSettingsId)
	if err != nil {
		return "", err
	}

	return *phoneBase.PhoneMetaBase.Id, nil
}

func flattenPhoneLines(lines *[]platformclientv2.Line) []string {
	if lines == nil {
		return nil
	}

	lineAddressList := []string{}
	for i := 0; i < len(*lines); i++ {
		line := (*lines)[i]
		did := ""
		if k := (*line.Properties)["station_identity_address"]; k != nil {
			didI := k.(map[string]interface{})["value"].(map[string]interface{})["instance"]
			if didI != nil {
				did = didI.(string)
			}
		}

		if len(did) == 0 {
			continue
		}
		lineAddressList = append(lineAddressList, did)
	}

	return lineAddressList
}

func flattenPhoneCapabilities(capabilities *platformclientv2.Phonecapabilities) []interface{} {
	if capabilities == nil {
		return nil
	}

	capabilitiesMap := make(map[string]interface{})
	if capabilities.Provisions != nil {
		capabilitiesMap["provisions"] = *capabilities.Provisions
	}
	if capabilities.Registers != nil {
		capabilitiesMap["registers"] = *capabilities.Registers
	}
	if capabilities.DualRegisters != nil {
		capabilitiesMap["dual_registers"] = *capabilities.DualRegisters
	}
	if capabilities.HardwareIdType != nil {
		capabilitiesMap["hardware_id_type"] = *capabilities.HardwareIdType
	}
	if capabilities.AllowReboot != nil {
		capabilitiesMap["allow_reboot"] = *capabilities.AllowReboot
	}
	if capabilities.NoRebalance != nil {
		capabilitiesMap["no_rebalance"] = *capabilities.NoRebalance
	}
	if capabilities.NoCloudProvisioning != nil {
		capabilitiesMap["no_cloud_provisioning"] = *capabilities.NoCloudProvisioning
	}
	if capabilities.MediaCodecs != nil {
		capabilitiesMap["media_codecs"] = *capabilities.MediaCodecs
	}
	if capabilities.Cdm != nil {
		capabilitiesMap["cdm"] = *capabilities.Cdm
	}

	return []interface{}{capabilitiesMap}
}

func getAllPhones(_ context.Context, sdkConfig *platformclientv2.Configuration) (ResourceIDMetaMap, diag.Diagnostics) {
	resources := make(ResourceIDMetaMap)

	edgesAPI := platformclientv2.NewTelephonyProvidersEdgeApiWithConfig(sdkConfig)

	for pageNum := 1; ; pageNum++ {
		const pageSize = 100
		phones, _, getErr := edgesAPI.GetTelephonyProvidersEdgesPhones(pageNum, pageSize, "", "", "", "", "", "", "", "", "", "", "", "", "", nil, nil)
		if getErr != nil {
			return nil, diag.Errorf("Failed to get page of phones: %v", getErr)
		}

		if phones.Entities == nil || len(*phones.Entities) == 0 {
			break
		}

		for _, phone := range *phones.Entities {
			if phone.State != nil && *phone.State != "deleted" {
				resources[*phone.Id] = &ResourceMeta{Name: *phone.Name}
			}
		}
	}

	return resources, nil
}

func phoneExporter() *ResourceExporter {
	return &ResourceExporter{
		GetResourcesFunc: GetAllWithPooledClient(getAllPhones),
		RefAttrs: map[string]*RefAttrSettings{
			"web_rtc_user_id":        {RefType: "genesyscloud_user"},
			"site_id":                {RefType: "genesyscloud_telephony_providers_edges_site"},
			"phone_base_settings_id": {RefType: "genesyscloud_telephony_providers_edges_phonebasesettings"},
		},
	}
}

func buildSdkLines(d *schema.ResourceData, lineBaseSettings *platformclientv2.Domainentityref, api *platformclientv2.TelephonyProvidersEdgeApi) (linesPtr *[]platformclientv2.Line, isStandAlone bool) {
	lines := []platformclientv2.Line{}
	isStandAlone = false

	lineAddresses, ok := d.GetOk("line_addresses")
	lineStringList := InterfaceListToStrings(lineAddresses.([]interface{}))

	// If line_addresses is not provided, phone is not standalone
	if !ok || len(lineStringList) == 0 {
		lineName := "line_" + *lineBaseSettings.Id
		line := platformclientv2.Line{
			Name:             &lineName,
			LineBaseSettings: lineBaseSettings,
		}

		lineId, err := getLineIdByPhoneId(d.Id(), api)
		if err != nil {
			log.Printf("Failed to retrieve ID for phone %s: %v", d.Id(), err)
		} else {
			line.Id = &lineId
		}

		lines = append(lines, line)

		linesPtr = &lines
		return
	}

	for i := 0; i < len(lineStringList); i++ {
		lineName := "line_" + *lineBaseSettings.Id + "_" + strconv.Itoa(i+1)
		properties := map[string]interface{}{
			"station_identity_address": &map[string]interface{}{
				"value": &map[string]interface{}{
					"instance": (lineStringList)[i],
				},
			},
		}
		lines = append(lines, platformclientv2.Line{
			Name:             &lineName,
			LineBaseSettings: lineBaseSettings,
			Properties:       &properties,
		})
	}

	linesPtr = &lines
	isStandAlone = true

	return
}

func getLineIdByPhoneId(phoneId string, api *platformclientv2.TelephonyProvidersEdgeApi) (string, error) {
	phone, _, err := api.GetTelephonyProvidersEdgesPhone(phoneId)
	if err != nil {
		return "", err
	}
	if phone.Lines != nil && len(*phone.Lines) > 0 {
		return *(*phone.Lines)[0].Id, nil
	}
	return "", fmt.Errorf("Could not access line ID for phone %s", phoneId)
}

func buildSdkCapabilities(d *schema.ResourceData) *platformclientv2.Phonecapabilities {
	if capabilities := d.Get("capabilities").([]interface{}); capabilities != nil {
		sdkPhoneCapabilities := platformclientv2.Phonecapabilities{}
		if len(capabilities) > 0 {
			if _, ok := capabilities[0].(map[string]interface{}); !ok {
				return nil
			}
			capabilitiesMap := capabilities[0].(map[string]interface{})

			// Only set non-empty values.
			provisions := capabilitiesMap["provisions"].(bool)
			registers := capabilitiesMap["registers"].(bool)
			dualRegisters := capabilitiesMap["dual_registers"].(bool)
			var hardwareIdType string
			if checkHardwareIdType := capabilitiesMap["hardware_id_type"].(string); len(checkHardwareIdType) > 0 {
				hardwareIdType = checkHardwareIdType
			}
			allowReboot := capabilitiesMap["allow_reboot"].(bool)
			noRebalance := capabilitiesMap["no_rebalance"].(bool)
			noCloudProvisioning := capabilitiesMap["no_cloud_provisioning"].(bool)
			mediaCodecs := make([]string, 0)
			if checkMediaCodecs := capabilitiesMap["media_codecs"].([]interface{}); len(checkMediaCodecs) > 0 {
				for _, codec := range checkMediaCodecs {
					mediaCodecs = append(mediaCodecs, fmt.Sprintf("%v", codec))
				}
			}
			cdm := capabilitiesMap["cdm"].(bool)

			sdkPhoneCapabilities = platformclientv2.Phonecapabilities{
				Provisions:          &provisions,
				Registers:           &registers,
				DualRegisters:       &dualRegisters,
				HardwareIdType:      &hardwareIdType,
				AllowReboot:         &allowReboot,
				NoRebalance:         &noRebalance,
				NoCloudProvisioning: &noCloudProvisioning,
				MediaCodecs:         &mediaCodecs,
				Cdm:                 &cdm,
			}
		}
		return &sdkPhoneCapabilities
	}
	return nil
}<|MERGE_RESOLUTION|>--- conflicted
+++ resolved
@@ -312,11 +312,7 @@
 
 	usersAPI := platformclientv2.NewUsersApiWithConfig(sdkConfig)
 
-<<<<<<< HEAD
 	diagErr := RetryWhen(IsStatus400, func() (*platformclientv2.APIResponse, diag.Diagnostics) {
-		resp, putErr := usersAPI.PutUserStationDefaultstationStationId(userId, stationId)
-=======
-	diagErr := retryWhen(isStatus400, func() (*platformclientv2.APIResponse, diag.Diagnostics) {
 		if stationIsAssociated {
 			log.Printf("Disassociating user from phone station %s", stationId)
 			if resp, err := stationsAPI.DeleteStationAssociateduser(stationId); err != nil {
@@ -325,7 +321,6 @@
 		}
 
 		resp, putErr := usersAPI.PutUserStationAssociatedstationStationId(userId, stationId)
->>>>>>> 29784cd3
 		if putErr != nil {
 			return resp, diag.Errorf("Failed to assign user %v to the station %s: %s", userId, stationId, putErr)
 		}
