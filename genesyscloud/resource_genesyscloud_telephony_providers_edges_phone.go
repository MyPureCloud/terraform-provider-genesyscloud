--- conflicted
+++ resolved
@@ -535,8 +535,8 @@
 
 	for pageNum := 1; pageNum <= *phones.PageCount; pageNum++ {
 		const pageSize = 100
-<<<<<<< HEAD
-		phones, resp, getErr := edgesAPI.GetTelephonyProvidersEdgesPhones(pageNum, pageSize, "", "", "", "", "", "", "", "", "", "", "", "", "", nil, nil)
+		const sortBy = "id"
+		phones, resp, getErr := edgesAPI.GetTelephonyProvidersEdgesPhones(pageNum, pageSize, sortBy, "", "", "", "", "", "", "", "", "", "", "", "", nil, nil)
 
 		// This endpoint will throw a 400 if the page number limit is reached. The limit can be less that the total number of pages
 		if resp != nil && resp.StatusCode == http.StatusBadRequest {
@@ -544,11 +544,6 @@
 			break
 		}
 
-=======
-		// unlocks result limit
-		const sortBy = "id"
-		phones, _, getErr := edgesAPI.GetTelephonyProvidersEdgesPhones(pageNum, pageSize, sortBy, "", "", "", "", "", "", "", "", "", "", "", "", nil, nil)
->>>>>>> f3532327
 		if getErr != nil {
 			return nil, diag.Errorf("Failed to get page of phones: %v", getErr)
 		}
