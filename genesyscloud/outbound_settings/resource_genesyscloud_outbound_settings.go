--- conflicted
+++ resolved
@@ -51,15 +51,10 @@
 		settings, resp, getErr := proxy.getOutboundSettingsById(ctx, d.Id())
 		if getErr != nil {
 			if util.IsStatus404(resp) {
-<<<<<<< HEAD
 				return retry.RetryableError(util.BuildWithRetriesApiDiagnosticError(resourceName, fmt.Sprintf("Failed to read Outbound Setting: %s", getErr), resp))
 			}
 			return retry.NonRetryableError(util.BuildWithRetriesApiDiagnosticError(resourceName, fmt.Sprintf("Failed to read Outbound Setting: %s", getErr), resp))
-=======
-				return retry.RetryableError(fmt.Errorf("failed to read Outbound Setting: %s", getErr))
-			}
-			return retry.NonRetryableError(fmt.Errorf("failed to read Outbound Setting: %s", getErr))
->>>>>>> cf879365
+
 		}
 		cc := consistency_checker.NewConsistencyCheck(ctx, d, meta, ResourceOutboundSettings())
 
