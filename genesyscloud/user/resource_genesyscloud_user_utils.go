--- conflicted
+++ resolved
@@ -115,11 +115,12 @@
 		return diagErr
 	}
 
-<<<<<<< HEAD
 	diagErr = updateUserVoicemailPolicies(d, proxy)
-=======
-	diagErr = updatePassword(ctx, d, proxy)
->>>>>>> e85827ec
+  if diagErr != nil {
+		return diagErr
+	}
+  
+  diagErr = updatePassword(ctx, d, proxy)
 	if diagErr != nil {
 		return diagErr
 	}
