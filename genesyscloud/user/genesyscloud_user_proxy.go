package user

import (
	"context"
	"fmt"
	"log"
	"net/http"
	rc "terraform-provider-genesyscloud/genesyscloud/resource_cache"
	"time"

	"github.com/mypurecloud/platform-client-sdk-go/v150/platformclientv2"
)

/*
The file genesyscloud_user_proxy.go manages the interaction between our software and
the Genesys Cloud SDK. Within this file, we define proxy structures and methods.
We employ a technique called composition for each function on the proxy. This means that each function
is built by combining smaller, independent parts. One advantage of this approach is that it allows us
to isolate and test individual functions more easily. For testing purposes, we can replace or
simulate these smaller parts, known as stubs, to ensure that each function behaves correctly in different scenarios.
*/

// internalProxy holds a proxy instance that can be used throughout the package
var internalProxy *userProxy

// Type definitions for each func on our proxy so we can easily mock them out later
type createUserFunc func(ctx context.Context, p *userProxy, createUser *platformclientv2.Createuser) (*platformclientv2.User, *platformclientv2.APIResponse, error)
type getAllUserFunc func(ctx context.Context, p *userProxy) (*[]platformclientv2.User, *platformclientv2.APIResponse, error)
type getUserIdByNameFunc func(ctx context.Context, p *userProxy, name string) (id string, retryable bool, response *platformclientv2.APIResponse, err error)
type getUserByIdFunc func(ctx context.Context, p *userProxy, id string, expand []string, state string) (user *platformclientv2.User, response *platformclientv2.APIResponse, err error)
type updateUserFunc func(ctx context.Context, p *userProxy, id string, updateUser *platformclientv2.Updateuser) (*platformclientv2.User, *platformclientv2.APIResponse, error)
type deleteUserFunc func(ctx context.Context, p *userProxy, id string) (*interface{}, *platformclientv2.APIResponse, error)
type patchUserWithStateFunc func(ctx context.Context, p *userProxy, id string, updateUser *platformclientv2.Updateuser) (*platformclientv2.User, *platformclientv2.APIResponse, error)
type hydrateUserCacheFunc func(ctx context.Context, p *userProxy, pageSize int, pageNum int) (*platformclientv2.Userentitylisting, *platformclientv2.APIResponse, error)
type getUserByNameFunc func(ctx context.Context, p *userProxy, searchUser platformclientv2.Usersearchrequest) (*platformclientv2.Userssearchresponse, *platformclientv2.APIResponse, error)
<<<<<<< HEAD
type updateVoicemailUserpoliciesFunc func(ctx context.Context, p *userProxy, id string, policy *platformclientv2.Voicemailuserpolicy) (*platformclientv2.Voicemailuserpolicy, *platformclientv2.APIResponse, error)
type getVoicemailUserpoliciesByIdFunc func(ctx context.Context, p *userProxy, id string) (*platformclientv2.Voicemailuserpolicy, *platformclientv2.APIResponse, error)
=======
>>>>>>> d6629f5a
type updatePasswordFunc func(ctx context.Context, p *userProxy, id string, password string) (*platformclientv2.APIResponse, error)

/*
The userProxy struct holds all the methods responsible for making calls to
the Genesys Cloud APIs. This means that within this struct, you'll find all the functions designed
to interact directly with the various features and services offered by Genesys Cloud,
enabling this terraform provider software to perform tasks like retrieving data, updating information,
or triggering actions within the Genesys Cloud environment.
*/
type userProxy struct {
<<<<<<< HEAD
	clientConfig                      *platformclientv2.Configuration
	userApi                           *platformclientv2.UsersApi
	routingApi                        *platformclientv2.RoutingApi
	voicemailApi                      *platformclientv2.VoicemailApi
	createUserAttr                    createUserFunc
	getAllUserAttr                    getAllUserFunc
	getUserIdByNameAttr               getUserIdByNameFunc
	getUserByIdAttr                   getUserByIdFunc
	updateUserAttr                    updateUserFunc
	deleteUserAttr                    deleteUserFunc
	patchUserWithStateAttr            patchUserWithStateFunc
	hydrateUserCacheAttr              hydrateUserCacheFunc
	getUserByNameAttr                 getUserByNameFunc
	updateVoicemailUserpoliciesAttr   updateVoicemailUserpoliciesFunc
	getVoicemailUserpolicicesByIdAttr getVoicemailUserpoliciesByIdFunc
	updatePasswordAttr                updatePasswordFunc
	userCache                         rc.CacheInterface[platformclientv2.User] //Define the cache for user resource
=======
	clientConfig           *platformclientv2.Configuration
	userApi                *platformclientv2.UsersApi
	routingApi             *platformclientv2.RoutingApi
	createUserAttr         createUserFunc
	getAllUserAttr         getAllUserFunc
	getUserIdByNameAttr    getUserIdByNameFunc
	getUserByIdAttr        getUserByIdFunc
	updateUserAttr         updateUserFunc
	deleteUserAttr         deleteUserFunc
	patchUserWithStateAttr patchUserWithStateFunc
	hydrateUserCacheAttr   hydrateUserCacheFunc
	getUserByNameAttr      getUserByNameFunc
	updatePasswordAttr     updatePasswordFunc
	userCache              rc.CacheInterface[platformclientv2.User] //Define the cache for user resource
>>>>>>> d6629f5a
}

/*
The function newUserProxy sets up the user proxy by providing it
with all the necessary information to communicate effectively with Genesys Cloud.
This includes configuring the proxy with the required data and settings so that it can interact
seamlessly with the Genesys Cloud platform.
*/
func newUserProxy(clientConfig *platformclientv2.Configuration) *userProxy {
	userApi := platformclientv2.NewUsersApiWithConfig(clientConfig)      // NewUsersApiWithConfig creates an Genesyc Cloud API instance using the provided configuration
	routingApi := platformclientv2.NewRoutingApiWithConfig(clientConfig) // NewRoutingApiWithConfig creates an Genesyc Cloud API instance using the provided configuration
	voicemailApi := platformclientv2.NewVoicemailApiWithConfig(clientConfig)
	userCache := rc.NewResourceCache[platformclientv2.User]() // Create Cache for User resource
	return &userProxy{
<<<<<<< HEAD
		clientConfig:                      clientConfig,
		userApi:                           userApi,
		routingApi:                        routingApi,
		voicemailApi:                      voicemailApi,
		userCache:                         userCache,
		createUserAttr:                    createUserFn,
		getAllUserAttr:                    getAllUserFn,
		getUserIdByNameAttr:               getUserIdByNameFn,
		getUserByIdAttr:                   getUserByIdFn,
		updateUserAttr:                    updateUserFn,
		deleteUserAttr:                    deleteUserFn,
		patchUserWithStateAttr:            patchUserWithStateFn,
		hydrateUserCacheAttr:              hydrateUserCacheFn,
		getUserByNameAttr:                 getUserByNameFn,
		updateVoicemailUserpoliciesAttr:   updateVoicemailUserpoliciesFn,
		getVoicemailUserpolicicesByIdAttr: getVoicemailUserpoliciesByUserIdFn,
		updatePasswordAttr:                updatePasswordFn,
=======
		clientConfig:           clientConfig,
		userApi:                userApi,
		routingApi:             routingApi,
		userCache:              userCache,
		createUserAttr:         createUserFn,
		getAllUserAttr:         getAllUserFn,
		getUserIdByNameAttr:    getUserIdByNameFn,
		getUserByIdAttr:        getUserByIdFn,
		updateUserAttr:         updateUserFn,
		deleteUserAttr:         deleteUserFn,
		patchUserWithStateAttr: patchUserWithStateFn,
		hydrateUserCacheAttr:   hydrateUserCacheFn,
		updatePasswordAttr:     updatePasswordFn,
		getUserByNameAttr:      getUserByNameFn,
>>>>>>> d6629f5a
	}
}

/*
The function getUserProxy serves a dual purpose: first, it functions as a singleton for
the internalProxy, meaning it ensures that only one instance of the internalProxy exists. Second,
it enables us to proxy our tests by allowing us to directly set the internalProxy package variable.
This ensures consistency and control in managing the internalProxy across our codebase, while also
facilitating efficient testing by providing a straightforward way to substitute the proxy for testing purposes.
*/
func getUserProxy(clientConfig *platformclientv2.Configuration) *userProxy {
	if internalProxy == nil {
		internalProxy = newUserProxy(clientConfig)
	}
	return internalProxy
}

// createUser creates a Genesys Cloud User
func (p *userProxy) createUser(ctx context.Context, createUser *platformclientv2.Createuser) (*platformclientv2.User, *platformclientv2.APIResponse, error) {
	return p.createUserAttr(ctx, p, createUser)
}

// getUser retrieves all Genesys Cloud User
func (p *userProxy) getAllUser(ctx context.Context) (*[]platformclientv2.User, *platformclientv2.APIResponse, error) {
	return p.getAllUserAttr(ctx, p)
}

// getUserIdByName returns a single Genesys Cloud User by a name
func (p *userProxy) getUserIdByName(ctx context.Context, name string) (id string, retryable bool, response *platformclientv2.APIResponse, err error) {
	return p.getUserIdByNameAttr(ctx, p, name)
}

// getUserById returns a single Genesys Cloud User by Id
func (p *userProxy) getUserById(ctx context.Context, id string, expand []string, state string) (user *platformclientv2.User, response *platformclientv2.APIResponse, err error) {
	if user := rc.GetCacheItem(p.userCache, id); user != nil { // Get the user from the cache, if not there in the cache then call p.getUserByIdAttr()
		return user, nil, nil
	}
	return p.getUserByIdAttr(ctx, p, id, expand, state)
}

// updateUser updates a Genesys Cloud User
func (p *userProxy) updateUser(ctx context.Context, id string, updateUser *platformclientv2.Updateuser) (*platformclientv2.User, *platformclientv2.APIResponse, error) {
	return p.updateUserAttr(ctx, p, id, updateUser)
}

// deleteUser deletes a Genesys Cloud User by Id
func (p *userProxy) deleteUser(ctx context.Context, id string) (*interface{}, *platformclientv2.APIResponse, error) {
	return p.deleteUserAttr(ctx, p, id)
}

// patchUserWithState updates a Genesys Cloud User
func (p *userProxy) patchUserWithState(ctx context.Context, id string, updateUser *platformclientv2.Updateuser) (*platformclientv2.User, *platformclientv2.APIResponse, error) {
	return p.patchUserWithStateAttr(ctx, p, id, updateUser)
}

// hydrateUserCache
func (p *userProxy) hydrateUserCache(ctx context.Context, pageSize int, pageNum int) (*platformclientv2.Userentitylisting, *platformclientv2.APIResponse, error) {
	return p.hydrateUserCacheAttr(ctx, p, pageSize, pageNum)
}

// getUserByName
func (p *userProxy) getUserByName(ctx context.Context, searchUser platformclientv2.Usersearchrequest) (*platformclientv2.Userssearchresponse, *platformclientv2.APIResponse, error) {
	return p.getUserByNameAttr(ctx, p, searchUser)
}

<<<<<<< HEAD
// updateVoicemailUserpolicies
func (p *userProxy) updateVoicemailUserpolicies(ctx context.Context, userId string, updatePolicy *platformclientv2.Voicemailuserpolicy) (*platformclientv2.Voicemailuserpolicy, *platformclientv2.APIResponse, error) {
	return p.updateVoicemailUserpoliciesAttr(ctx, p, userId, updatePolicy)
}

// getVoicemailUserpoliciesById
func (p *userProxy) getVoicemailUserpoliciesById(ctx context.Context, id string) (*platformclientv2.Voicemailuserpolicy, *platformclientv2.APIResponse, error) {
	return p.getVoicemailUserpolicicesByIdAttr(ctx, p, id)
}

=======
>>>>>>> d6629f5a
// updatePassword
func (p *userProxy) updatePassword(ctx context.Context, userId string, newPassword string) (*platformclientv2.APIResponse, error) {
	return p.updatePasswordAttr(ctx, p, userId, newPassword)
}

// createUserFn is an implementation function for creating a Genesys Cloud user
func createUserFn(ctx context.Context, p *userProxy, createUser *platformclientv2.Createuser) (*platformclientv2.User, *platformclientv2.APIResponse, error) {
	return p.userApi.PostUsers(*createUser)
}

// getUserByIdFn is an implementation of the function to get a Genesys Cloud user by Id
func getUserByIdFn(ctx context.Context, p *userProxy, id string, expand []string, state string) (user *platformclientv2.User, response *platformclientv2.APIResponse, err error) {
	return p.userApi.GetUser(id, expand, "", state)
}

// hydrateUserCacheFn
func hydrateUserCacheFn(ctx context.Context, p *userProxy, pageSize int, pageNum int) (*platformclientv2.Userentitylisting, *platformclientv2.APIResponse, error) {
	return p.userApi.GetUsers(pageSize, 1, nil, nil, "", nil, "", "")
}

// getUserByNameFn
func getUserByNameFn(ctx context.Context, p *userProxy, searchUser platformclientv2.Usersearchrequest) (*platformclientv2.Userssearchresponse, *platformclientv2.APIResponse, error) {
	return p.userApi.PostUsersSearch(searchUser)
}

// deleteUserFn is an implementation function for deleting a Genesys Cloud user
func deleteUserFn(ctx context.Context, p *userProxy, id string) (*interface{}, *platformclientv2.APIResponse, error) {
	data, resp, err := p.userApi.DeleteUser(id)
	if err != nil {
		return nil, resp, err
	}
	rc.DeleteCacheItem(p.userCache, id)
	return data, nil, nil
}

func patchUserWithStateFn(ctx context.Context, p *userProxy, id string, updateUser *platformclientv2.Updateuser) (*platformclientv2.User, *platformclientv2.APIResponse, error) {
	return p.userApi.PatchUser(id, *updateUser)
}

func updateUserFn(ctx context.Context, p *userProxy, id string, updateUser *platformclientv2.Updateuser) (*platformclientv2.User, *platformclientv2.APIResponse, error) {
	return p.userApi.PatchUser(id, *updateUser)
}

// getAllUserFn is the implementation for retrieving all user in Genesys Cloud
func getAllUserFn(ctx context.Context, p *userProxy) (*[]platformclientv2.User, *platformclientv2.APIResponse, error) {

	//Newly created resources often aren't returned unless there's a delay
	time.Sleep(5 * time.Second)

	//Inner function to get user based on status
	getUsersByStatus := func(userStatus string) (*[]platformclientv2.User, *platformclientv2.APIResponse, error) {
		users := []platformclientv2.User{}
		const pageSize = 100
		expandedAttributes := []string{
			// Expands
			"skills",
			"languages",
			"locations",
			"profileSkills",
			"certifications",
			"employerInfo",
		}
		usersList, apiResponse, err := p.userApi.GetUsers(pageSize, 1, nil, nil, "", expandedAttributes, "", userStatus)
		if err != nil {
			return nil, apiResponse, err
		}
		users = append(users, *usersList.Entities...)

		for pageNum := 2; pageNum <= *usersList.PageCount; pageNum++ {
			usersList, apiResponse, err := p.userApi.GetUsers(pageSize, pageNum, nil, nil, "", expandedAttributes, "", userStatus)

			//DEVTOOLING-862 - This is a blocker for the BCP team as before this if check was put in the code would fail when it hit 10K of inactive users.
			//The BCP team (Cesar Branco has asked to write a warning to the log) and just return what we currently have.
			//Long-term solution is working with Joe Fruland to change the backend API.
			if userStatus == "inactive" && apiResponse != nil && apiResponse.StatusCode == http.StatusBadRequest {
				log.Printf("WARNING!!: The maximum number of inactive users (10,000) have been retrieved from the API.  No further exports of inactive users will occur.")
				return &users, apiResponse, nil
			}

			if err != nil {
				return nil, apiResponse, err
			}
			users = append(users, *usersList.Entities...)
		}

		return &users, apiResponse, nil
	}

	// Get all "active" and "inactive" users
	allUsers := []platformclientv2.User{}

	activeUsers, apiResponse, err := getUsersByStatus("active")
	if err != nil {
		return nil, apiResponse, fmt.Errorf("failed to get 'active' users %v", err)
	}
	allUsers = append(allUsers, *activeUsers...)

	inactiveUsers, apiResponse, err := getUsersByStatus("inactive")
	if err != nil {
		return nil, apiResponse, fmt.Errorf("failed to get 'inactive' users %v", err)
	}
	allUsers = append(allUsers, *inactiveUsers...)

	// Cache the architect schedules resource into the p.userCache for later use
	for _, user := range allUsers {
		rc.SetCache(p.userCache, *user.Id, user)
	}

	return &allUsers, apiResponse, nil
}

// getUserIdByNameFn is an implementation of the function to get a Genesys Cloud user by name
func getUserIdByNameFn(ctx context.Context, p *userProxy, name string) (id string, retryable bool, response *platformclientv2.APIResponse, err error) {
	users, apiResponse, err := getAllUserFn(ctx, p)
	if err != nil {
		return "", false, apiResponse, err
	}

	if users == nil || len(*users) == 0 {
		return "", false, apiResponse, fmt.Errorf("No User found with name %s", name)
	}

	for _, user := range *users {
		if *user.Name == name {
			log.Printf("Retrieved the user id %s by name %s", *user.Id, name)
			return *user.Id, false, apiResponse, nil
		}
	}

<<<<<<< HEAD
	return "", true, apiResponse, fmt.Errorf("Unable to find user with name %s", name)
}

func updateVoicemailUserpoliciesFn(ctx context.Context, p *userProxy, userId string, updatePolicy *platformclientv2.Voicemailuserpolicy) (*platformclientv2.Voicemailuserpolicy, *platformclientv2.APIResponse, error) {
	return p.voicemailApi.PatchVoicemailUserpolicy(userId, *updatePolicy)
}

func getVoicemailUserpoliciesByUserIdFn(ctx context.Context, p *userProxy, id string) (*platformclientv2.Voicemailuserpolicy, *platformclientv2.APIResponse, error) {
	return p.voicemailApi.GetVoicemailUserpolicy(id)
=======
	return "", true, apiResponse, fmt.Errorf("Unable to find user wiht name %s", name)
>>>>>>> d6629f5a
}

func updatePasswordFn(ctx context.Context, p *userProxy, userId string, newPassword string) (*platformclientv2.APIResponse, error) {
	// Get the user's current password
	resp, err := p.userApi.PostUserPassword(userId, platformclientv2.Changepasswordrequest{
		NewPassword: &newPassword,
	})
	if err != nil {
		return resp, err
	}
	return resp, nil
}<|MERGE_RESOLUTION|>--- conflicted
+++ resolved
@@ -33,11 +33,8 @@
 type patchUserWithStateFunc func(ctx context.Context, p *userProxy, id string, updateUser *platformclientv2.Updateuser) (*platformclientv2.User, *platformclientv2.APIResponse, error)
 type hydrateUserCacheFunc func(ctx context.Context, p *userProxy, pageSize int, pageNum int) (*platformclientv2.Userentitylisting, *platformclientv2.APIResponse, error)
 type getUserByNameFunc func(ctx context.Context, p *userProxy, searchUser platformclientv2.Usersearchrequest) (*platformclientv2.Userssearchresponse, *platformclientv2.APIResponse, error)
-<<<<<<< HEAD
 type updateVoicemailUserpoliciesFunc func(ctx context.Context, p *userProxy, id string, policy *platformclientv2.Voicemailuserpolicy) (*platformclientv2.Voicemailuserpolicy, *platformclientv2.APIResponse, error)
 type getVoicemailUserpoliciesByIdFunc func(ctx context.Context, p *userProxy, id string) (*platformclientv2.Voicemailuserpolicy, *platformclientv2.APIResponse, error)
-=======
->>>>>>> d6629f5a
 type updatePasswordFunc func(ctx context.Context, p *userProxy, id string, password string) (*platformclientv2.APIResponse, error)
 
 /*
@@ -48,7 +45,6 @@
 or triggering actions within the Genesys Cloud environment.
 */
 type userProxy struct {
-<<<<<<< HEAD
 	clientConfig                      *platformclientv2.Configuration
 	userApi                           *platformclientv2.UsersApi
 	routingApi                        *platformclientv2.RoutingApi
@@ -66,22 +62,6 @@
 	getVoicemailUserpolicicesByIdAttr getVoicemailUserpoliciesByIdFunc
 	updatePasswordAttr                updatePasswordFunc
 	userCache                         rc.CacheInterface[platformclientv2.User] //Define the cache for user resource
-=======
-	clientConfig           *platformclientv2.Configuration
-	userApi                *platformclientv2.UsersApi
-	routingApi             *platformclientv2.RoutingApi
-	createUserAttr         createUserFunc
-	getAllUserAttr         getAllUserFunc
-	getUserIdByNameAttr    getUserIdByNameFunc
-	getUserByIdAttr        getUserByIdFunc
-	updateUserAttr         updateUserFunc
-	deleteUserAttr         deleteUserFunc
-	patchUserWithStateAttr patchUserWithStateFunc
-	hydrateUserCacheAttr   hydrateUserCacheFunc
-	getUserByNameAttr      getUserByNameFunc
-	updatePasswordAttr     updatePasswordFunc
-	userCache              rc.CacheInterface[platformclientv2.User] //Define the cache for user resource
->>>>>>> d6629f5a
 }
 
 /*
@@ -96,7 +76,6 @@
 	voicemailApi := platformclientv2.NewVoicemailApiWithConfig(clientConfig)
 	userCache := rc.NewResourceCache[platformclientv2.User]() // Create Cache for User resource
 	return &userProxy{
-<<<<<<< HEAD
 		clientConfig:                      clientConfig,
 		userApi:                           userApi,
 		routingApi:                        routingApi,
@@ -114,22 +93,6 @@
 		updateVoicemailUserpoliciesAttr:   updateVoicemailUserpoliciesFn,
 		getVoicemailUserpolicicesByIdAttr: getVoicemailUserpoliciesByUserIdFn,
 		updatePasswordAttr:                updatePasswordFn,
-=======
-		clientConfig:           clientConfig,
-		userApi:                userApi,
-		routingApi:             routingApi,
-		userCache:              userCache,
-		createUserAttr:         createUserFn,
-		getAllUserAttr:         getAllUserFn,
-		getUserIdByNameAttr:    getUserIdByNameFn,
-		getUserByIdAttr:        getUserByIdFn,
-		updateUserAttr:         updateUserFn,
-		deleteUserAttr:         deleteUserFn,
-		patchUserWithStateAttr: patchUserWithStateFn,
-		hydrateUserCacheAttr:   hydrateUserCacheFn,
-		updatePasswordAttr:     updatePasswordFn,
-		getUserByNameAttr:      getUserByNameFn,
->>>>>>> d6629f5a
 	}
 }
 
@@ -195,7 +158,6 @@
 	return p.getUserByNameAttr(ctx, p, searchUser)
 }
 
-<<<<<<< HEAD
 // updateVoicemailUserpolicies
 func (p *userProxy) updateVoicemailUserpolicies(ctx context.Context, userId string, updatePolicy *platformclientv2.Voicemailuserpolicy) (*platformclientv2.Voicemailuserpolicy, *platformclientv2.APIResponse, error) {
 	return p.updateVoicemailUserpoliciesAttr(ctx, p, userId, updatePolicy)
@@ -206,8 +168,6 @@
 	return p.getVoicemailUserpolicicesByIdAttr(ctx, p, id)
 }
 
-=======
->>>>>>> d6629f5a
 // updatePassword
 func (p *userProxy) updatePassword(ctx context.Context, userId string, newPassword string) (*platformclientv2.APIResponse, error) {
 	return p.updatePasswordAttr(ctx, p, userId, newPassword)
@@ -337,7 +297,6 @@
 		}
 	}
 
-<<<<<<< HEAD
 	return "", true, apiResponse, fmt.Errorf("Unable to find user with name %s", name)
 }
 
@@ -347,9 +306,6 @@
 
 func getVoicemailUserpoliciesByUserIdFn(ctx context.Context, p *userProxy, id string) (*platformclientv2.Voicemailuserpolicy, *platformclientv2.APIResponse, error) {
 	return p.voicemailApi.GetVoicemailUserpolicy(id)
-=======
-	return "", true, apiResponse, fmt.Errorf("Unable to find user wiht name %s", name)
->>>>>>> d6629f5a
 }
 
 func updatePasswordFn(ctx context.Context, p *userProxy, userId string, newPassword string) (*platformclientv2.APIResponse, error) {
@@ -361,4 +317,15 @@
 		return resp, err
 	}
 	return resp, nil
+}
+
+func updatePasswordFn(ctx context.Context, p *userProxy, userId string, newPassword string) (*platformclientv2.APIResponse, error) {
+	// Get the user's current password
+	resp, err := p.userApi.PostUserPassword(userId, platformclientv2.Changepasswordrequest{
+		NewPassword: &newPassword,
+	})
+	if err != nil {
+		return resp, err
+	}
+	return resp, nil
 }