--- conflicted
+++ resolved
@@ -33,12 +33,9 @@
 type patchUserWithStateFunc func(ctx context.Context, p *userProxy, id string, updateUser *platformclientv2.Updateuser) (*platformclientv2.User, *platformclientv2.APIResponse, error)
 type hydrateUserCacheFunc func(ctx context.Context, p *userProxy, pageSize int, pageNum int) (*platformclientv2.Userentitylisting, *platformclientv2.APIResponse, error)
 type getUserByNameFunc func(ctx context.Context, p *userProxy, searchUser platformclientv2.Usersearchrequest) (*platformclientv2.Userssearchresponse, *platformclientv2.APIResponse, error)
-<<<<<<< HEAD
 type updateVoicemailUserpoliciesFunc func(ctx context.Context, p *userProxy, id string, policy *platformclientv2.Voicemailuserpolicy) (*platformclientv2.Voicemailuserpolicy, *platformclientv2.APIResponse, error)
 type getVoicemailUserpoliciesByIdFunc func(ctx context.Context, p *userProxy, id string) (*platformclientv2.Voicemailuserpolicy, *platformclientv2.APIResponse, error)
-=======
 type updatePasswordFunc func(ctx context.Context, p *userProxy, id string, password string) (*platformclientv2.APIResponse, error)
->>>>>>> e85827ec
 
 /*
 The userProxy struct holds all the methods responsible for making calls to
@@ -48,7 +45,6 @@
 or triggering actions within the Genesys Cloud environment.
 */
 type userProxy struct {
-<<<<<<< HEAD
 	clientConfig                      *platformclientv2.Configuration
 	userApi                           *platformclientv2.UsersApi
 	routingApi                        *platformclientv2.RoutingApi
@@ -64,23 +60,8 @@
 	getUserByNameAttr                 getUserByNameFunc
 	updateVoicemailUserpoliciesAttr   updateVoicemailUserpoliciesFunc
 	getVoicemailUserpolicicesByIdAttr getVoicemailUserpoliciesByIdFunc
+  updatePasswordAttr                updatePasswordFunc
 	userCache                         rc.CacheInterface[platformclientv2.User] //Define the cache for user resource
-=======
-	clientConfig           *platformclientv2.Configuration
-	userApi                *platformclientv2.UsersApi
-	routingApi             *platformclientv2.RoutingApi
-	createUserAttr         createUserFunc
-	getAllUserAttr         getAllUserFunc
-	getUserIdByNameAttr    getUserIdByNameFunc
-	getUserByIdAttr        getUserByIdFunc
-	updateUserAttr         updateUserFunc
-	deleteUserAttr         deleteUserFunc
-	patchUserWithStateAttr patchUserWithStateFunc
-	hydrateUserCacheAttr   hydrateUserCacheFunc
-	getUserByNameAttr      getUserByNameFunc
-	updatePasswordAttr     updatePasswordFunc
-	userCache              rc.CacheInterface[platformclientv2.User] //Define the cache for user resource
->>>>>>> e85827ec
 }
 
 /*
@@ -95,7 +76,6 @@
 	voicemailApi := platformclientv2.NewVoicemailApiWithConfig(clientConfig)
 	userCache := rc.NewResourceCache[platformclientv2.User]() // Create Cache for User resource
 	return &userProxy{
-<<<<<<< HEAD
 		clientConfig:                      clientConfig,
 		userApi:                           userApi,
 		routingApi:                        routingApi,
@@ -109,25 +89,10 @@
 		deleteUserAttr:                    deleteUserFn,
 		patchUserWithStateAttr:            patchUserWithStateFn,
 		hydrateUserCacheAttr:              hydrateUserCacheFn,
-		updateVoicemailUserpoliciesAttr:   updateVoicemailUserpoliciesFn,
 		getUserByNameAttr:                 getUserByNameFn,
+    updateVoicemailUserpoliciesAttr:   updateVoicemailUserpoliciesFn,
 		getVoicemailUserpolicicesByIdAttr: getVoicemailUserpoliciesByUserIdFn,
-=======
-		clientConfig:           clientConfig,
-		userApi:                userApi,
-		routingApi:             routingApi,
-		userCache:              userCache,
-		createUserAttr:         createUserFn,
-		getAllUserAttr:         getAllUserFn,
-		getUserIdByNameAttr:    getUserIdByNameFn,
-		getUserByIdAttr:        getUserByIdFn,
-		updateUserAttr:         updateUserFn,
-		deleteUserAttr:         deleteUserFn,
-		patchUserWithStateAttr: patchUserWithStateFn,
-		hydrateUserCacheAttr:   hydrateUserCacheFn,
-		updatePasswordAttr:     updatePasswordFn,
-		getUserByNameAttr:      getUserByNameFn,
->>>>>>> e85827ec
+    updatePasswordAttr:                updatePasswordFn,
 	}
 }
 
@@ -193,7 +158,6 @@
 	return p.getUserByNameAttr(ctx, p, searchUser)
 }
 
-<<<<<<< HEAD
 // updateVoicemailUserpolicies
 func (p *userProxy) updateVoicemailUserpolicies(ctx context.Context, userId string, updatePolicy *platformclientv2.Voicemailuserpolicy) (*platformclientv2.Voicemailuserpolicy, *platformclientv2.APIResponse, error) {
 	return p.updateVoicemailUserpoliciesAttr(ctx, p, userId, updatePolicy)
@@ -202,11 +166,10 @@
 // getVoicemailUserpoliciesById
 func (p *userProxy) getVoicemailUserpoliciesById(ctx context.Context, id string) (*platformclientv2.Voicemailuserpolicy, *platformclientv2.APIResponse, error) {
 	return p.getVoicemailUserpolicicesByIdAttr(ctx, p, id)
-=======
+
 // updatePassword
 func (p *userProxy) updatePassword(ctx context.Context, userId string, newPassword string) (*platformclientv2.APIResponse, error) {
 	return p.updatePasswordAttr(ctx, p, userId, newPassword)
->>>>>>> e85827ec
 }
 
 // createUserFn is an implementation function for creating a Genesys Cloud user
@@ -333,7 +296,6 @@
 		}
 	}
 
-<<<<<<< HEAD
 	return "", true, apiResponse, fmt.Errorf("Unable to find user with name %s", name)
 }
 
@@ -343,8 +305,6 @@
 
 func getVoicemailUserpoliciesByUserIdFn(ctx context.Context, p *userProxy, id string) (*platformclientv2.Voicemailuserpolicy, *platformclientv2.APIResponse, error) {
 	return p.voicemailApi.GetVoicemailUserpolicy(id)
-=======
-	return "", true, apiResponse, fmt.Errorf("Unable to find user wiht name %s", name)
 }
 
 func updatePasswordFn(ctx context.Context, p *userProxy, userId string, newPassword string) (*platformclientv2.APIResponse, error) {
@@ -356,5 +316,4 @@
 		return resp, err
 	}
 	return resp, nil
->>>>>>> e85827ec
 }