--- conflicted
+++ resolved
@@ -14,13 +14,9 @@
 
 	"github.com/hashicorp/terraform-plugin-sdk/v2/diag"
 	"github.com/hashicorp/terraform-plugin-sdk/v2/helper/schema"
-<<<<<<< HEAD
 	"github.com/mypurecloud/platform-client-sdk-go/v105/platformclientv2"
 	resource_exporter "terraform-provider-genesyscloud/genesyscloud/resource_exporter"
 	lists "terraform-provider-genesyscloud/genesyscloud/util/lists"
-=======
-	"github.com/mypurecloud/platform-client-sdk-go/v103/platformclientv2"
->>>>>>> 69ff37a4
 )
 
 var (
@@ -74,14 +70,11 @@
 
 func getAllKnowledgeDocuments(_ context.Context, clientConfig *platformclientv2.Configuration) (resource_exporter.ResourceIDMetaMap, diag.Diagnostics) {
 	knowledgeBaseList := make([]platformclientv2.Knowledgebase, 0)
-<<<<<<< HEAD
+	documentEntities := make([]platformclientv2.Knowledgedocumentresponse, 0)
 	resources := make(resource_exporter.ResourceIDMetaMap)
-=======
-	documentEntities := make([]platformclientv2.Knowledgedocumentresponse, 0)
-	resources := make(ResourceIDMetaMap)
->>>>>>> 69ff37a4
 	knowledgeAPI := platformclientv2.NewKnowledgeApiWithConfig(clientConfig)
 
+	
 	// get published knowledge bases
 	publishedEntities, err := getAllKnowledgebaseEntities(*knowledgeAPI, true)
 	if err != nil {
@@ -106,7 +99,7 @@
 
 	for _, knowledgeDocument := range documentEntities {
 		id := fmt.Sprintf("%s,%s", *knowledgeDocument.Id, *knowledgeDocument.KnowledgeBase.Id)
-		resources[id] = &ResourceMeta{Name: *knowledgeDocument.Title}
+		resources[id] = &resource_exporter.ResourceMeta{Name: *knowledgeDocument.Title}
 	}
 
 	return resources, nil
@@ -118,6 +111,8 @@
 		entities []platformclientv2.Knowledgedocumentresponse
 	)
 
+	resources := make(resource_exporter.ResourceIDMetaMap)
+	
 	const pageSize = 100
 	// prepare base url
 	resourcePath := fmt.Sprintf("/api/v2/knowledge/knowledgebases/%s/documents", url.PathEscape(*knowledgeBase.Id))
@@ -166,17 +161,6 @@
 		if knowledgeDocuments.NextUri == nil || *knowledgeDocuments.NextUri == "" {
 			break
 		}
-<<<<<<< HEAD
-	}
-	for _, knowledgeBase := range knowledgeBaseList {
-		for pageNum := 1; ; pageNum++ {
-			const pageSize = 100
-			knowledgeDocuments, _, getErr := knowledgeAPI.GetKnowledgeKnowledgebaseDocuments(*knowledgeBase.Id, "", "", fmt.Sprintf("%v", pageSize), "", nil, nil, true, true, nil, nil, nil)
-			if getErr != nil {
-				return nil, diag.Errorf("Failed to get page of Knowledge documents: %v", getErr)
-			}
-=======
->>>>>>> 69ff37a4
 
 		u, err := url.Parse(*knowledgeDocuments.NextUri)
 		if err != nil {
@@ -188,13 +172,10 @@
 			if after == "" {
 				break
 			}
-<<<<<<< HEAD
 			for _, knowledgeDocument := range *knowledgeDocuments.Entities {
 				id := fmt.Sprintf("%s,%s", *knowledgeDocument.Id, *knowledgeDocument.KnowledgeBase.Id)
 				resources[id] = &resource_exporter.ResourceMeta{Name: *knowledgeDocument.Title}
 			}
-=======
->>>>>>> 69ff37a4
 		}
 	}
 
