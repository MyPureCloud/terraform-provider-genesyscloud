--- conflicted
+++ resolved
@@ -139,11 +139,7 @@
 	}
 
 	if authzDivisions == nil || len(*authzDivisions) == 0 {
-<<<<<<< HEAD
-		return "", resp, false, err
-=======
 		return "", resp, true, notFoundError
->>>>>>> 7aa8d72b
 	}
 
 	for _, authzDivision := range *authzDivisions {
