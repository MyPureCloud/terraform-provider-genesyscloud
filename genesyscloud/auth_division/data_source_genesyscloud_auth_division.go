package auth_division

import (
	"context"
	"fmt"
	"log"
	"strings"
	"terraform-provider-genesyscloud/genesyscloud/provider"
	rc "terraform-provider-genesyscloud/genesyscloud/resource_cache"
	"terraform-provider-genesyscloud/genesyscloud/util"
	"time"

	"github.com/hashicorp/terraform-plugin-sdk/v2/helper/retry"

	"github.com/hashicorp/terraform-plugin-sdk/v2/diag"
	"github.com/hashicorp/terraform-plugin-sdk/v2/helper/schema"
)

var (
	dataSourceAuthDivisionCache *rc.DataSourceCache
)

func dataSourceAuthDivisionRead(ctx context.Context, d *schema.ResourceData, m interface{}) diag.Diagnostics {
	sdkConfig := m.(*provider.ProviderMeta).ClientConfig
	name := d.Get("name").(string)
	key := normaliseAuthDivisionName(name)

<<<<<<< HEAD
	// Query division by name. Retry in case search has not yet indexed the division.
	return util.WithRetries(ctx, 15*time.Second, func() *retry.RetryError {
		divisionId, resp, retryable, getErr := proxy.getAuthDivisionIdByName(ctx, name)
		if getErr != nil {
			errorDetails := util.BuildWithRetriesApiDiagnosticError(resourceName, fmt.Sprintf("Error requesting division %s | error: %s", name, getErr), resp)
			if !retryable {
				return retry.NonRetryableError(errorDetails)
			}
			return retry.RetryableError(errorDetails)
		}
=======
	if dataSourceAuthDivisionCache == nil {
		dataSourceAuthDivisionCache = rc.NewDataSourceCache(sdkConfig, hydrateAuthDivisionCacheFn, getDivisionIdByNameFn)
	}

	divisionId, err := rc.RetrieveId(dataSourceAuthDivisionCache, resourceName, key, ctx)
	if err != nil {
		return err
	}
	d.SetId(divisionId)
	return nil
}

func normaliseAuthDivisionName(name string) string {
	return strings.ToLower(name)
}

func hydrateAuthDivisionCacheFn(c *rc.DataSourceCache, ctx context.Context) error {
	proxy := getAuthDivisionProxy(c.ClientConfig)

	log.Printf("hydrating cache for data source %s", resourceName)
>>>>>>> 396d5f05

	allDivisions, resp, err := proxy.getAllAuthDivision(ctx, "")
	if err != nil {
		return fmt.Errorf("failed to collect all auth divisions. Error: %s | Response: %s", err.Error(), resp.String())
	}

	if allDivisions == nil || len(*allDivisions) == 0 {
		return nil
	}

	for _, div := range *allDivisions {
		c.Cache[normaliseAuthDivisionName(*div.Name)] = *div.Id
	}

	log.Printf("cache hydration complete for data source %s", resourceName)
	return nil
}

func getDivisionIdByNameFn(c *rc.DataSourceCache, name string, ctx context.Context) (string, diag.Diagnostics) {
	var (
		id    string
		proxy = getAuthDivisionProxy(c.ClientConfig)
	)

	diagErr := util.WithRetries(ctx, 15*time.Second, func() *retry.RetryError {
		divisionId, resp, retryable, err := proxy.getAuthDivisionIdByName(ctx, name)
		if err != nil {
			errorDetails := util.BuildWithRetriesApiDiagnosticError(resourceName, fmt.Sprintf(`Could not find division "%s" | error: %s`, name, err.Error()), resp)
			if !retryable {
				return retry.NonRetryableError(errorDetails)
			}
			return retry.RetryableError(errorDetails)
		}
		id = divisionId
		return nil
	})

	return id, diagErr
}<|MERGE_RESOLUTION|>--- conflicted
+++ resolved
@@ -25,18 +25,6 @@
 	name := d.Get("name").(string)
 	key := normaliseAuthDivisionName(name)
 
-<<<<<<< HEAD
-	// Query division by name. Retry in case search has not yet indexed the division.
-	return util.WithRetries(ctx, 15*time.Second, func() *retry.RetryError {
-		divisionId, resp, retryable, getErr := proxy.getAuthDivisionIdByName(ctx, name)
-		if getErr != nil {
-			errorDetails := util.BuildWithRetriesApiDiagnosticError(resourceName, fmt.Sprintf("Error requesting division %s | error: %s", name, getErr), resp)
-			if !retryable {
-				return retry.NonRetryableError(errorDetails)
-			}
-			return retry.RetryableError(errorDetails)
-		}
-=======
 	if dataSourceAuthDivisionCache == nil {
 		dataSourceAuthDivisionCache = rc.NewDataSourceCache(sdkConfig, hydrateAuthDivisionCacheFn, getDivisionIdByNameFn)
 	}
@@ -57,7 +45,6 @@
 	proxy := getAuthDivisionProxy(c.ClientConfig)
 
 	log.Printf("hydrating cache for data source %s", resourceName)
->>>>>>> 396d5f05
 
 	allDivisions, resp, err := proxy.getAllAuthDivision(ctx, "")
 	if err != nil {
