package genesyscloud

import (
	"context"
	"fmt"
	"log"
	"net/http"
	"strings"
	"time"

	"github.com/hashicorp/terraform-plugin-sdk/v2/diag"
	"github.com/hashicorp/terraform-plugin-sdk/v2/helper/schema"
	"github.com/hashicorp/terraform-plugin-sdk/v2/helper/validation"
	"github.com/mypurecloud/platform-client-sdk-go/v80/platformclientv2"
)

func init() {
	// Set descriptions to support markdown syntax, this will be used in document generation
	// and the language server.
	schema.DescriptionKind = schema.StringMarkdown

	// Customize the content of descriptions when output.
	schema.SchemaDescriptionBuilder = func(s *schema.Schema) string {
		desc := s.Description
		if s.Default != nil {
			desc += fmt.Sprintf(" Defaults to `%v`.", s.Default)
		}
		return strings.TrimSpace(desc)
	}
}

// New initializes the provider schema
func New(version string) func() *schema.Provider {
	return func() *schema.Provider {
		return &schema.Provider{
			Schema: map[string]*schema.Schema{
				"access_token": {
					Type:        schema.TypeString,
					Optional:    true,
					DefaultFunc: schema.EnvDefaultFunc("GENESYSCLOUD_ACCESS_TOKEN", nil),
					Description: "A string that the OAuth client uses to make requests. Can be set with the `GENESYSCLOUD_ACCESS_TOKEN` environment variable.",
				},
				"oauthclient_id": {
					Type:        schema.TypeString,
					Optional:    true,
					DefaultFunc: schema.EnvDefaultFunc("GENESYSCLOUD_OAUTHCLIENT_ID", nil),
					Description: "OAuthClient ID found on the OAuth page of Admin UI. Can be set with the `GENESYSCLOUD_OAUTHCLIENT_ID` environment variable.",
				},
				"oauthclient_secret": {
					Type:        schema.TypeString,
					Optional:    true,
					DefaultFunc: schema.EnvDefaultFunc("GENESYSCLOUD_OAUTHCLIENT_SECRET", nil),
					Description: "OAuthClient secret found on the OAuth page of Admin UI. Can be set with the `GENESYSCLOUD_OAUTHCLIENT_SECRET` environment variable.",
					Sensitive:   true,
				},
				"aws_region": {
					Type:         schema.TypeString,
					Required:     true,
					DefaultFunc:  schema.EnvDefaultFunc("GENESYSCLOUD_REGION", nil),
					Description:  "AWS region where org exists. e.g. us-east-1. Can be set with the `GENESYSCLOUD_REGION` environment variable.",
					ValidateFunc: validation.StringInSlice(getAllowedRegions(), true),
				},
				"sdk_debug": {
					Type:        schema.TypeBool,
					Optional:    true,
					DefaultFunc: schema.EnvDefaultFunc("GENESYSCLOUD_SDK_DEBUG", false),
					Description: "Enables debug tracing in the Genesys Cloud SDK. Output will be written to the local file 'sdk_debug.log'.",
				},
				"token_pool_size": {
					Type:         schema.TypeInt,
					Optional:     true,
					DefaultFunc:  schema.EnvDefaultFunc("GENESYSCLOUD_TOKEN_POOL_SIZE", 10),
					Description:  "Max number of OAuth tokens in the token pool. Can be set with the `GENESYSCLOUD_TOKEN_POOL_SIZE` environment variable.",
					ValidateFunc: validation.IntBetween(1, 20),
				},
			},
			ResourcesMap: map[string]*schema.Resource{
				"genesyscloud_architect_datatable":                         resourceArchitectDatatable(),
				"genesyscloud_architect_datatable_row":                     resourceArchitectDatatableRow(),
				"genesyscloud_architect_emergencygroup":                    resourceArchitectEmergencyGroup(),
				"genesyscloud_flow":                                        resourceFlow(),
				"genesyscloud_flow_milestone":                              resourceFlowMilestone(),
				"genesyscloud_flow_outcome":                                resourceFlowOutcome(),
				"genesyscloud_architect_ivr":                               resourceArchitectIvrConfig(),
				"genesyscloud_architect_schedules":                         resourceArchitectSchedules(),
				"genesyscloud_architect_schedulegroups":                    resourceArchitectScheduleGroups(),
				"genesyscloud_architect_user_prompt":                       resourceArchitectUserPrompt(),
				"genesyscloud_auth_role":                                   resourceAuthRole(),
				"genesyscloud_auth_division":                               resourceAuthDivision(),
				"genesyscloud_group":                                       resourceGroup(),
				"genesyscloud_group_roles":                                 resourceGroupRoles(),
				"genesyscloud_idp_adfs":                                    resourceIdpAdfs(),
				"genesyscloud_idp_generic":                                 resourceIdpGeneric(),
				"genesyscloud_idp_gsuite":                                  resourceIdpGsuite(),
				"genesyscloud_idp_okta":                                    resourceIdpOkta(),
				"genesyscloud_idp_onelogin":                                resourceIdpOnelogin(),
				"genesyscloud_idp_ping":                                    resourceIdpPing(),
				"genesyscloud_idp_salesforce":                              resourceIdpSalesforce(),
				"genesyscloud_integration":                                 resourceIntegration(),
				"genesyscloud_integration_action":                          resourceIntegrationAction(),
				"genesyscloud_integration_credential":                      resourceCredential(),
				"genesyscloud_journey_outcome":                             resourceJourneyOutcome(),
				"genesyscloud_journey_segment":                             resourceJourneySegment(),
				"genesyscloud_knowledge_knowledgebase":                     resourceKnowledgeKnowledgebase(),
				"genesyscloud_knowledge_document":                          resourceKnowledgeDocument(),
				"genesyscloud_knowledge_category":                          resourceKnowledgeCategory(),
				"genesyscloud_location":                                    resourceLocation(),
				"genesyscloud_recording_media_retention_policy":            resourceMediaRetentionPolicy(),
				"genesyscloud_oauth_client":                                resourceOAuthClient(),
<<<<<<< HEAD
				"genesyscloud_outbound_campaignrule":                       resourceOutboundCampaignRule(),
=======
				"genesyscloud_outbound_attempt_limit":                      resourceOutboundAttemptLimit(),
				"genesyscloud_outbound_callanalysisresponseset":            resourceOutboundCallAnalysisResponseSet(),
				"genesyscloud_outbound_campaign":                           resourceOutboundCampaign(),
				"genesyscloud_outbound_contactlistfilter":                  resourceOutboundContactListFilter(),
				"genesyscloud_outbound_callabletimeset":                    resourceOutboundCallabletimeset(),
				"genesyscloud_outbound_contact_list":                       resourceOutboundContactList(),
				"genesyscloud_outbound_ruleset":                            resourceOutboundRuleset(),
				"genesyscloud_outbound_messagingcampaign":                  resourceOutboundMessagingCampaign(),
				"genesyscloud_outbound_sequence":                           resourceOutboundSequence(),
				"genesyscloud_outbound_dnclist":                            resourceOutboundDncList(),
				"genesyscloud_orgauthorization_pairing":                    resourceOrgauthorizationPairing(),
>>>>>>> d44e0490
				"genesyscloud_processautomation_trigger":                   resourceProcessAutomationTrigger(),
				"genesyscloud_quality_forms_evaluation":                    resourceEvaluationForm(),
				"genesyscloud_quality_forms_survey":                        resourceSurveyForm(),
				"genesyscloud_routing_email_domain":                        resourceRoutingEmailDomain(),
				"genesyscloud_routing_email_route":                         resourceRoutingEmailRoute(),
				"genesyscloud_routing_language":                            resourceRoutingLanguage(),
				"genesyscloud_routing_queue":                               resourceRoutingQueue(),
				"genesyscloud_routing_skill":                               resourceRoutingSkill(),
				"genesyscloud_routing_skill_group":                         resourceRoutingSkillGroup(),
				"genesyscloud_routing_settings":                            resourceRoutingSettings(),
				"genesyscloud_routing_utilization":                         resourceRoutingUtilization(),
				"genesyscloud_routing_wrapupcode":                          resourceRoutingWrapupCode(),
				"genesyscloud_telephony_providers_edges_did_pool":          resourceTelephonyDidPool(),
				"genesyscloud_telephony_providers_edges_edge_group":        resourceEdgeGroup(),
				"genesyscloud_telephony_providers_edges_extension_pool":    resourceTelephonyExtensionPool(),
				"genesyscloud_telephony_providers_edges_phone":             resourcePhone(),
				"genesyscloud_telephony_providers_edges_site":              resourceSite(),
				"genesyscloud_telephony_providers_edges_phonebasesettings": resourcePhoneBaseSettings(),
				"genesyscloud_telephony_providers_edges_trunkbasesettings": resourceTrunkBaseSettings(),
				"genesyscloud_telephony_providers_edges_trunk":             resourceTrunk(),
				"genesyscloud_tf_export":                                   resourceTfExport(),
				"genesyscloud_user":                                        resourceUser(),
				"genesyscloud_user_roles":                                  resourceUserRoles(),
				"genesyscloud_webdeployments_configuration":                resourceWebDeploymentConfiguration(),
				"genesyscloud_webdeployments_deployment":                   resourceWebDeployment(),
				"genesyscloud_widget_deployment":                           resourceWidgetDeployment(),
			},
			DataSourcesMap: map[string]*schema.Resource{
				"genesyscloud_architect_datatable":                         dataSourceArchitectDatatable(),
				"genesyscloud_architect_ivr":                               dataSourceArchitectIvr(),
				"genesyscloud_architect_emergencygroup":                    dataSourceArchitectEmergencyGroup(),
				"genesyscloud_architect_schedules":                         dataSourceSchedule(),
				"genesyscloud_architect_schedulegroups":                    dataSourceArchitectScheduleGroups(),
				"genesyscloud_architect_user_prompt":                       dataSourceUserPrompt(),
				"genesyscloud_auth_role":                                   dataSourceAuthRole(),
				"genesyscloud_auth_division":                               dataSourceAuthDivision(),
				"genesyscloud_auth_division_home":                          dataSourceAuthDivisionHome(),
				"genesyscloud_flow":                                        dataSourceFlow(),
				"genesyscloud_flow_milestone":                              dataSourceFlowMilestone(),
				"genesyscloud_flow_outcome":                                dataSourceFlowOutcome(),
				"genesyscloud_group":                                       dataSourceGroup(),
				"genesyscloud_integration":                                 dataSourceIntegration(),
				"genesyscloud_integration_action":                          dataSourceIntegrationAction(),
				"genesyscloud_integration_credential":                      dataSourceIntegrationCredential(),
				"genesyscloud_journey_outcome":                             dataSourceJourneyOutcome(),
				"genesyscloud_journey_segment":                             dataSourceJourneySegment(),
				"genesyscloud_knowledge_knowledgebase":                     dataSourceKnowledgeKnowledgebase(),
				"genesyscloud_location":                                    dataSourceLocation(),
				"genesyscloud_oauth_client":                                dataSourceOAuthClient(),
<<<<<<< HEAD
				"genesyscloud_outbound_campaignrule":                       dataSourceOutboundCampaignRule(),
=======
				"genesyscloud_outbound_callanalysisresponseset":            dataSourceOutboundCallAnalysisResponseSet(),
				"genesyscloud_outbound_campaign":                           dataSourceOutboundCampaign(),
>>>>>>> d44e0490
				"genesyscloud_processautomation_trigger":                   dataSourceProcessAutomationTrigger(),
				"genesyscloud_organizations_me":                            dataSourceOrganizationsMe(),
				"genesyscloud_outbound_attempt_limit":                      dataSourceOutboundAttemptLimit(),
				"genesyscloud_outbound_callabletimeset":                    dataSourceOutboundCallabletimeset(),
				"genesyscloud_outbound_contact_list":                       dataSourceOutboundContactList(),
				"genesyscloud_outbound_messagingcampaign":                  dataSourceOutboundMessagingcampaign(),
				"genesyscloud_outbound_contactlistfilter":                  dataSourceOutboundContactListFilter(),
				"genesyscloud_outbound_ruleset":                            dataSourceOutboundRuleset(),
				"genesyscloud_outbound_sequence":                           dataSourceOutboundSequence(),
				"genesyscloud_outbound_dnclist":                            dataSourceOutboundDncList(),
				"genesyscloud_quality_forms_evaluation":                    dataSourceQualityFormsEvaluations(),
				"genesyscloud_quality_forms_survey":                        dataSourceQualityFormsSurvey(),
				"genesyscloud_recording_media_retention_policy":            dataSourceRecordingMediaRetentionPolicy(),
				"genesyscloud_routing_language":                            dataSourceRoutingLanguage(),
				"genesyscloud_routing_queue":                               dataSourceRoutingQueue(),
				"genesyscloud_routing_settings":                            dataSourceRoutingSettings(),
				"genesyscloud_routing_skill":                               dataSourceRoutingSkill(),
				"genesyscloud_routing_skill_group":                         dataSourceRoutingSkillGroup(),
				"genesyscloud_routing_email_domain":                        dataSourceRoutingEmailDomain(),
				"genesyscloud_routing_wrapupcode":                          dataSourceRoutingWrapupcode(),
				"genesyscloud_script":                                      dataSourceScript(),
				"genesyscloud_station":                                     dataSourceStation(),
				"genesyscloud_user":                                        dataSourceUser(),
				"genesyscloud_telephony_providers_edges_did":               dataSourceDid(),
				"genesyscloud_telephony_providers_edges_did_pool":          dataSourceDidPool(),
				"genesyscloud_telephony_providers_edges_edge_group":        dataSourceEdgeGroup(),
				"genesyscloud_telephony_providers_edges_extension_pool":    dataSourceExtensionPool(),
				"genesyscloud_telephony_providers_edges_site":              dataSourceSite(),
				"genesyscloud_telephony_providers_edges_linebasesettings":  dataSourceLineBaseSettings(),
				"genesyscloud_telephony_providers_edges_phone":             dataSourcePhone(),
				"genesyscloud_telephony_providers_edges_phonebasesettings": dataSourcePhoneBaseSettings(),
				"genesyscloud_telephony_providers_edges_trunk":             dataSourceTrunk(),
				"genesyscloud_telephony_providers_edges_trunkbasesettings": dataSourceTrunkBaseSettings(),
				"genesyscloud_webdeployments_configuration":                dataSourceWebDeploymentsConfiguration(),
				"genesyscloud_webdeployments_deployment":                   dataSourceWebDeploymentsDeployment(),
				"genesyscloud_widget_deployment":                           dataSourceWidgetDeployments(),
			},
			ConfigureContextFunc: configure(version),
		}
	}
}

type providerMeta struct {
	Version      string
	ClientConfig *platformclientv2.Configuration
	Domain       string
}

func configure(version string) schema.ConfigureContextFunc {
	return func(context context.Context, data *schema.ResourceData) (interface{}, diag.Diagnostics) {
		// Initialize a single client if we have an access token
		accessToken := data.Get("access_token").(string)
		if accessToken != "" {
			once.Do(func() {
				sdkConfig := platformclientv2.GetDefaultConfiguration()
				_ = initClientConfig(data, version, sdkConfig)

				sdkClientPool = &SDKClientPool{
					pool: make(chan *platformclientv2.Configuration, 1),
				}
				sdkClientPool.pool <- sdkConfig
			})
		} else {
			// Initialize the SDK Client pool
			err := InitSDKClientPool(data.Get("token_pool_size").(int), version, data)
			if err != nil {
				return nil, err
			}
		}
		return &providerMeta{
			Version:      version,
			ClientConfig: platformclientv2.GetDefaultConfiguration(),
			Domain:       getRegionDomain(data.Get("aws_region").(string)),
		}, nil
	}
}

func getRegionMap() map[string]string {
	return map[string]string{
		"dca":            "inindca.com",
		"tca":            "inintca.com",
		"us-east-1":      "mypurecloud.com",
		"us-east-2":      "use2.us-gov-pure.cloud",
		"us-west-2":      "usw2.pure.cloud",
		"eu-west-1":      "mypurecloud.ie",
		"eu-west-2":      "euw2.pure.cloud",
		"ap-southeast-2": "mypurecloud.com.au",
		"ap-northeast-1": "mypurecloud.jp",
		"eu-central-1":   "mypurecloud.de",
		"ca-central-1":   "cac1.pure.cloud",
		"ap-northeast-2": "apne2.pure.cloud",
		"ap-south-1":     "aps1.pure.cloud",
		"sa-east-1":      "sae1.pure.cloud",
	}
}

func getAllowedRegions() []string {
	regionMap := getRegionMap()
	regionKeys := make([]string, 0, len(regionMap))
	for k := range regionMap {
		regionKeys = append(regionKeys, k)
	}
	return regionKeys
}

func getRegionDomain(region string) string {
	return getRegionMap()[strings.ToLower(region)]
}

func getRegionBasePath(region string) string {
	return "https://api." + getRegionDomain(region)
}

func initClientConfig(data *schema.ResourceData, version string, config *platformclientv2.Configuration) diag.Diagnostics {
	accessToken := data.Get("access_token").(string)
	oauthclientID := data.Get("oauthclient_id").(string)
	oauthclientSecret := data.Get("oauthclient_secret").(string)
	basePath := getRegionBasePath(data.Get("aws_region").(string))

	config.BasePath = basePath
	if data.Get("sdk_debug").(bool) {
		config.LoggingConfiguration = &platformclientv2.LoggingConfiguration{
			LogLevel:        platformclientv2.LTrace,
			LogRequestBody:  true,
			LogResponseBody: true,
		}
		config.LoggingConfiguration.SetLogToConsole(false)
		config.LoggingConfiguration.SetLogFormat(platformclientv2.Text)
		config.LoggingConfiguration.SetLogFilePath("sdk_debug.log")
	}
	config.AddDefaultHeader("User-Agent", "GC Terraform Provider/"+version)
	config.RetryConfiguration = &platformclientv2.RetryConfiguration{
		RetryWaitMin: time.Second * 1,
		RetryWaitMax: time.Second * 30,
		RetryMax:     20,
		RequestLogHook: func(request *http.Request, count int) {
			if count > 0 && request != nil {
				log.Printf("Retry #%d for %s %s%s", count, request.Method, request.Host, request.RequestURI)
			}
		},
		ResponseLogHook: func(response *http.Response) {
			if response.StatusCode < http.StatusOK || response.StatusCode >= http.StatusMultipleChoices {
				log.Printf("Response %s", response.Status)
			}
		},
	}

	if accessToken != "" {
		log.Print("Setting access token set on configuration instance.")
		config.AccessToken = accessToken
	} else {
		err := config.AuthorizeClientCredentials(oauthclientID, oauthclientSecret)
		if err != nil {
			return diag.Errorf("Failed to authorize Genesys Cloud client credentials: %v", err)
		}
	}

	log.Printf("Initialized Go SDK Client. Debug=%t", data.Get("sdk_debug").(bool))
	return nil
}<|MERGE_RESOLUTION|>--- conflicted
+++ resolved
@@ -107,9 +107,7 @@
 				"genesyscloud_location":                                    resourceLocation(),
 				"genesyscloud_recording_media_retention_policy":            resourceMediaRetentionPolicy(),
 				"genesyscloud_oauth_client":                                resourceOAuthClient(),
-<<<<<<< HEAD
 				"genesyscloud_outbound_campaignrule":                       resourceOutboundCampaignRule(),
-=======
 				"genesyscloud_outbound_attempt_limit":                      resourceOutboundAttemptLimit(),
 				"genesyscloud_outbound_callanalysisresponseset":            resourceOutboundCallAnalysisResponseSet(),
 				"genesyscloud_outbound_campaign":                           resourceOutboundCampaign(),
@@ -121,7 +119,6 @@
 				"genesyscloud_outbound_sequence":                           resourceOutboundSequence(),
 				"genesyscloud_outbound_dnclist":                            resourceOutboundDncList(),
 				"genesyscloud_orgauthorization_pairing":                    resourceOrgauthorizationPairing(),
->>>>>>> d44e0490
 				"genesyscloud_processautomation_trigger":                   resourceProcessAutomationTrigger(),
 				"genesyscloud_quality_forms_evaluation":                    resourceEvaluationForm(),
 				"genesyscloud_quality_forms_survey":                        resourceSurveyForm(),
@@ -171,12 +168,6 @@
 				"genesyscloud_knowledge_knowledgebase":                     dataSourceKnowledgeKnowledgebase(),
 				"genesyscloud_location":                                    dataSourceLocation(),
 				"genesyscloud_oauth_client":                                dataSourceOAuthClient(),
-<<<<<<< HEAD
-				"genesyscloud_outbound_campaignrule":                       dataSourceOutboundCampaignRule(),
-=======
-				"genesyscloud_outbound_callanalysisresponseset":            dataSourceOutboundCallAnalysisResponseSet(),
-				"genesyscloud_outbound_campaign":                           dataSourceOutboundCampaign(),
->>>>>>> d44e0490
 				"genesyscloud_processautomation_trigger":                   dataSourceProcessAutomationTrigger(),
 				"genesyscloud_organizations_me":                            dataSourceOrganizationsMe(),
 				"genesyscloud_outbound_attempt_limit":                      dataSourceOutboundAttemptLimit(),
