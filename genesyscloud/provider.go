package genesyscloud

import (
	"context"
	"fmt"
	"github.com/hashicorp/terraform-plugin-sdk/v2/diag"
	"github.com/hashicorp/terraform-plugin-sdk/v2/helper/schema"
	"github.com/hashicorp/terraform-plugin-sdk/v2/helper/validation"
	"github.com/mypurecloud/platform-client-sdk-go/v80/platformclientv2"
	"log"
	"net/http"
	"strings"
	"time"
<<<<<<< HEAD
=======

	"github.com/hashicorp/terraform-plugin-sdk/v2/diag"
	"github.com/hashicorp/terraform-plugin-sdk/v2/helper/schema"
	"github.com/hashicorp/terraform-plugin-sdk/v2/helper/validation"
	"github.com/mypurecloud/platform-client-sdk-go/v80/platformclientv2"
>>>>>>> 6a2e5921
)

func init() {
	// Set descriptions to support markdown syntax, this will be used in document generation
	// and the language server.
	schema.DescriptionKind = schema.StringMarkdown

	// Customize the content of descriptions when output.
	schema.SchemaDescriptionBuilder = func(s *schema.Schema) string {
		desc := s.Description
		if s.Default != nil {
			desc += fmt.Sprintf(" Defaults to `%v`.", s.Default)
		}
		return strings.TrimSpace(desc)
	}
}

// New initializes the provider schema
func New(version string) func() *schema.Provider {
	return func() *schema.Provider {
		return &schema.Provider{
			Schema: map[string]*schema.Schema{
				"access_token": {
					Type:        schema.TypeString,
					Optional:    true,
					DefaultFunc: schema.EnvDefaultFunc("GENESYSCLOUD_ACCESS_TOKEN", nil),
					Description: "A string that the OAuth client uses to make requests. Can be set with the `GENESYSCLOUD_ACCESS_TOKEN` environment variable.",
				},
				"oauthclient_id": {
					Type:        schema.TypeString,
					Optional:    true,
					DefaultFunc: schema.EnvDefaultFunc("GENESYSCLOUD_OAUTHCLIENT_ID", nil),
					Description: "OAuthClient ID found on the OAuth page of Admin UI. Can be set with the `GENESYSCLOUD_OAUTHCLIENT_ID` environment variable.",
				},
				"oauthclient_secret": {
					Type:        schema.TypeString,
					Optional:    true,
					DefaultFunc: schema.EnvDefaultFunc("GENESYSCLOUD_OAUTHCLIENT_SECRET", nil),
					Description: "OAuthClient secret found on the OAuth page of Admin UI. Can be set with the `GENESYSCLOUD_OAUTHCLIENT_SECRET` environment variable.",
					Sensitive:   true,
				},
				"aws_region": {
					Type:         schema.TypeString,
					Required:     true,
					DefaultFunc:  schema.EnvDefaultFunc("GENESYSCLOUD_REGION", nil),
					Description:  "AWS region where org exists. e.g. us-east-1. Can be set with the `GENESYSCLOUD_REGION` environment variable.",
					ValidateFunc: validation.StringInSlice(getAllowedRegions(), true),
				},
				"sdk_debug": {
					Type:        schema.TypeBool,
					Optional:    true,
					DefaultFunc: schema.EnvDefaultFunc("GENESYSCLOUD_SDK_DEBUG", false),
					Description: "Enables debug tracing in the Genesys Cloud SDK. Output will be written to the local file 'sdk_debug.log'.",
				},
				"token_pool_size": {
					Type:         schema.TypeInt,
					Optional:     true,
					DefaultFunc:  schema.EnvDefaultFunc("GENESYSCLOUD_TOKEN_POOL_SIZE", 10),
					Description:  "Max number of OAuth tokens in the token pool. Can be set with the `GENESYSCLOUD_TOKEN_POOL_SIZE` environment variable.",
					ValidateFunc: validation.IntBetween(1, 20),
				},
			},
			ResourcesMap: map[string]*schema.Resource{
				"genesyscloud_architect_datatable":                         resourceArchitectDatatable(),
				"genesyscloud_architect_datatable_row":                     resourceArchitectDatatableRow(),
				"genesyscloud_architect_emergencygroup":                    resourceArchitectEmergencyGroup(),
				"genesyscloud_flow":                                        resourceFlow(),
				"genesyscloud_flow_milestone":                              resourceFlowMilestone(),
				"genesyscloud_flow_outcome":                                resourceFlowOutcome(),
				"genesyscloud_architect_ivr":                               resourceArchitectIvrConfig(),
				"genesyscloud_architect_schedules":                         resourceArchitectSchedules(),
				"genesyscloud_architect_schedulegroups":                    resourceArchitectScheduleGroups(),
				"genesyscloud_architect_user_prompt":                       resourceArchitectUserPrompt(),
				"genesyscloud_auth_role":                                   resourceAuthRole(),
				"genesyscloud_auth_division":                               resourceAuthDivision(),
				"genesyscloud_group":                                       resourceGroup(),
				"genesyscloud_group_roles":                                 resourceGroupRoles(),
				"genesyscloud_idp_adfs":                                    resourceIdpAdfs(),
				"genesyscloud_idp_generic":                                 resourceIdpGeneric(),
				"genesyscloud_idp_gsuite":                                  resourceIdpGsuite(),
				"genesyscloud_idp_okta":                                    resourceIdpOkta(),
				"genesyscloud_idp_onelogin":                                resourceIdpOnelogin(),
				"genesyscloud_idp_ping":                                    resourceIdpPing(),
				"genesyscloud_idp_salesforce":                              resourceIdpSalesforce(),
				"genesyscloud_integration":                                 resourceIntegration(),
				"genesyscloud_integration_action":                          resourceIntegrationAction(),
				"genesyscloud_integration_credential":                      resourceCredential(),
				"genesyscloud_journey_outcome":                             resourceJourneyOutcome(),
				"genesyscloud_journey_segment":                             resourceJourneySegment(),
				"genesyscloud_location":                                    resourceLocation(),
				"genesyscloud_recording_media_retention_policy":            resourceMediaRetentionPolicy(),
				"genesyscloud_oauth_client":                                resourceOAuthClient(),
				"genesyscloud_outbound_attempt_limit":                      resourceOutboundAttemptLimit(),
				"genesyscloud_outbound_callanalysisresponseset":            resourceOutboundCallAnalysisResponseSet(),
				"genesyscloud_outbound_contactlistfilter":                  resourceOutboundContactListFilter(),
				"genesyscloud_outbound_contact_list":                       resourceOutboundContactList(),
<<<<<<< HEAD
				"genesyscloud_outbound_ruleset":                            resourceOutboundRuleset(),
=======
				"genesyscloud_outbound_dnclist":                            resourceOutboundDncList(),
>>>>>>> 6a2e5921
				"genesyscloud_processautomation_trigger":                   resourceProcessAutomationTrigger(),
				"genesyscloud_quality_forms_evaluation":                    resourceEvaluationForm(),
				"genesyscloud_quality_forms_survey":                        resourceSurveyForm(),
				"genesyscloud_routing_email_domain":                        resourceRoutingEmailDomain(),
				"genesyscloud_routing_email_route":                         resourceRoutingEmailRoute(),
				"genesyscloud_routing_language":                            resourceRoutingLanguage(),
				"genesyscloud_routing_queue":                               resourceRoutingQueue(),
				"genesyscloud_routing_skill":                               resourceRoutingSkill(),
				"genesyscloud_routing_skill_group":                         resourceRoutingSkillGroup(),
				"genesyscloud_routing_settings":                            resourceRoutingSettings(),
				"genesyscloud_routing_utilization":                         resourceRoutingUtilization(),
				"genesyscloud_routing_wrapupcode":                          resourceRoutingWrapupCode(),
				"genesyscloud_telephony_providers_edges_did_pool":          resourceTelephonyDidPool(),
				"genesyscloud_telephony_providers_edges_edge_group":        resourceEdgeGroup(),
				"genesyscloud_telephony_providers_edges_extension_pool":    resourceTelephonyExtensionPool(),
				"genesyscloud_telephony_providers_edges_phone":             resourcePhone(),
				"genesyscloud_telephony_providers_edges_site":              resourceSite(),
				"genesyscloud_telephony_providers_edges_phonebasesettings": resourcePhoneBaseSettings(),
				"genesyscloud_telephony_providers_edges_trunkbasesettings": resourceTrunkBaseSettings(),
				"genesyscloud_telephony_providers_edges_trunk":             resourceTrunk(),
				"genesyscloud_tf_export":                                   resourceTfExport(),
				"genesyscloud_user":                                        resourceUser(),
				"genesyscloud_user_roles":                                  resourceUserRoles(),
				"genesyscloud_webdeployments_configuration":                resourceWebDeploymentConfiguration(),
				"genesyscloud_webdeployments_deployment":                   resourceWebDeployment(),
				"genesyscloud_widget_deployment":                           resourceWidgetDeployment(),
			},
			DataSourcesMap: map[string]*schema.Resource{
				"genesyscloud_architect_datatable":                         dataSourceArchitectDatatable(),
				"genesyscloud_architect_ivr":                               dataSourceArchitectIvr(),
				"genesyscloud_architect_emergencygroup":                    dataSourceArchitectEmergencyGroup(),
				"genesyscloud_architect_schedules":                         dataSourceSchedule(),
				"genesyscloud_architect_schedulegroups":                    dataSourceArchitectScheduleGroups(),
				"genesyscloud_architect_user_prompt":                       dataSourceUserPrompt(),
				"genesyscloud_auth_role":                                   dataSourceAuthRole(),
				"genesyscloud_auth_division":                               dataSourceAuthDivision(),
				"genesyscloud_auth_division_home":                          dataSourceAuthDivisionHome(),
				"genesyscloud_flow":                                        dataSourceFlow(),
				"genesyscloud_flow_milestone":                              dataSourceFlowMilestone(),
				"genesyscloud_flow_outcome":                                dataSourceFlowOutcome(),
				"genesyscloud_group":                                       dataSourceGroup(),
				"genesyscloud_integration":                                 dataSourceIntegration(),
				"genesyscloud_integration_action":                          dataSourceIntegrationAction(),
				"genesyscloud_integration_credential":                      dataSourceIntegrationCredential(),
				"genesyscloud_journey_outcome":                             dataSourceJourneyOutcome(),
				"genesyscloud_journey_segment":                             dataSourceJourneySegment(),
				"genesyscloud_location":                                    dataSourceLocation(),
				"genesyscloud_oauth_client":                                dataSourceOAuthClient(),
				"genesyscloud_outbound_callanalysisresponseset":            dataSourceOutboundCallAnalysisResponseSet(),
				"genesyscloud_processautomation_trigger":                   dataSourceProcessAutomationTrigger(),
				"genesyscloud_organizations_me":                            dataSourceOrganizationsMe(),
				"genesyscloud_outbound_attempt_limit":                      dataSourceOutboundAttemptLimit(),
				"genesyscloud_outbound_contact_list":                       dataSourceOutboundContactList(),
				"genesyscloud_outbound_contactlistfilter":                  dataSourceOutboundContactListFilter(),
<<<<<<< HEAD
				"genesyscloud_outbound_ruleset":                            dataSourceOutboundRuleset(),
=======
				"genesyscloud_outbound_dnclist":                            dataSourceOutboundDncList(),
>>>>>>> 6a2e5921
				"genesyscloud_quality_forms_evaluation":                    dataSourceQualityFormsEvaluations(),
				"genesyscloud_quality_forms_survey":                        dataSourceQualityFormsSurvey(),
				"genesyscloud_recording_media_retention_policy":            dataSourceRecordingMediaRetentionPolicy(),
				"genesyscloud_routing_language":                            dataSourceRoutingLanguage(),
				"genesyscloud_routing_queue":                               dataSourceRoutingQueue(),
				"genesyscloud_routing_settings":                            dataSourceRoutingSettings(),
				"genesyscloud_routing_skill":                               dataSourceRoutingSkill(),
				"genesyscloud_routing_skill_group":                         dataSourceRoutingSkillGroup(),
				"genesyscloud_routing_email_domain":                        dataSourceRoutingEmailDomain(),
				"genesyscloud_routing_wrapupcode":                          dataSourceRoutingWrapupcode(),
				"genesyscloud_script":                                      dataSourceScript(),
				"genesyscloud_station":                                     dataSourceStation(),
				"genesyscloud_user":                                        dataSourceUser(),
				"genesyscloud_telephony_providers_edges_did":               dataSourceDid(),
				"genesyscloud_telephony_providers_edges_did_pool":          dataSourceDidPool(),
				"genesyscloud_telephony_providers_edges_edge_group":        dataSourceEdgeGroup(),
				"genesyscloud_telephony_providers_edges_extension_pool":    dataSourceExtensionPool(),
				"genesyscloud_telephony_providers_edges_site":              dataSourceSite(),
				"genesyscloud_telephony_providers_edges_linebasesettings":  dataSourceLineBaseSettings(),
				"genesyscloud_telephony_providers_edges_phone":             dataSourcePhone(),
				"genesyscloud_telephony_providers_edges_phonebasesettings": dataSourcePhoneBaseSettings(),
				"genesyscloud_telephony_providers_edges_trunk":             dataSourceTrunk(),
				"genesyscloud_telephony_providers_edges_trunkbasesettings": dataSourceTrunkBaseSettings(),
				"genesyscloud_webdeployments_configuration":                dataSourceWebDeploymentsConfiguration(),
				"genesyscloud_webdeployments_deployment":                   dataSourceWebDeploymentsDeployment(),
				"genesyscloud_widget_deployment":                           dataSourceWidgetDeployments(),
			},
			ConfigureContextFunc: configure(version),
		}
	}
}

type providerMeta struct {
	Version      string
	ClientConfig *platformclientv2.Configuration
	Domain       string
}

func configure(version string) schema.ConfigureContextFunc {
	return func(context context.Context, data *schema.ResourceData) (interface{}, diag.Diagnostics) {
		// Initialize a single client if we have an access token
		accessToken := data.Get("access_token").(string)
		if accessToken != "" {
			once.Do(func() {
				sdkConfig := platformclientv2.GetDefaultConfiguration()
				_ = initClientConfig(data, version, sdkConfig)

				sdkClientPool = &SDKClientPool{
					pool: make(chan *platformclientv2.Configuration, 1),
				}
				sdkClientPool.pool <- sdkConfig
			})
		} else {
			// Initialize the SDK Client pool
			err := InitSDKClientPool(data.Get("token_pool_size").(int), version, data)
			if err != nil {
				return nil, err
			}
		}
		return &providerMeta{
			Version:      version,
			ClientConfig: platformclientv2.GetDefaultConfiguration(),
			Domain:       getRegionDomain(data.Get("aws_region").(string)),
		}, nil
	}
}

func getRegionMap() map[string]string {
	return map[string]string{
		"dca":            "inindca.com",
		"tca":            "inintca.com",
		"us-east-1":      "mypurecloud.com",
		"us-east-2":      "use2.us-gov-pure.cloud",
		"us-west-2":      "usw2.pure.cloud",
		"eu-west-1":      "mypurecloud.ie",
		"eu-west-2":      "euw2.pure.cloud",
		"ap-southeast-2": "mypurecloud.com.au",
		"ap-northeast-1": "mypurecloud.jp",
		"eu-central-1":   "mypurecloud.de",
		"ca-central-1":   "cac1.pure.cloud",
		"ap-northeast-2": "apne2.pure.cloud",
		"ap-south-1":     "aps1.pure.cloud",
		"sa-east-1":      "sae1.pure.cloud",
	}
}

func getAllowedRegions() []string {
	regionMap := getRegionMap()
	regionKeys := make([]string, 0, len(regionMap))
	for k := range regionMap {
		regionKeys = append(regionKeys, k)
	}
	return regionKeys
}

func getRegionDomain(region string) string {
	return getRegionMap()[strings.ToLower(region)]
}

func getRegionBasePath(region string) string {
	return "https://api." + getRegionDomain(region)
}

func initClientConfig(data *schema.ResourceData, version string, config *platformclientv2.Configuration) diag.Diagnostics {
	accessToken := data.Get("access_token").(string)
	oauthclientID := data.Get("oauthclient_id").(string)
	oauthclientSecret := data.Get("oauthclient_secret").(string)
	basePath := getRegionBasePath(data.Get("aws_region").(string))

	config.BasePath = basePath
	if data.Get("sdk_debug").(bool) {
		config.LoggingConfiguration = &platformclientv2.LoggingConfiguration{
			LogLevel:        platformclientv2.LTrace,
			LogRequestBody:  true,
			LogResponseBody: true,
		}
		config.LoggingConfiguration.SetLogToConsole(false)
		config.LoggingConfiguration.SetLogFormat(platformclientv2.Text)
		config.LoggingConfiguration.SetLogFilePath("sdk_debug.log")
	}
	config.AddDefaultHeader("User-Agent", "GC Terraform Provider/"+version)
	config.RetryConfiguration = &platformclientv2.RetryConfiguration{
		RetryWaitMin: time.Second * 1,
		RetryWaitMax: time.Second * 30,
		RetryMax:     20,
		RequestLogHook: func(request *http.Request, count int) {
			if count > 0 && request != nil {
				log.Printf("Retry #%d for %s %s%s", count, request.Method, request.Host, request.RequestURI)
			}
		},
		ResponseLogHook: func(response *http.Response) {
			if response.StatusCode < http.StatusOK || response.StatusCode >= http.StatusMultipleChoices {
				log.Printf("Response %s", response.Status)
			}
		},
	}

	if accessToken != "" {
		log.Print("Setting access token set on configuration instance.")
		config.AccessToken = accessToken
	} else {
		err := config.AuthorizeClientCredentials(oauthclientID, oauthclientSecret)
		if err != nil {
			return diag.Errorf("Failed to authorize Genesys Cloud client credentials: %v", err)
		}
	}

	log.Printf("Initialized Go SDK Client. Debug=%t", data.Get("sdk_debug").(bool))
	return nil
}<|MERGE_RESOLUTION|>--- conflicted
+++ resolved
@@ -3,22 +3,15 @@
 import (
 	"context"
 	"fmt"
+	"log"
+	"net/http"
+	"strings"
+	"time"
+
 	"github.com/hashicorp/terraform-plugin-sdk/v2/diag"
 	"github.com/hashicorp/terraform-plugin-sdk/v2/helper/schema"
 	"github.com/hashicorp/terraform-plugin-sdk/v2/helper/validation"
 	"github.com/mypurecloud/platform-client-sdk-go/v80/platformclientv2"
-	"log"
-	"net/http"
-	"strings"
-	"time"
-<<<<<<< HEAD
-=======
-
-	"github.com/hashicorp/terraform-plugin-sdk/v2/diag"
-	"github.com/hashicorp/terraform-plugin-sdk/v2/helper/schema"
-	"github.com/hashicorp/terraform-plugin-sdk/v2/helper/validation"
-	"github.com/mypurecloud/platform-client-sdk-go/v80/platformclientv2"
->>>>>>> 6a2e5921
 )
 
 func init() {
@@ -115,11 +108,8 @@
 				"genesyscloud_outbound_callanalysisresponseset":            resourceOutboundCallAnalysisResponseSet(),
 				"genesyscloud_outbound_contactlistfilter":                  resourceOutboundContactListFilter(),
 				"genesyscloud_outbound_contact_list":                       resourceOutboundContactList(),
-<<<<<<< HEAD
 				"genesyscloud_outbound_ruleset":                            resourceOutboundRuleset(),
-=======
 				"genesyscloud_outbound_dnclist":                            resourceOutboundDncList(),
->>>>>>> 6a2e5921
 				"genesyscloud_processautomation_trigger":                   resourceProcessAutomationTrigger(),
 				"genesyscloud_quality_forms_evaluation":                    resourceEvaluationForm(),
 				"genesyscloud_quality_forms_survey":                        resourceSurveyForm(),
@@ -174,11 +164,8 @@
 				"genesyscloud_outbound_attempt_limit":                      dataSourceOutboundAttemptLimit(),
 				"genesyscloud_outbound_contact_list":                       dataSourceOutboundContactList(),
 				"genesyscloud_outbound_contactlistfilter":                  dataSourceOutboundContactListFilter(),
-<<<<<<< HEAD
 				"genesyscloud_outbound_ruleset":                            dataSourceOutboundRuleset(),
-=======
 				"genesyscloud_outbound_dnclist":                            dataSourceOutboundDncList(),
->>>>>>> 6a2e5921
 				"genesyscloud_quality_forms_evaluation":                    dataSourceQualityFormsEvaluations(),
 				"genesyscloud_quality_forms_survey":                        dataSourceQualityFormsSurvey(),
 				"genesyscloud_recording_media_retention_policy":            dataSourceRecordingMediaRetentionPolicy(),
