package genesyscloud

import (
	"context"
	"fmt"
	"log"
	"net/http"
	"strings"
	"time"

	"github.com/hashicorp/terraform-plugin-sdk/v2/diag"
	"github.com/hashicorp/terraform-plugin-sdk/v2/helper/schema"
	"github.com/hashicorp/terraform-plugin-sdk/v2/helper/validation"
	"github.com/mypurecloud/platform-client-sdk-go/v75/platformclientv2"
)

func init() {
	// Set descriptions to support markdown syntax, this will be used in document generation
	// and the language server.
	schema.DescriptionKind = schema.StringMarkdown

	// Customize the content of descriptions when output.
	schema.SchemaDescriptionBuilder = func(s *schema.Schema) string {
		desc := s.Description
		if s.Default != nil {
			desc += fmt.Sprintf(" Defaults to `%v`.", s.Default)
		}
		return strings.TrimSpace(desc)
	}
}

// New initializes the provider schema
func New(version string) func() *schema.Provider {
	return func() *schema.Provider {
		return &schema.Provider{
			Schema: map[string]*schema.Schema{
				"access_token": {
					Type:        schema.TypeString,
					Optional:    true,
					DefaultFunc: schema.EnvDefaultFunc("GENESYSCLOUD_ACCESS_TOKEN", nil),
					Description: "A string that the OAuth client uses to make requests. Can be set with the `GENESYSCLOUD_ACCESS_TOKEN` environment variable.",
				},
				"oauthclient_id": {
					Type:        schema.TypeString,
					Optional:    true,
					DefaultFunc: schema.EnvDefaultFunc("GENESYSCLOUD_OAUTHCLIENT_ID", nil),
					Description: "OAuthClient ID found on the OAuth page of Admin UI. Can be set with the `GENESYSCLOUD_OAUTHCLIENT_ID` environment variable.",
				},
				"oauthclient_secret": {
					Type:        schema.TypeString,
					Optional:    true,
					DefaultFunc: schema.EnvDefaultFunc("GENESYSCLOUD_OAUTHCLIENT_SECRET", nil),
					Description: "OAuthClient secret found on the OAuth page of Admin UI. Can be set with the `GENESYSCLOUD_OAUTHCLIENT_SECRET` environment variable.",
					Sensitive:   true,
				},
				"aws_region": {
					Type:         schema.TypeString,
					Required:     true,
					DefaultFunc:  schema.EnvDefaultFunc("GENESYSCLOUD_REGION", nil),
					Description:  "AWS region where org exists. e.g. us-east-1. Can be set with the `GENESYSCLOUD_REGION` environment variable.",
					ValidateFunc: validation.StringInSlice(getAllowedRegions(), true),
				},
				"sdk_debug": {
					Type:        schema.TypeBool,
					Optional:    true,
					DefaultFunc: schema.EnvDefaultFunc("GENESYSCLOUD_SDK_DEBUG", false),
					Description: "Enables debug tracing in the Genesys Cloud SDK. Output will be written to the local file 'sdk_debug.log'.",
				},
				"token_pool_size": {
					Type:         schema.TypeInt,
					Optional:     true,
					DefaultFunc:  schema.EnvDefaultFunc("GENESYSCLOUD_TOKEN_POOL_SIZE", 10),
					Description:  "Max number of OAuth tokens in the token pool. Can be set with the `GENESYSCLOUD_TOKEN_POOL_SIZE` environment variable.",
					ValidateFunc: validation.IntBetween(1, 20),
				},
			},
			ResourcesMap: map[string]*schema.Resource{
				"genesyscloud_architect_datatable":                         resourceArchitectDatatable(),
				"genesyscloud_architect_datatable_row":                     resourceArchitectDatatableRow(),
				"genesyscloud_architect_emergencygroup":                    resourceArchitectEmergencyGroup(),
				"genesyscloud_flow":                                        resourceFlow(),
				"genesyscloud_flow_milestone":                              resourceFlowMilestone(),
				"genesyscloud_flow_outcome":                                resourceFlowOutcome(),
				"genesyscloud_architect_ivr":                               resourceArchitectIvrConfig(),
				"genesyscloud_architect_schedules":                         resourceArchitectSchedules(),
				"genesyscloud_architect_schedulegroups":                    resourceArchitectScheduleGroups(),
				"genesyscloud_architect_user_prompt":                       resourceArchitectUserPrompt(),
				"genesyscloud_auth_role":                                   resourceAuthRole(),
				"genesyscloud_auth_division":                               resourceAuthDivision(),
				"genesyscloud_group":                                       resourceGroup(),
				"genesyscloud_group_roles":                                 resourceGroupRoles(),
				"genesyscloud_idp_adfs":                                    resourceIdpAdfs(),
				"genesyscloud_idp_generic":                                 resourceIdpGeneric(),
				"genesyscloud_idp_gsuite":                                  resourceIdpGsuite(),
				"genesyscloud_idp_okta":                                    resourceIdpOkta(),
				"genesyscloud_idp_onelogin":                                resourceIdpOnelogin(),
				"genesyscloud_idp_ping":                                    resourceIdpPing(),
				"genesyscloud_idp_salesforce":                              resourceIdpSalesforce(),
				"genesyscloud_integration":                                 resourceIntegration(),
				"genesyscloud_integration_action":                          resourceIntegrationAction(),
				"genesyscloud_integration_credential":                      resourceCredential(),
				"genesyscloud_journey_outcome":                             resourceJourneyOutcome(),
				"genesyscloud_journey_segment":                             resourceJourneySegment(),
				"genesyscloud_location":                                    resourceLocation(),
				"genesyscloud_recording_media_retention_policy":            resourceMediaRetentionPolicy(),
				"genesyscloud_oauth_client":                                resourceOAuthClient(),
				"genesyscloud_outbound_attempt_limit":                      resourceOutboundAttemptLimit(),
<<<<<<< HEAD
				"genesyscloud_outbound_contactlistfilter":                  resourceOutboundContactListFilter(),
=======
				"genesyscloud_outbound_contact_list":                       resourceOutboundContactList(),
>>>>>>> f9d4193b
				"genesyscloud_processautomation_trigger":                   resourceProcessAutomationTrigger(),
				"genesyscloud_quality_forms_evaluation":                    resourceEvaluationForm(),
				"genesyscloud_quality_forms_survey":                        resourceSurveyForm(),
				"genesyscloud_routing_email_domain":                        resourceRoutingEmailDomain(),
				"genesyscloud_routing_email_route":                         resourceRoutingEmailRoute(),
				"genesyscloud_routing_language":                            resourceRoutingLanguage(),
				"genesyscloud_routing_queue":                               resourceRoutingQueue(),
				"genesyscloud_routing_skill":                               resourceRoutingSkill(),
				"genesyscloud_routing_skill_group":                         resourceRoutingSkillGroup(),
				"genesyscloud_routing_utilization":                         resourceRoutingUtilization(),
				"genesyscloud_routing_wrapupcode":                          resourceRoutingWrapupCode(),
				"genesyscloud_telephony_providers_edges_did_pool":          resourceTelephonyDidPool(),
				"genesyscloud_telephony_providers_edges_edge_group":        resourceEdgeGroup(),
				"genesyscloud_telephony_providers_edges_extension_pool":    resourceTelephonyExtensionPool(),
				"genesyscloud_telephony_providers_edges_phone":             resourcePhone(),
				"genesyscloud_telephony_providers_edges_site":              resourceSite(),
				"genesyscloud_telephony_providers_edges_phonebasesettings": resourcePhoneBaseSettings(),
				"genesyscloud_telephony_providers_edges_trunkbasesettings": resourceTrunkBaseSettings(),
				"genesyscloud_telephony_providers_edges_trunk":             resourceTrunk(),
				"genesyscloud_tf_export":                                   resourceTfExport(),
				"genesyscloud_user":                                        resourceUser(),
				"genesyscloud_user_roles":                                  resourceUserRoles(),
				"genesyscloud_webdeployments_configuration":                resourceWebDeploymentConfiguration(),
				"genesyscloud_webdeployments_deployment":                   resourceWebDeployment(),
				"genesyscloud_widget_deployment":                           resourceWidgetDeployment(),
			},
			DataSourcesMap: map[string]*schema.Resource{
				"genesyscloud_architect_datatable":                         dataSourceArchitectDatatable(),
				"genesyscloud_architect_ivr":                               dataSourceArchitectIvr(),
				"genesyscloud_architect_emergencygroup":                    dataSourceArchitectEmergencyGroup(),
				"genesyscloud_architect_schedules":                         dataSourceSchedule(),
				"genesyscloud_architect_schedulegroups":                    dataSourceArchitectScheduleGroups(),
				"genesyscloud_architect_user_prompt":                       dataSourceUserPrompt(),
				"genesyscloud_auth_role":                                   dataSourceAuthRole(),
				"genesyscloud_auth_division":                               dataSourceAuthDivision(),
				"genesyscloud_auth_division_home":                          dataSourceAuthDivisionHome(),
				"genesyscloud_flow":                                        dataSourceFlow(),
				"genesyscloud_flow_milestone":                              dataSourceFlowMilestone(),
				"genesyscloud_flow_outcome":                                dataSourceFlowOutcome(),
				"genesyscloud_group":                                       dataSourceGroup(),
				"genesyscloud_integration":                                 dataSourceIntegration(),
				"genesyscloud_integration_action":                          dataSourceIntegrationAction(),
				"genesyscloud_integration_credential":                      dataSourceIntegrationCredential(),
				"genesyscloud_journey_outcome":                             dataSourceJourneyOutcome(),
				"genesyscloud_journey_segment":                             dataSourceJourneySegment(),
				"genesyscloud_location":                                    dataSourceLocation(),
				"genesyscloud_oauth_client":                                dataSourceOAuthClient(),
				"genesyscloud_processautomation_trigger":                   dataSourceProcessAutomationTrigger(),
				"genesyscloud_organizations_me":                            dataSourceOrganizationsMe(),
				"genesyscloud_outbound_attempt_limit":                      dataSourceOutboundAttemptLimit(),
				"genesyscloud_outbound_contact_list":                       dataSourceOutboundContactList(),
				"genesyscloud_quality_forms_evaluation":                    dataSourceQualityFormsEvaluations(),
				"genesyscloud_quality_forms_survey":                        dataSourceQualityFormsSurvey(),
				"genesyscloud_recording_media_retention_policy":            dataSourceRecordingMediaRetentionPolicy(),
				"genesyscloud_routing_language":                            dataSourceRoutingLanguage(),
				"genesyscloud_routing_queue":                               dataSourceRoutingQueue(),
				"genesyscloud_routing_skill":                               dataSourceRoutingSkill(),
				"genesyscloud_routing_skill_group":                         dataSourceRoutingSkillGroup(),
				"genesyscloud_routing_email_domain":                        dataSourceRoutingEmailDomain(),
				"genesyscloud_routing_wrapupcode":                          dataSourceRoutingWrapupcode(),
				"genesyscloud_script":                                      dataSourceScript(),
				"genesyscloud_station":                                     dataSourceStation(),
				"genesyscloud_user":                                        dataSourceUser(),
				"genesyscloud_telephony_providers_edges_did":               dataSourceDid(),
				"genesyscloud_telephony_providers_edges_did_pool":          dataSourceDidPool(),
				"genesyscloud_telephony_providers_edges_edge_group":        dataSourceEdgeGroup(),
				"genesyscloud_telephony_providers_edges_extension_pool":    dataSourceExtensionPool(),
				"genesyscloud_telephony_providers_edges_site":              dataSourceSite(),
				"genesyscloud_telephony_providers_edges_linebasesettings":  dataSourceLineBaseSettings(),
				"genesyscloud_telephony_providers_edges_phone":             dataSourcePhone(),
				"genesyscloud_telephony_providers_edges_phonebasesettings": dataSourcePhoneBaseSettings(),
				"genesyscloud_telephony_providers_edges_trunk":             dataSourceTrunk(),
				"genesyscloud_telephony_providers_edges_trunkbasesettings": dataSourceTrunkBaseSettings(),
				"genesyscloud_webdeployments_configuration":                dataSourceWebDeploymentsConfiguration(),
				"genesyscloud_webdeployments_deployment":                   dataSourceWebDeploymentsDeployment(),
				"genesyscloud_widget_deployment":                           dataSourceWidgetDeployments(),
			},
			ConfigureContextFunc: configure(version),
		}
	}
}

type providerMeta struct {
	Version      string
	ClientConfig *platformclientv2.Configuration
	Domain       string
}

func configure(version string) schema.ConfigureContextFunc {
	return func(context context.Context, data *schema.ResourceData) (interface{}, diag.Diagnostics) {
		// Initialize a single client if we have an access token
		accessToken := data.Get("access_token").(string)
		if accessToken != "" {
			once.Do(func() {
				sdkConfig := platformclientv2.GetDefaultConfiguration()
				_ = initClientConfig(data, version, sdkConfig)

				sdkClientPool = &SDKClientPool{
					pool: make(chan *platformclientv2.Configuration, 1),
				}
				sdkClientPool.pool <- sdkConfig
			})
		} else {
			// Initialize the SDK Client pool
			err := InitSDKClientPool(data.Get("token_pool_size").(int), version, data)
			if err != nil {
				return nil, err
			}
		}
		return &providerMeta{
			Version:      version,
			ClientConfig: platformclientv2.GetDefaultConfiguration(),
			Domain:       getRegionDomain(data.Get("aws_region").(string)),
		}, nil
	}
}

func getRegionMap() map[string]string {
	return map[string]string{
		"dca":            "inindca.com",
		"tca":            "inintca.com",
		"us-east-1":      "mypurecloud.com",
		"us-east-2":      "use2.us-gov-pure.cloud",
		"us-west-2":      "usw2.pure.cloud",
		"eu-west-1":      "mypurecloud.ie",
		"eu-west-2":      "euw2.pure.cloud",
		"ap-southeast-2": "mypurecloud.com.au",
		"ap-northeast-1": "mypurecloud.jp",
		"eu-central-1":   "mypurecloud.de",
		"ca-central-1":   "cac1.pure.cloud",
		"ap-northeast-2": "apne2.pure.cloud",
		"ap-south-1":     "aps1.pure.cloud",
		"sa-east-1":      "sae1.pure.cloud",
	}
}

func getAllowedRegions() []string {
	regionMap := getRegionMap()
	regionKeys := make([]string, 0, len(regionMap))
	for k := range regionMap {
		regionKeys = append(regionKeys, k)
	}
	return regionKeys
}

func getRegionDomain(region string) string {
	return getRegionMap()[strings.ToLower(region)]
}

func getRegionBasePath(region string) string {
	return "https://api." + getRegionDomain(region)
}

func initClientConfig(data *schema.ResourceData, version string, config *platformclientv2.Configuration) diag.Diagnostics {
	accessToken := data.Get("access_token").(string)
	oauthclientID := data.Get("oauthclient_id").(string)
	oauthclientSecret := data.Get("oauthclient_secret").(string)
	basePath := getRegionBasePath(data.Get("aws_region").(string))

	config.BasePath = basePath
	if data.Get("sdk_debug").(bool) {
		config.LoggingConfiguration = &platformclientv2.LoggingConfiguration{
			LogLevel:        platformclientv2.LTrace,
			LogRequestBody:  true,
			LogResponseBody: true,
		}
		config.LoggingConfiguration.SetLogToConsole(false)
		config.LoggingConfiguration.SetLogFormat(platformclientv2.Text)
		config.LoggingConfiguration.SetLogFilePath("sdk_debug.log")
	}
	config.AddDefaultHeader("User-Agent", "GC Terraform Provider/"+version)
	config.RetryConfiguration = &platformclientv2.RetryConfiguration{
		RetryWaitMin: time.Second * 1,
		RetryWaitMax: time.Second * 30,
		RetryMax:     20,
		RequestLogHook: func(request *http.Request, count int) {
			if count > 0 && request != nil {
				log.Printf("Retry #%d for %s %s%s", count, request.Method, request.Host, request.RequestURI)
			}
		},
		ResponseLogHook: func(response *http.Response) {
			if response.StatusCode < http.StatusOK || response.StatusCode >= http.StatusMultipleChoices {
				log.Printf("Response %s", response.Status)
			}
		},
	}

	if accessToken != "" {
		log.Print("Setting access token set on configuration instance.")
		config.AccessToken = accessToken
	} else {
		err := config.AuthorizeClientCredentials(oauthclientID, oauthclientSecret)
		if err != nil {
			return diag.Errorf("Failed to authorize Genesys Cloud client credentials: %v", err)
		}
	}

	log.Printf("Initialized Go SDK Client. Debug=%t", data.Get("sdk_debug").(bool))
	return nil
}<|MERGE_RESOLUTION|>--- conflicted
+++ resolved
@@ -105,11 +105,8 @@
 				"genesyscloud_recording_media_retention_policy":            resourceMediaRetentionPolicy(),
 				"genesyscloud_oauth_client":                                resourceOAuthClient(),
 				"genesyscloud_outbound_attempt_limit":                      resourceOutboundAttemptLimit(),
-<<<<<<< HEAD
 				"genesyscloud_outbound_contactlistfilter":                  resourceOutboundContactListFilter(),
-=======
 				"genesyscloud_outbound_contact_list":                       resourceOutboundContactList(),
->>>>>>> f9d4193b
 				"genesyscloud_processautomation_trigger":                   resourceProcessAutomationTrigger(),
 				"genesyscloud_quality_forms_evaluation":                    resourceEvaluationForm(),
 				"genesyscloud_quality_forms_survey":                        resourceSurveyForm(),
