--- conflicted
+++ resolved
@@ -117,11 +117,8 @@
 				"genesyscloud_outbound_ruleset":                            resourceOutboundRuleset(),
 				"genesyscloud_outbound_messagingcampaign":                  resourceOutboundMessagingCampaign(),
 				"genesyscloud_outbound_sequence":                           resourceOutboundSequence(),
-<<<<<<< HEAD
 				"genesyscloud_outbound_settings":                           resourceOutboundSettings(),
-=======
 				"genesyscloud_outbound_wrapupcodemappings":                 resourceOutboundWrapUpCodeMappings(),
->>>>>>> 9d7a54bd
 				"genesyscloud_outbound_dnclist":                            resourceOutboundDncList(),
 				"genesyscloud_orgauthorization_pairing":                    resourceOrgauthorizationPairing(),
 				"genesyscloud_processautomation_trigger":                   resourceProcessAutomationTrigger(),
