--- conflicted
+++ resolved
@@ -97,11 +97,8 @@
 				"genesyscloud_integration":                                 resourceIntegration(),
 				"genesyscloud_integration_action":                          resourceIntegrationAction(),
 				"genesyscloud_integration_credential":                      resourceCredential(),
-<<<<<<< HEAD
 				"genesyscloud_journey_action_map":                          resourceJourneyActionMap(),
-=======
 				"genesyscloud_journey_outcome":                             resourceJourneyOutcome(),
->>>>>>> 4c6f4851
 				"genesyscloud_journey_segment":                             resourceJourneySegment(),
 				"genesyscloud_location":                                    resourceLocation(),
 				"genesyscloud_recording_media_retention_policy":            resourceMediaRetentionPolicy(),
@@ -148,11 +145,8 @@
 				"genesyscloud_integration":                                 dataSourceIntegration(),
 				"genesyscloud_integration_action":                          dataSourceIntegrationAction(),
 				"genesyscloud_integration_credential":                      dataSourceIntegrationCredential(),
-<<<<<<< HEAD
 				"genesyscloud_journey_action_map":                          dataSourceJourneyActionMap(),
-=======
 				"genesyscloud_journey_outcome":                             dataSourceJourneyOutcome(),
->>>>>>> 4c6f4851
 				"genesyscloud_journey_segment":                             dataSourceJourneySegment(),
 				"genesyscloud_location":                                    dataSourceLocation(),
 				"genesyscloud_oauth_client":                                dataSourceOAuthClient(),
