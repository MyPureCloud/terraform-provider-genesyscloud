package genesyscloud

import (
	"context"
	"fmt"
	"log"
	"net/http"
	"strings"
	"time"

	"github.com/hashicorp/terraform-plugin-sdk/v2/diag"
	"github.com/hashicorp/terraform-plugin-sdk/v2/helper/schema"
	"github.com/hashicorp/terraform-plugin-sdk/v2/helper/validation"
	"github.com/mypurecloud/platform-client-sdk-go/v89/platformclientv2"
)

func init() {
	// Set descriptions to support markdown syntax, this will be used in document generation
	// and the language server.
	schema.DescriptionKind = schema.StringMarkdown

	// Customize the content of descriptions when output.
	schema.SchemaDescriptionBuilder = func(s *schema.Schema) string {
		desc := s.Description
		if s.Default != nil {
			desc += fmt.Sprintf(" Defaults to `%v`.", s.Default)
		}
		return strings.TrimSpace(desc)
	}
}

// New initializes the provider schema
func New(version string) func() *schema.Provider {
	return func() *schema.Provider {
		return &schema.Provider{
			Schema: map[string]*schema.Schema{
				"access_token": {
					Type:        schema.TypeString,
					Optional:    true,
					DefaultFunc: schema.EnvDefaultFunc("GENESYSCLOUD_ACCESS_TOKEN", nil),
					Description: "A string that the OAuth client uses to make requests. Can be set with the `GENESYSCLOUD_ACCESS_TOKEN` environment variable.",
				},
				"oauthclient_id": {
					Type:        schema.TypeString,
					Optional:    true,
					DefaultFunc: schema.EnvDefaultFunc("GENESYSCLOUD_OAUTHCLIENT_ID", nil),
					Description: "OAuthClient ID found on the OAuth page of Admin UI. Can be set with the `GENESYSCLOUD_OAUTHCLIENT_ID` environment variable.",
				},
				"oauthclient_secret": {
					Type:        schema.TypeString,
					Optional:    true,
					DefaultFunc: schema.EnvDefaultFunc("GENESYSCLOUD_OAUTHCLIENT_SECRET", nil),
					Description: "OAuthClient secret found on the OAuth page of Admin UI. Can be set with the `GENESYSCLOUD_OAUTHCLIENT_SECRET` environment variable.",
					Sensitive:   true,
				},
				"aws_region": {
					Type:         schema.TypeString,
					Required:     true,
					DefaultFunc:  schema.EnvDefaultFunc("GENESYSCLOUD_REGION", nil),
					Description:  "AWS region where org exists. e.g. us-east-1. Can be set with the `GENESYSCLOUD_REGION` environment variable.",
					ValidateFunc: validation.StringInSlice(getAllowedRegions(), true),
				},
				"sdk_debug": {
					Type:        schema.TypeBool,
					Optional:    true,
					DefaultFunc: schema.EnvDefaultFunc("GENESYSCLOUD_SDK_DEBUG", false),
					Description: "Enables debug tracing in the Genesys Cloud SDK. Output will be written to the local file 'sdk_debug.log'.",
				},
				"token_pool_size": {
					Type:         schema.TypeInt,
					Optional:     true,
					DefaultFunc:  schema.EnvDefaultFunc("GENESYSCLOUD_TOKEN_POOL_SIZE", 10),
					Description:  "Max number of OAuth tokens in the token pool. Can be set with the `GENESYSCLOUD_TOKEN_POOL_SIZE` environment variable.",
					ValidateFunc: validation.IntBetween(1, 20),
				},
			},
			ResourcesMap: map[string]*schema.Resource{
				"genesyscloud_architect_datatable":                             resourceArchitectDatatable(),
				"genesyscloud_architect_datatable_row":                         resourceArchitectDatatableRow(),
				"genesyscloud_architect_emergencygroup":                        resourceArchitectEmergencyGroup(),
				"genesyscloud_flow":                                            resourceFlow(),
				"genesyscloud_flow_milestone":                                  resourceFlowMilestone(),
				"genesyscloud_flow_outcome":                                    resourceFlowOutcome(),
				"genesyscloud_architect_ivr":                                   resourceArchitectIvrConfig(),
				"genesyscloud_architect_schedules":                             resourceArchitectSchedules(),
				"genesyscloud_architect_schedulegroups":                        resourceArchitectScheduleGroups(),
				"genesyscloud_architect_user_prompt":                           resourceArchitectUserPrompt(),
				"genesyscloud_auth_role":                                       resourceAuthRole(),
				"genesyscloud_auth_division":                                   resourceAuthDivision(),
				"genesyscloud_employeeperformance_externalmetrics_definitions": resourceEmployeeperformanceExternalmetricsDefinition(),
				"genesyscloud_group":                                           resourceGroup(),
				"genesyscloud_group_roles":                                     resourceGroupRoles(),
				"genesyscloud_idp_adfs":                                        resourceIdpAdfs(),
				"genesyscloud_idp_generic":                                     resourceIdpGeneric(),
				"genesyscloud_idp_gsuite":                                      resourceIdpGsuite(),
				"genesyscloud_idp_okta":                                        resourceIdpOkta(),
				"genesyscloud_idp_onelogin":                                    resourceIdpOnelogin(),
				"genesyscloud_idp_ping":                                        resourceIdpPing(),
				"genesyscloud_idp_salesforce":                                  resourceIdpSalesforce(),
				"genesyscloud_integration":                                     resourceIntegration(),
				"genesyscloud_integration_action":                              resourceIntegrationAction(),
				"genesyscloud_integration_credential":                          resourceCredential(),
				"genesyscloud_journey_outcome":                                 resourceJourneyOutcome(),
				"genesyscloud_journey_segment":                                 resourceJourneySegment(),
				"genesyscloud_knowledge_knowledgebase":                         resourceKnowledgeKnowledgebase(),
				"genesyscloud_knowledge_document":                              resourceKnowledgeDocument(),
				"genesyscloud_knowledge_category":                              resourceKnowledgeCategory(),
				"genesyscloud_location":                                        resourceLocation(),
				"genesyscloud_recording_media_retention_policy":                resourceMediaRetentionPolicy(),
				"genesyscloud_oauth_client":                                    resourceOAuthClient(),
				"genesyscloud_outbound_campaignrule":                           resourceOutboundCampaignRule(),
				"genesyscloud_outbound_attempt_limit":                          resourceOutboundAttemptLimit(),
				"genesyscloud_outbound_callanalysisresponseset":                resourceOutboundCallAnalysisResponseSet(),
				"genesyscloud_outbound_campaign":                               resourceOutboundCampaign(),
				"genesyscloud_outbound_contactlistfilter":                      resourceOutboundContactListFilter(),
				"genesyscloud_outbound_callabletimeset":                        resourceOutboundCallabletimeset(),
				"genesyscloud_outbound_contact_list":                           resourceOutboundContactList(),
				"genesyscloud_outbound_ruleset":                                resourceOutboundRuleset(),
				"genesyscloud_outbound_messagingcampaign":                      resourceOutboundMessagingCampaign(),
				"genesyscloud_outbound_sequence":                               resourceOutboundSequence(),
				"genesyscloud_outbound_settings":                               resourceOutboundSettings(),
				"genesyscloud_outbound_wrapupcodemappings":                     resourceOutboundWrapUpCodeMappings(),
				"genesyscloud_outbound_dnclist":                                resourceOutboundDncList(),
				"genesyscloud_orgauthorization_pairing":                        resourceOrgauthorizationPairing(),
				"genesyscloud_processautomation_trigger":                       resourceProcessAutomationTrigger(),
				"genesyscloud_quality_forms_evaluation":                        resourceEvaluationForm(),
				"genesyscloud_quality_forms_survey":                            resourceSurveyForm(),
				"genesyscloud_responsemanagement_library":                      resourceResponsemanagementLibrary(),
<<<<<<< HEAD
				"genesyscloud_responsemanagement_responseasset":                resourceResponseManagamentResponseAsset(),
=======
>>>>>>> 3d14ffc2
				"genesyscloud_routing_email_domain":                            resourceRoutingEmailDomain(),
				"genesyscloud_routing_email_route":                             resourceRoutingEmailRoute(),
				"genesyscloud_routing_language":                                resourceRoutingLanguage(),
				"genesyscloud_routing_queue":                                   resourceRoutingQueue(),
				"genesyscloud_routing_skill":                                   resourceRoutingSkill(),
				"genesyscloud_routing_skill_group":                             resourceRoutingSkillGroup(),
				"genesyscloud_routing_settings":                                resourceRoutingSettings(),
				"genesyscloud_routing_utilization":                             resourceRoutingUtilization(),
				"genesyscloud_routing_wrapupcode":                              resourceRoutingWrapupCode(),
				"genesyscloud_telephony_providers_edges_did_pool":              resourceTelephonyDidPool(),
				"genesyscloud_telephony_providers_edges_edge_group":            resourceEdgeGroup(),
				"genesyscloud_telephony_providers_edges_extension_pool":        resourceTelephonyExtensionPool(),
				"genesyscloud_telephony_providers_edges_phone":                 resourcePhone(),
				"genesyscloud_telephony_providers_edges_site":                  resourceSite(),
				"genesyscloud_telephony_providers_edges_phonebasesettings":     resourcePhoneBaseSettings(),
				"genesyscloud_telephony_providers_edges_trunkbasesettings":     resourceTrunkBaseSettings(),
				"genesyscloud_telephony_providers_edges_trunk":                 resourceTrunk(),
				"genesyscloud_tf_export":                                       resourceTfExport(),
				"genesyscloud_user":                                            resourceUser(),
				"genesyscloud_user_roles":                                      resourceUserRoles(),
				"genesyscloud_webdeployments_configuration":                    resourceWebDeploymentConfiguration(),
				"genesyscloud_webdeployments_deployment":                       resourceWebDeployment(),
				"genesyscloud_widget_deployment":                               resourceWidgetDeployment(),
			},
			DataSourcesMap: map[string]*schema.Resource{
				"genesyscloud_architect_datatable":                             dataSourceArchitectDatatable(),
				"genesyscloud_architect_ivr":                                   dataSourceArchitectIvr(),
				"genesyscloud_architect_emergencygroup":                        dataSourceArchitectEmergencyGroup(),
				"genesyscloud_architect_schedules":                             dataSourceSchedule(),
				"genesyscloud_architect_schedulegroups":                        dataSourceArchitectScheduleGroups(),
				"genesyscloud_architect_user_prompt":                           dataSourceUserPrompt(),
				"genesyscloud_auth_role":                                       dataSourceAuthRole(),
				"genesyscloud_auth_division":                                   dataSourceAuthDivision(),
				"genesyscloud_auth_division_home":                              dataSourceAuthDivisionHome(),
				"genesyscloud_employeeperformance_externalmetrics_definitions": dataSourceEmployeeperformanceExternalmetricsDefinition(),
				"genesyscloud_flow":                                            dataSourceFlow(),
				"genesyscloud_flow_milestone":                                  dataSourceFlowMilestone(),
				"genesyscloud_flow_outcome":                                    dataSourceFlowOutcome(),
				"genesyscloud_group":                                           dataSourceGroup(),
				"genesyscloud_integration":                                     dataSourceIntegration(),
				"genesyscloud_integration_action":                              dataSourceIntegrationAction(),
				"genesyscloud_integration_credential":                          dataSourceIntegrationCredential(),
				"genesyscloud_journey_outcome":                                 dataSourceJourneyOutcome(),
				"genesyscloud_journey_segment":                                 dataSourceJourneySegment(),
				"genesyscloud_knowledge_knowledgebase":                         dataSourceKnowledgeKnowledgebase(),
				"genesyscloud_location":                                        dataSourceLocation(),
				"genesyscloud_oauth_client":                                    dataSourceOAuthClient(),
				"genesyscloud_processautomation_trigger":                       dataSourceProcessAutomationTrigger(),
				"genesyscloud_organizations_me":                                dataSourceOrganizationsMe(),
				"genesyscloud_outbound_attempt_limit":                          dataSourceOutboundAttemptLimit(),
				"genesyscloud_outbound_callanalysisresponseset":                dataSourceOutboundCallAnalysisResponseSet(),
				"genesyscloud_outbound_campaign":                               dataSourceOutboundCampaign(),
				"genesyscloud_outbound_campaignrule":                           dataSourceOutboundCampaignRule(),
				"genesyscloud_outbound_callabletimeset":                        dataSourceOutboundCallabletimeset(),
				"genesyscloud_outbound_contact_list":                           dataSourceOutboundContactList(),
				"genesyscloud_outbound_messagingcampaign":                      dataSourceOutboundMessagingcampaign(),
				"genesyscloud_outbound_contactlistfilter":                      dataSourceOutboundContactListFilter(),
				"genesyscloud_outbound_ruleset":                                dataSourceOutboundRuleset(),
				"genesyscloud_outbound_sequence":                               dataSourceOutboundSequence(),
				"genesyscloud_outbound_dnclist":                                dataSourceOutboundDncList(),
				"genesyscloud_quality_forms_evaluation":                        dataSourceQualityFormsEvaluations(),
				"genesyscloud_quality_forms_survey":                            dataSourceQualityFormsSurvey(),
				"genesyscloud_recording_media_retention_policy":                dataSourceRecordingMediaRetentionPolicy(),
				"genesyscloud_responsemanagement_library":                      dataSourceResponsemanagementLibrary(),
				"genesyscloud_routing_language":                                dataSourceRoutingLanguage(),
				"genesyscloud_routing_queue":                                   dataSourceRoutingQueue(),
				"genesyscloud_routing_settings":                                dataSourceRoutingSettings(),
				"genesyscloud_routing_skill":                                   dataSourceRoutingSkill(),
				"genesyscloud_routing_skill_group":                             dataSourceRoutingSkillGroup(),
				"genesyscloud_routing_email_domain":                            dataSourceRoutingEmailDomain(),
				"genesyscloud_routing_wrapupcode":                              dataSourceRoutingWrapupcode(),
				"genesyscloud_script":                                          dataSourceScript(),
				"genesyscloud_station":                                         dataSourceStation(),
				"genesyscloud_user":                                            dataSourceUser(),
				"genesyscloud_telephony_providers_edges_did":                   dataSourceDid(),
				"genesyscloud_telephony_providers_edges_did_pool":              dataSourceDidPool(),
				"genesyscloud_telephony_providers_edges_edge_group":            dataSourceEdgeGroup(),
				"genesyscloud_telephony_providers_edges_extension_pool":        dataSourceExtensionPool(),
				"genesyscloud_telephony_providers_edges_site":                  dataSourceSite(),
				"genesyscloud_telephony_providers_edges_linebasesettings":      dataSourceLineBaseSettings(),
				"genesyscloud_telephony_providers_edges_phone":                 dataSourcePhone(),
				"genesyscloud_telephony_providers_edges_phonebasesettings":     dataSourcePhoneBaseSettings(),
				"genesyscloud_telephony_providers_edges_trunk":                 dataSourceTrunk(),
				"genesyscloud_telephony_providers_edges_trunkbasesettings":     dataSourceTrunkBaseSettings(),
				"genesyscloud_webdeployments_configuration":                    dataSourceWebDeploymentsConfiguration(),
				"genesyscloud_webdeployments_deployment":                       dataSourceWebDeploymentsDeployment(),
				"genesyscloud_widget_deployment":                               dataSourceWidgetDeployments(),
			},
			ConfigureContextFunc: configure(version),
		}
	}
}

type providerMeta struct {
	Version      string
	ClientConfig *platformclientv2.Configuration
	Domain       string
}

func configure(version string) schema.ConfigureContextFunc {
	return func(context context.Context, data *schema.ResourceData) (interface{}, diag.Diagnostics) {
		// Initialize a single client if we have an access token
		accessToken := data.Get("access_token").(string)
		if accessToken != "" {
			once.Do(func() {
				sdkConfig := platformclientv2.GetDefaultConfiguration()
				_ = initClientConfig(data, version, sdkConfig)

				sdkClientPool = &SDKClientPool{
					pool: make(chan *platformclientv2.Configuration, 1),
				}
				sdkClientPool.pool <- sdkConfig
			})
		} else {
			// Initialize the SDK Client pool
			err := InitSDKClientPool(data.Get("token_pool_size").(int), version, data)
			if err != nil {
				return nil, err
			}
		}
		return &providerMeta{
			Version:      version,
			ClientConfig: platformclientv2.GetDefaultConfiguration(),
			Domain:       getRegionDomain(data.Get("aws_region").(string)),
		}, nil
	}
}

func getRegionMap() map[string]string {
	return map[string]string{
		"dca":            "inindca.com",
		"tca":            "inintca.com",
		"us-east-1":      "mypurecloud.com",
		"us-east-2":      "use2.us-gov-pure.cloud",
		"us-west-2":      "usw2.pure.cloud",
		"eu-west-1":      "mypurecloud.ie",
		"eu-west-2":      "euw2.pure.cloud",
		"ap-southeast-2": "mypurecloud.com.au",
		"ap-northeast-1": "mypurecloud.jp",
		"eu-central-1":   "mypurecloud.de",
		"ca-central-1":   "cac1.pure.cloud",
		"ap-northeast-2": "apne2.pure.cloud",
		"ap-south-1":     "aps1.pure.cloud",
		"sa-east-1":      "sae1.pure.cloud",
	}
}

func getAllowedRegions() []string {
	regionMap := getRegionMap()
	regionKeys := make([]string, 0, len(regionMap))
	for k := range regionMap {
		regionKeys = append(regionKeys, k)
	}
	return regionKeys
}

func getRegionDomain(region string) string {
	return getRegionMap()[strings.ToLower(region)]
}

func getRegionBasePath(region string) string {
	return "https://api." + getRegionDomain(region)
}

func initClientConfig(data *schema.ResourceData, version string, config *platformclientv2.Configuration) diag.Diagnostics {
	accessToken := data.Get("access_token").(string)
	oauthclientID := data.Get("oauthclient_id").(string)
	oauthclientSecret := data.Get("oauthclient_secret").(string)
	basePath := getRegionBasePath(data.Get("aws_region").(string))

	config.BasePath = basePath
	if data.Get("sdk_debug").(bool) {
		config.LoggingConfiguration = &platformclientv2.LoggingConfiguration{
			LogLevel:        platformclientv2.LTrace,
			LogRequestBody:  true,
			LogResponseBody: true,
		}
		config.LoggingConfiguration.SetLogToConsole(false)
		config.LoggingConfiguration.SetLogFormat(platformclientv2.Text)
		config.LoggingConfiguration.SetLogFilePath("sdk_debug.log")
	}
	config.AddDefaultHeader("User-Agent", "GC Terraform Provider/"+version)
	config.RetryConfiguration = &platformclientv2.RetryConfiguration{
		RetryWaitMin: time.Second * 1,
		RetryWaitMax: time.Second * 30,
		RetryMax:     20,
		RequestLogHook: func(request *http.Request, count int) {
			if count > 0 && request != nil {
				log.Printf("Retry #%d for %s %s%s", count, request.Method, request.Host, request.RequestURI)
			}
		},
		ResponseLogHook: func(response *http.Response) {
			if response.StatusCode < http.StatusOK || response.StatusCode >= http.StatusMultipleChoices {
				log.Printf("Response %s", response.Status)
			}
		},
	}

	if accessToken != "" {
		log.Print("Setting access token set on configuration instance.")
		config.AccessToken = accessToken
	} else {
		err := config.AuthorizeClientCredentials(oauthclientID, oauthclientSecret)
		if err != nil {
			return diag.Errorf("Failed to authorize Genesys Cloud client credentials: %v", err)
		}
	}

	log.Printf("Initialized Go SDK Client. Debug=%t", data.Get("sdk_debug").(bool))
	return nil
}<|MERGE_RESOLUTION|>--- conflicted
+++ resolved
@@ -126,10 +126,7 @@
 				"genesyscloud_quality_forms_evaluation":                        resourceEvaluationForm(),
 				"genesyscloud_quality_forms_survey":                            resourceSurveyForm(),
 				"genesyscloud_responsemanagement_library":                      resourceResponsemanagementLibrary(),
-<<<<<<< HEAD
 				"genesyscloud_responsemanagement_responseasset":                resourceResponseManagamentResponseAsset(),
-=======
->>>>>>> 3d14ffc2
 				"genesyscloud_routing_email_domain":                            resourceRoutingEmailDomain(),
 				"genesyscloud_routing_email_route":                             resourceRoutingEmailRoute(),
 				"genesyscloud_routing_language":                                resourceRoutingLanguage(),
