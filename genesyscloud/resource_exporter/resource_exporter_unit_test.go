package resource_exporter

import (
	"os"
	"regexp"
	"strings"
	lists "terraform-provider-genesyscloud/genesyscloud/util/lists"
	"testing"
)

type TestAssertion struct {
	input  string
	output string
	name   string
}

// Tests the original sanitizing algorithm
func TestUnitSanitizeResourceOriginal(t *testing.T) {
	randNumSuffix := "_[0-9]+"
	metaMap := make(ResourceIDMetaMap)
<<<<<<< HEAD
	metaMap["1"] = &ResourceMeta{BlockLabel: "wrapupcodemappings"}
	metaMap["2"] = &ResourceMeta{BlockLabel: "foobar"}
	metaMap["3"] = &ResourceMeta{BlockLabel: "wrapupcode$%^mappings"}
	metaMap["4"] = &ResourceMeta{BlockLabel: "wrapupcode*#@mappings"}
	metaMap["5"] = &ResourceMeta{BlockLabel: "-suuuuueeeey"}
	metaMap["6"] = &ResourceMeta{BlockLabel: "1-2bucklemyshoe"}
	metaMap["7"] = &ResourceMeta{BlockLabel: "unsafeUnicodeȺ®Here"}
	metaMap["8"] = &ResourceMeta{BlockLabel: "unsafeUnicodeÊƩHere"}
	metaMap["9"] = &ResourceMeta{BlockLabel: "unsafeUnicodeÊƩȺ®Here"}
=======
	metaMap["1"] = &ResourceMeta{Name: "wrapupcodemappings"}
	metaMap["2"] = &ResourceMeta{Name: "foobar"}
	metaMap["3"] = &ResourceMeta{Name: "wrapupcode$%^mappings"}
	metaMap["4"] = &ResourceMeta{Name: "wrapupcode*#@mappings"}
	metaMap["5"] = &ResourceMeta{Name: "-suuuuueeeey"}
	metaMap["6"] = &ResourceMeta{Name: "1-2bucklemyshoe"}
	metaMap["7"] = &ResourceMeta{Name: "unsafeUnicodeȺ®Here"}
	metaMap["8"] = &ResourceMeta{Name: "unsafeUnicodeÊƩHere"}
	metaMap["9"] = &ResourceMeta{Name: "unsafeUnicodeÊƩȺ®Here"}
>>>>>>> 8b283b6f

	sanitizer := NewSanitizerProvider()

	sanitizer.S.Sanitize(metaMap)

	assertions := [9]TestAssertion{
		{
<<<<<<< HEAD
			input:  metaMap["1"].BlockLabel,
			output: "wrapupcodemappings",
			name:   "actual resource label",
		},
		{
			input:  metaMap["2"].BlockLabel,
			output: "foobar",
			name:   "any label",
		},
		{
			input:  metaMap["3"].BlockLabel,
=======
			input:  metaMap["1"].Name,
			output: "wrapupcodemappings",
			name:   "actual resource name",
		},
		{
			input:  metaMap["2"].Name,
			output: "foobar",
			name:   "any name",
		},
		{
			input:  metaMap["3"].Name,
>>>>>>> 8b283b6f
			output: "wrapupcode___mappings" + randNumSuffix,
			name:   "ascii chars",
		},
		{
<<<<<<< HEAD
			input:  metaMap["4"].BlockLabel,
=======
			input:  metaMap["4"].Name,
>>>>>>> 8b283b6f
			output: "wrapupcode___mappings" + randNumSuffix,
			name:   "ascii chars with same structure different chars",
		},
		{
<<<<<<< HEAD
			input:  metaMap["5"].BlockLabel,
=======
			input:  metaMap["5"].Name,
>>>>>>> 8b283b6f
			output: "_-suuuuueeeey",
			name:   "starting dash",
		},
		{
<<<<<<< HEAD
			input:  metaMap["6"].BlockLabel,
=======
			input:  metaMap["6"].Name,
>>>>>>> 8b283b6f
			output: "_1-2bucklemyshoe",
			name:   "starting number",
		},
		{
<<<<<<< HEAD
			input:  metaMap["7"].BlockLabel,
=======
			input:  metaMap["7"].Name,
>>>>>>> 8b283b6f
			output: "unsafeUnicode__Here" + randNumSuffix,
			name:   "unsafe unicode",
		},
		{
<<<<<<< HEAD
			input:  metaMap["8"].BlockLabel,
=======
			input:  metaMap["8"].Name,
>>>>>>> 8b283b6f
			output: "unsafeUnicode__Here" + randNumSuffix,
			name:   "unsafe unicode matching pattern",
		},
		{
<<<<<<< HEAD
			input:  metaMap["9"].BlockLabel,
=======
			input:  metaMap["9"].Name,
>>>>>>> 8b283b6f
			output: "unsafeUnicode____Here",
			name:   "unsafe unicode non-matching pattern, no added random suffix",
		},
	}

	for _, assertion := range assertions {
		assertionOutputRegex := regexp.MustCompile("^" + assertion.output + "$")
		if !assertionOutputRegex.MatchString(assertion.input) {
			t.Errorf("%s did not sanitize correctly!\nExpected Output: %v\nActual Output: %v", assertion.name, assertion.output, assertion.input)
		}
	}

}

// Tests the optimized sanitizing algorithm
<<<<<<< HEAD
func TestUnitSanitizeResourceLabelOriginal(t *testing.T) {
=======
func TestUnitSanitizeResourceNameOriginal(t *testing.T) {
>>>>>>> 8b283b6f
	simpleString := "foobar"
	intString := "1234"
	underscore := "_"
	dash := "-"
	unsafeUnicode := "Ⱥ®ÊƩ"
	unsafeAscii := "#%$^@&"

	sanitizer := NewSanitizerProvider()

	assertions := [14]TestAssertion{
		{
			name:   "First character",
			input:  string(simpleString[0]),
			output: string(simpleString[0]),
		},
		{
			name:   "Safe String",
			input:  simpleString,
			output: simpleString,
		},
		{
			name:   "Single Integer",
			input:  string(intString[0]),
			output: underscore + string(intString[0]),
		},
		{
			name:   "Single Underscore",
			input:  underscore,
			output: underscore,
		},
		{
			name:   "Single Dash",
			input:  dash,
			output: underscore + dash,
		},
		{
			name:   "Single Unsafe Ascii Character",
			input:  string(unsafeAscii[0]),
			output: underscore,
		},
		{
			name:   "Single Unsafe Unicode Character",
			input:  string(unsafeUnicode[0]),
			output: underscore,
		},
		{
			name:   "String beginning with Integer",
			input:  intString + simpleString,
			output: underscore + intString + simpleString,
		},
		{
			name:   "String beginning with Underscore",
			input:  underscore + simpleString,
			output: underscore + simpleString,
		},
		{
			name:   "String beginning with Dash",
			input:  dash + simpleString,
			output: underscore + dash + simpleString,
		},
		{
			name:   "String beginning with multiple dashes",
			input:  dash + dash + dash + dash + simpleString + dash + dash + dash + dash,
			output: underscore + dash + dash + dash + dash + simpleString + dash + dash + dash + dash,
		},
		{
			name:   "String beginning with Unsafe Ascii Character",
			input:  unsafeAscii + simpleString,
			output: strings.Repeat(underscore, len(unsafeAscii)) + simpleString,
		},
		{
			name:   "String beginning with Unicode",
			input:  unsafeUnicode + simpleString,
			output: strings.Repeat(underscore, len([]rune(unsafeUnicode))) + simpleString,
		},
		{
			name:   "String with everything",
			input:  simpleString + unsafeAscii + underscore + intString + dash + unsafeUnicode + simpleString,
			output: simpleString + strings.Repeat(underscore, len(unsafeAscii)) + underscore + intString + dash + strings.Repeat(underscore, len([]rune(unsafeUnicode))) + simpleString,
		},
	}

	for _, assertion := range assertions {
<<<<<<< HEAD
		output := sanitizer.S.SanitizeResourceBlockLabel(assertion.input)
=======
		output := sanitizer.S.SanitizeResourceName(assertion.input)
>>>>>>> 8b283b6f
		assertionOutputRegex := regexp.MustCompile("^" + assertion.output + "$")
		if !assertionOutputRegex.MatchString(output) {
			t.Errorf("%s did not sanitize correctly!\nExpected Output: %v\nActual Output: %v", assertion.name, assertion.output, output)
		}
	}
}

// Tests the optimized sanitizing algorithm
func TestUnitSanitizeResourceOptimized(t *testing.T) {
	randNumSuffix := "_[a-f0-9]+"
	metaMap := make(ResourceIDMetaMap)
	metaMap["1"] = &ResourceMeta{BlockLabel: "wrapupcodemappings"}
	metaMap["2"] = &ResourceMeta{BlockLabel: "foobar"}
	metaMap["3"] = &ResourceMeta{BlockLabel: "wrapupcode$%^mappings"}
	metaMap["4"] = &ResourceMeta{BlockLabel: "wrapupcode*#@mappings"}
	metaMap["5"] = &ResourceMeta{BlockLabel: "-suuuuueeeey"}
	metaMap["6"] = &ResourceMeta{BlockLabel: "1-2bucklemyshoe"}
	metaMap["7"] = &ResourceMeta{BlockLabel: "unsafeUnicodeȺ®Here"}
	metaMap["8"] = &ResourceMeta{BlockLabel: "unsafeUnicodeÊƩHere"}
	metaMap["9"] = &ResourceMeta{BlockLabel: "unsafeUnicodeÊƩȺ®Here"}

	//We set the GENESYS_SANITIZER_OPTIMIZED environment variable to ensure the new optimized  is used
	envVarName := "GENESYS_SANITIZER_OPTIMIZED"
	envVarValue := "1"
	os.Setenv(envVarName, envVarValue)
	sanitizer := NewSanitizerProvider()

	//Make sure we unset the GENESYS_SANITIZER_OPTIMIZED environment variable after the test runs
	unsetEnv := func() {
		os.Unsetenv("GENESYS_SANITIZER_OPTIMIZED")
	}
	defer unsetEnv()

	sanitizer.S.Sanitize(metaMap)

	assertions := [9]TestAssertion{
		{
			input:  metaMap["1"].BlockLabel,
			output: "wrapupcodemappings",
			name:   "actual resource label",
		},
		{
			input:  metaMap["2"].BlockLabel,
			output: "foobar",
			name:   "any label",
		},
		{
<<<<<<< HEAD
			input:  strings.Join(lists.RemoveStringFromSlice("wrapupcode___mappings", []string{metaMap["3"].BlockLabel, metaMap["4"].BlockLabel}), ","),
=======
			input:  strings.Join(lists.RemoveStringFromSlice("wrapupcode___mappings", []string{metaMap["3"].Name, metaMap["4"].Name}), ","),
>>>>>>> 8b283b6f
			output: "wrapupcode___mappings" + randNumSuffix,
			name:   "ascii chars",
		},
		{
<<<<<<< HEAD
			input:  metaMap["5"].BlockLabel,
=======
			input:  metaMap["5"].Name,
>>>>>>> 8b283b6f
			output: "_-suuuuueeeey",
			name:   "starting dash",
		},
		{
			input:  metaMap["6"].BlockLabel,
			output: "_1-2bucklemyshoe",
			name:   "starting number",
		},
		{
<<<<<<< HEAD
			input:  metaMap["7"].BlockLabel,
=======
			input:  metaMap["7"].Name,
>>>>>>> 8b283b6f
			output: "unsafeUnicodeA_r_Here",
			name:   "unsafe unicode",
		},
		{
<<<<<<< HEAD
			input:  metaMap["8"].BlockLabel,
=======
			input:  metaMap["8"].Name,
>>>>>>> 8b283b6f
			output: "unsafeUnicodeESHHere",
			name:   "unsafe unicode matching pattern",
		},
		{
<<<<<<< HEAD
			input:  metaMap["9"].BlockLabel,
=======
			input:  metaMap["9"].Name,
>>>>>>> 8b283b6f
			output: "unsafeUnicodeESHA_r_Here",
			name:   "unsafe unicode non-matching pattern, no added random suffix",
		},
	}

	for _, assertion := range assertions {
		assertionOutputRegex := regexp.MustCompile("^" + assertion.output + "$")
		if !assertionOutputRegex.MatchString(assertion.input) {
			t.Errorf("%s did not sanitize correctly!\nExpected Output: %v\nActual Output: %v", assertion.name, assertion.output, assertion.input)
		}
	}

}

// Tests the optimized sanitizing algorithm
func TestUnitSanitizeResourceTransliterationOptimized(t *testing.T) {
	simpleString := "foobar"
	intString := "1234"
	underscore := "_"
	dash := "-"
	unsafeUnicode := "Ⱥ®ÊƩ"
	unsafeUnicodeTransliteration := "A_r_ESH"
	unsafeAscii := "#%$^@&"

	//We set the GENESYS_SANITIZER_OPTIMIZED environment variable to ensure the new optimized  is used
	envVarName := "GENESYS_SANITIZER_OPTIMIZED"
	envVarValue := "1"
	os.Setenv(envVarName, envVarValue)
	sanitizer := NewSanitizerProvider()

	//Make sure we unset the GENESYS_SANITIZER_OPTIMIZED environment variable after the test runs
	unsetEnv := func() {
		os.Unsetenv("GENESYS_SANITIZER_OPTIMIZED")
	}
	defer unsetEnv()

	assertions := [14]TestAssertion{
		{
			name:   "First character",
			input:  string(simpleString[0]),
			output: string(simpleString[0]),
		},
		{
			name:   "Safe String",
			input:  simpleString,
			output: simpleString,
		},
		{
			name:   "Single Integer",
			input:  string(intString[0]),
			output: underscore + string(intString[0]),
		},
		{
			name:   "Single Underscore",
			input:  underscore,
			output: underscore,
		},
		{
			name:   "Single Dash",
			input:  dash,
			output: underscore + dash,
		},
		{
			name:   "Single Unsafe Ascii Character",
			input:  string(unsafeAscii[0]),
			output: underscore,
		},
		{
			name:   "Single Unsafe Unicode Character",
			input:  string(unsafeUnicode[0]),
			output: "E",
		},
		{
			name:   "String beginning with Integer",
			input:  intString + simpleString,
			output: underscore + intString + simpleString,
		},
		{
			name:   "String beginning with Underscore",
			input:  underscore + simpleString,
			output: underscore + simpleString,
		},
		{
			name:   "String beginning with Dash",
			input:  dash + simpleString,
			output: underscore + dash + simpleString,
		},
		{
			name:   "String beginning with multiple dashes",
			input:  dash + dash + dash + dash + simpleString + dash + dash + dash + dash,
			output: underscore + dash + dash + dash + dash + simpleString + dash + dash + dash + dash,
		},
		{
			name:   "String beginning with Unsafe Ascii Character",
			input:  unsafeAscii + simpleString,
			output: strings.Repeat(underscore, len(unsafeAscii)) + simpleString,
		},
		{
			name:   "String beginning with Unicode",
			input:  unsafeUnicode + simpleString,
			output: unsafeUnicodeTransliteration + simpleString,
		},
		{
			name:   "String with everything",
			input:  simpleString + unsafeAscii + underscore + intString + dash + unsafeUnicode + simpleString,
			output: simpleString + strings.Repeat(underscore, len(unsafeAscii)) + underscore + intString + dash + unsafeUnicodeTransliteration + simpleString,
		},
	}

	for _, assertion := range assertions {
		output := sanitizer.S.SanitizeResourceBlockLabel(assertion.input)
		assertionOutputRegex := regexp.MustCompile("^" + assertion.output + "$")
		if !assertionOutputRegex.MatchString(output) {
			t.Errorf("%s did not sanitize correctly!\nExpected Output: %v\nActual Output: %v", assertion.name, assertion.output, output)
		}
	}
}<|MERGE_RESOLUTION|>--- conflicted
+++ resolved
@@ -18,7 +18,6 @@
 func TestUnitSanitizeResourceOriginal(t *testing.T) {
 	randNumSuffix := "_[0-9]+"
 	metaMap := make(ResourceIDMetaMap)
-<<<<<<< HEAD
 	metaMap["1"] = &ResourceMeta{BlockLabel: "wrapupcodemappings"}
 	metaMap["2"] = &ResourceMeta{BlockLabel: "foobar"}
 	metaMap["3"] = &ResourceMeta{BlockLabel: "wrapupcode$%^mappings"}
@@ -28,17 +27,6 @@
 	metaMap["7"] = &ResourceMeta{BlockLabel: "unsafeUnicodeȺ®Here"}
 	metaMap["8"] = &ResourceMeta{BlockLabel: "unsafeUnicodeÊƩHere"}
 	metaMap["9"] = &ResourceMeta{BlockLabel: "unsafeUnicodeÊƩȺ®Here"}
-=======
-	metaMap["1"] = &ResourceMeta{Name: "wrapupcodemappings"}
-	metaMap["2"] = &ResourceMeta{Name: "foobar"}
-	metaMap["3"] = &ResourceMeta{Name: "wrapupcode$%^mappings"}
-	metaMap["4"] = &ResourceMeta{Name: "wrapupcode*#@mappings"}
-	metaMap["5"] = &ResourceMeta{Name: "-suuuuueeeey"}
-	metaMap["6"] = &ResourceMeta{Name: "1-2bucklemyshoe"}
-	metaMap["7"] = &ResourceMeta{Name: "unsafeUnicodeȺ®Here"}
-	metaMap["8"] = &ResourceMeta{Name: "unsafeUnicodeÊƩHere"}
-	metaMap["9"] = &ResourceMeta{Name: "unsafeUnicodeÊƩȺ®Here"}
->>>>>>> 8b283b6f
 
 	sanitizer := NewSanitizerProvider()
 
@@ -46,7 +34,6 @@
 
 	assertions := [9]TestAssertion{
 		{
-<<<<<<< HEAD
 			input:  metaMap["1"].BlockLabel,
 			output: "wrapupcodemappings",
 			name:   "actual resource label",
@@ -58,73 +45,36 @@
 		},
 		{
 			input:  metaMap["3"].BlockLabel,
-=======
-			input:  metaMap["1"].Name,
-			output: "wrapupcodemappings",
-			name:   "actual resource name",
-		},
-		{
-			input:  metaMap["2"].Name,
-			output: "foobar",
-			name:   "any name",
-		},
-		{
-			input:  metaMap["3"].Name,
->>>>>>> 8b283b6f
 			output: "wrapupcode___mappings" + randNumSuffix,
 			name:   "ascii chars",
 		},
 		{
-<<<<<<< HEAD
 			input:  metaMap["4"].BlockLabel,
-=======
-			input:  metaMap["4"].Name,
->>>>>>> 8b283b6f
 			output: "wrapupcode___mappings" + randNumSuffix,
 			name:   "ascii chars with same structure different chars",
 		},
 		{
-<<<<<<< HEAD
 			input:  metaMap["5"].BlockLabel,
-=======
-			input:  metaMap["5"].Name,
->>>>>>> 8b283b6f
 			output: "_-suuuuueeeey",
 			name:   "starting dash",
 		},
 		{
-<<<<<<< HEAD
 			input:  metaMap["6"].BlockLabel,
-=======
-			input:  metaMap["6"].Name,
->>>>>>> 8b283b6f
 			output: "_1-2bucklemyshoe",
 			name:   "starting number",
 		},
 		{
-<<<<<<< HEAD
 			input:  metaMap["7"].BlockLabel,
-=======
-			input:  metaMap["7"].Name,
->>>>>>> 8b283b6f
 			output: "unsafeUnicode__Here" + randNumSuffix,
 			name:   "unsafe unicode",
 		},
 		{
-<<<<<<< HEAD
 			input:  metaMap["8"].BlockLabel,
-=======
-			input:  metaMap["8"].Name,
->>>>>>> 8b283b6f
 			output: "unsafeUnicode__Here" + randNumSuffix,
 			name:   "unsafe unicode matching pattern",
 		},
 		{
-<<<<<<< HEAD
 			input:  metaMap["9"].BlockLabel,
-=======
-			input:  metaMap["9"].Name,
->>>>>>> 8b283b6f
 			output: "unsafeUnicode____Here",
 			name:   "unsafe unicode non-matching pattern, no added random suffix",
 		},
@@ -140,11 +90,7 @@
 }
 
 // Tests the optimized sanitizing algorithm
-<<<<<<< HEAD
 func TestUnitSanitizeResourceLabelOriginal(t *testing.T) {
-=======
-func TestUnitSanitizeResourceNameOriginal(t *testing.T) {
->>>>>>> 8b283b6f
 	simpleString := "foobar"
 	intString := "1234"
 	underscore := "_"
@@ -228,11 +174,7 @@
 	}
 
 	for _, assertion := range assertions {
-<<<<<<< HEAD
 		output := sanitizer.S.SanitizeResourceBlockLabel(assertion.input)
-=======
-		output := sanitizer.S.SanitizeResourceName(assertion.input)
->>>>>>> 8b283b6f
 		assertionOutputRegex := regexp.MustCompile("^" + assertion.output + "$")
 		if !assertionOutputRegex.MatchString(output) {
 			t.Errorf("%s did not sanitize correctly!\nExpected Output: %v\nActual Output: %v", assertion.name, assertion.output, output)
@@ -280,20 +222,12 @@
 			name:   "any label",
 		},
 		{
-<<<<<<< HEAD
 			input:  strings.Join(lists.RemoveStringFromSlice("wrapupcode___mappings", []string{metaMap["3"].BlockLabel, metaMap["4"].BlockLabel}), ","),
-=======
-			input:  strings.Join(lists.RemoveStringFromSlice("wrapupcode___mappings", []string{metaMap["3"].Name, metaMap["4"].Name}), ","),
->>>>>>> 8b283b6f
 			output: "wrapupcode___mappings" + randNumSuffix,
 			name:   "ascii chars",
 		},
 		{
-<<<<<<< HEAD
 			input:  metaMap["5"].BlockLabel,
-=======
-			input:  metaMap["5"].Name,
->>>>>>> 8b283b6f
 			output: "_-suuuuueeeey",
 			name:   "starting dash",
 		},
@@ -303,29 +237,17 @@
 			name:   "starting number",
 		},
 		{
-<<<<<<< HEAD
 			input:  metaMap["7"].BlockLabel,
-=======
-			input:  metaMap["7"].Name,
->>>>>>> 8b283b6f
 			output: "unsafeUnicodeA_r_Here",
 			name:   "unsafe unicode",
 		},
 		{
-<<<<<<< HEAD
 			input:  metaMap["8"].BlockLabel,
-=======
-			input:  metaMap["8"].Name,
->>>>>>> 8b283b6f
 			output: "unsafeUnicodeESHHere",
 			name:   "unsafe unicode matching pattern",
 		},
 		{
-<<<<<<< HEAD
 			input:  metaMap["9"].BlockLabel,
-=======
-			input:  metaMap["9"].Name,
->>>>>>> 8b283b6f
 			output: "unsafeUnicodeESHA_r_Here",
 			name:   "unsafe unicode non-matching pattern, no added random suffix",
 		},
@@ -442,4 +364,188 @@
 			t.Errorf("%s did not sanitize correctly!\nExpected Output: %v\nActual Output: %v", assertion.name, assertion.output, output)
 		}
 	}
+}
+
+// Tests the optimized sanitizing algorithm
+func TestUnitSanitizeResourceOptimized(t *testing.T) {
+	randNumSuffix := "_[a-f0-9]+"
+	metaMap := make(ResourceIDMetaMap)
+	metaMap["1"] = &ResourceMeta{Name: "wrapupcodemappings"}
+	metaMap["2"] = &ResourceMeta{Name: "foobar"}
+	metaMap["3"] = &ResourceMeta{Name: "wrapupcode$%^mappings"}
+	metaMap["4"] = &ResourceMeta{Name: "wrapupcode*#@mappings"}
+	metaMap["5"] = &ResourceMeta{Name: "-suuuuueeeey"}
+	metaMap["6"] = &ResourceMeta{Name: "1-2bucklemyshoe"}
+	metaMap["7"] = &ResourceMeta{Name: "unsafeUnicodeȺ®Here"}
+	metaMap["8"] = &ResourceMeta{Name: "unsafeUnicodeÊƩHere"}
+	metaMap["9"] = &ResourceMeta{Name: "unsafeUnicodeÊƩȺ®Here"}
+
+	//We set the GENESYS_SANITIZER_OPTIMIZED environment variable to ensure the new optimized  is used
+	envVarName := "GENESYS_SANITIZER_OPTIMIZED"
+	envVarValue := "1"
+	os.Setenv(envVarName, envVarValue)
+	sanitizer := NewSanitizerProvider()
+
+	//Make sure we unset the GENESYS_SANITIZER_OPTIMIZED environment variable after the test runs
+	unsetEnv := func() {
+		os.Unsetenv("GENESYS_SANITIZER_OPTIMIZED")
+	}
+	defer unsetEnv()
+
+	sanitizer.S.Sanitize(metaMap)
+
+	assertions := [9]TestAssertion{
+		{
+			input:  metaMap["1"].Name,
+			output: "wrapupcodemappings",
+			name:   "actual resource name",
+		},
+		{
+			input:  metaMap["2"].Name,
+			output: "foobar",
+			name:   "any name",
+		},
+		{
+			input:  strings.Join(lists.RemoveStringFromSlice("wrapupcode___mappings", []string{metaMap["3"].Name, metaMap["4"].Name}), ","),
+			output: "wrapupcode___mappings" + randNumSuffix,
+			name:   "ascii chars",
+		},
+		{
+			input:  metaMap["5"].Name,
+			output: "_-suuuuueeeey",
+			name:   "starting dash",
+		},
+		{
+			input:  metaMap["6"].Name,
+			output: "_1-2bucklemyshoe",
+			name:   "starting number",
+		},
+		{
+			input:  metaMap["7"].Name,
+			output: "unsafeUnicodeA_r_Here",
+			name:   "unsafe unicode",
+		},
+		{
+			input:  metaMap["8"].Name,
+			output: "unsafeUnicodeESHHere",
+			name:   "unsafe unicode matching pattern",
+		},
+		{
+			input:  metaMap["9"].Name,
+			output: "unsafeUnicodeESHA_r_Here",
+			name:   "unsafe unicode non-matching pattern, no added random suffix",
+		},
+	}
+
+	for _, assertion := range assertions {
+		assertionOutputRegex := regexp.MustCompile("^" + assertion.output + "$")
+		if !assertionOutputRegex.MatchString(assertion.input) {
+			t.Errorf("%s did not sanitize correctly!\nExpected Output: %v\nActual Output: %v", assertion.name, assertion.output, assertion.input)
+		}
+	}
+
+}
+
+// Tests the optimized sanitizing algorithm
+func TestUnitSanitizeResourceTransliterationOptimized(t *testing.T) {
+	simpleString := "foobar"
+	intString := "1234"
+	underscore := "_"
+	dash := "-"
+	unsafeUnicode := "Ⱥ®ÊƩ"
+	unsafeUnicodeTransliteration := "A_r_ESH"
+	unsafeAscii := "#%$^@&"
+
+	//We set the GENESYS_SANITIZER_OPTIMIZED environment variable to ensure the new optimized  is used
+	envVarName := "GENESYS_SANITIZER_OPTIMIZED"
+	envVarValue := "1"
+	os.Setenv(envVarName, envVarValue)
+	sanitizer := NewSanitizerProvider()
+
+	//Make sure we unset the GENESYS_SANITIZER_OPTIMIZED environment variable after the test runs
+	unsetEnv := func() {
+		os.Unsetenv("GENESYS_SANITIZER_OPTIMIZED")
+	}
+	defer unsetEnv()
+
+	assertions := [14]TestAssertion{
+		{
+			name:   "First character",
+			input:  string(simpleString[0]),
+			output: string(simpleString[0]),
+		},
+		{
+			name:   "Safe String",
+			input:  simpleString,
+			output: simpleString,
+		},
+		{
+			name:   "Single Integer",
+			input:  string(intString[0]),
+			output: underscore + string(intString[0]),
+		},
+		{
+			name:   "Single Underscore",
+			input:  underscore,
+			output: underscore,
+		},
+		{
+			name:   "Single Dash",
+			input:  dash,
+			output: underscore + dash,
+		},
+		{
+			name:   "Single Unsafe Ascii Character",
+			input:  string(unsafeAscii[0]),
+			output: underscore,
+		},
+		{
+			name:   "Single Unsafe Unicode Character",
+			input:  string(unsafeUnicode[0]),
+			output: "E",
+		},
+		{
+			name:   "String beginning with Integer",
+			input:  intString + simpleString,
+			output: underscore + intString + simpleString,
+		},
+		{
+			name:   "String beginning with Underscore",
+			input:  underscore + simpleString,
+			output: underscore + simpleString,
+		},
+		{
+			name:   "String beginning with Dash",
+			input:  dash + simpleString,
+			output: underscore + dash + simpleString,
+		},
+		{
+			name:   "String beginning with multiple dashes",
+			input:  dash + dash + dash + dash + simpleString + dash + dash + dash + dash,
+			output: underscore + dash + dash + dash + dash + simpleString + dash + dash + dash + dash,
+		},
+		{
+			name:   "String beginning with Unsafe Ascii Character",
+			input:  unsafeAscii + simpleString,
+			output: strings.Repeat(underscore, len(unsafeAscii)) + simpleString,
+		},
+		{
+			name:   "String beginning with Unicode",
+			input:  unsafeUnicode + simpleString,
+			output: unsafeUnicodeTransliteration + simpleString,
+		},
+		{
+			name:   "String with everything",
+			input:  simpleString + unsafeAscii + underscore + intString + dash + unsafeUnicode + simpleString,
+			output: simpleString + strings.Repeat(underscore, len(unsafeAscii)) + underscore + intString + dash + unsafeUnicodeTransliteration + simpleString,
+		},
+	}
+
+	for _, assertion := range assertions {
+		output := sanitizer.S.SanitizeResourceName(assertion.input)
+		assertionOutputRegex := regexp.MustCompile("^" + assertion.output + "$")
+		if !assertionOutputRegex.MatchString(output) {
+			t.Errorf("%s did not sanitize correctly!\nExpected Output: %v\nActual Output: %v", assertion.name, assertion.output, output)
+		}
+	}
 }