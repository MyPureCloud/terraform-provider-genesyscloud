package resource_exporter

import (
<<<<<<< HEAD
	lists "github.com/mypurecloud/terraform-provider-genesyscloud/genesyscloud/util/lists"
	"os"
=======
	"fmt"
>>>>>>> 5200cebd
	"regexp"
	"strings"
	"testing"
)

type TestAssertion struct {
	input  string
	output string
	name   string
}

// Tests the original sanitizing algorithm
func TestUnitSanitizeResourceOriginal(t *testing.T) {
	randNumSuffixFn := func(amount string) string {
		return fmt.Sprintf(`[0-9_]{%s}`, amount)
	}

	metaMap := make(ResourceIDMetaMap)
	metaMap["1"] = &ResourceMeta{BlockLabel: "wrapupcodemappings"}
	metaMap["2"] = &ResourceMeta{BlockLabel: "foobar"}
	metaMap["3"] = &ResourceMeta{BlockLabel: "wrapupcode$%^mappings"}
	metaMap["4"] = &ResourceMeta{BlockLabel: "wrapupcode*#@mappings"}
	metaMap["5"] = &ResourceMeta{BlockLabel: "-suuuuueeeey"}
	metaMap["6"] = &ResourceMeta{BlockLabel: "1-2bucklemyshoe"}
	metaMap["7"] = &ResourceMeta{BlockLabel: "unsafeUnicodeȺ®Here"}
	metaMap["8"] = &ResourceMeta{BlockLabel: "unsafeUnicodeÊƩHere"}
	metaMap["9"] = &ResourceMeta{BlockLabel: "unsafeUnicodeÊƩȺ®Here"}

	sanitizer := NewSanitizerProvider()

	sanitizer.S.Sanitize(metaMap)

	assertions := [9]TestAssertion{
		{
			input:  metaMap["1"].BlockLabel,
			output: "wrapupcodemappings",
			name:   "actual resource label",
		},
		{
			input:  metaMap["2"].BlockLabel,
			output: "foobar",
			name:   "any label",
		},
		{
			input:  metaMap["3"].BlockLabel,
			output: "wrapupcode___mappings[a-z0-9_]{0,21}",
			name:   "ascii chars",
		},
		{
			input:  metaMap["4"].BlockLabel,
			output: "wrapupcode___mappings[a-z0-9_]{0,21}",
			name:   "ascii chars with same structure different chars",
		},
		{
			input:  metaMap["5"].BlockLabel,
			output: "_-suuuuueeeey",
			name:   "starting dash",
		},
		{
			input:  metaMap["6"].BlockLabel,
			output: "_1-2bucklemyshoe",
			name:   "starting number",
		},
		{
			input:  metaMap["7"].BlockLabel,
			output: "unsafeUnicodeA_r_Here" + randNumSuffixFn("0,11"),
			name:   "unsafe unicode",
		},
		{
			input:  metaMap["8"].BlockLabel,
			output: "unsafeUnicodeESHHere" + randNumSuffixFn("0,11"),
			name:   "unsafe unicode matching pattern",
		},
		{
			input:  metaMap["9"].BlockLabel,
			output: "unsafeUnicodeESHA_r_Here",
			name:   "unsafe unicode non-matching pattern, no added random suffix",
		},
	}

	for _, assertion := range assertions {
		assertionOutputRegex := regexp.MustCompile("^" + assertion.output + "$")
		if !assertionOutputRegex.MatchString(assertion.input) {
			t.Errorf("%s did not sanitize correctly!\nExpected Output: %v\nActual Output: %v", assertion.name, assertion.output, assertion.input)
		}
	}

	// assert no two block labels are the same
	labelsOnlyAppearOnceInSanitizedMap(t, metaMap)
}

// Tests the optimized sanitizing algorithm
func TestUnitSanitizeResourceLabelOriginal(t *testing.T) {
	simpleString := "foobar"
	intString := "1234"
	underscore := "_"
	dash := "-"
	unsafeUnicode := "Ⱥ®ÊƩ"
	unsafeAscii := "#%$^@&"
	unsafeUnicodeTransliteration := "A_r_ESH"

	sanitizer := NewSanitizerProvider()

	assertions := [14]TestAssertion{
		{
			name:   "First character",
			input:  string(simpleString[0]),
			output: string(simpleString[0]),
		},
		{
			name:   "Safe String",
			input:  simpleString,
			output: simpleString,
		},
		{
			name:   "Single Integer",
			input:  string(intString[0]),
			output: underscore + string(intString[0]),
		},
		{
			name:   "Single Underscore",
			input:  underscore,
			output: underscore,
		},
		{
			name:   "Single Dash",
			input:  dash,
			output: underscore + dash,
		},
		{
			name:   "Single Unsafe Ascii Character",
			input:  string(unsafeAscii[0]),
			output: underscore,
		},
		{
			name:   "Single Unsafe Unicode Character",
			input:  string(unsafeUnicode[0]),
			output: "E",
		},
		{
			name:   "String beginning with Integer",
			input:  intString + simpleString,
			output: underscore + intString + simpleString,
		},
		{
			name:   "String beginning with Underscore",
			input:  underscore + simpleString,
			output: underscore + simpleString,
		},
		{
			name:   "String beginning with Dash",
			input:  dash + simpleString,
			output: underscore + dash + simpleString,
		},
		{
			name:   "String beginning with multiple dashes",
			input:  dash + dash + dash + dash + simpleString + dash + dash + dash + dash,
			output: underscore + dash + dash + dash + dash + simpleString + dash + dash + dash + dash,
		},
		{
			name:   "String beginning with Unsafe Ascii Character",
			input:  unsafeAscii + simpleString,
			output: strings.Repeat(underscore, len(unsafeAscii)) + simpleString,
		},
		{
			name:   "String beginning with Unicode",
			input:  unsafeUnicode + simpleString,
			output: unsafeUnicodeTransliteration + simpleString,
		},
		{
			name:   "String with everything",
			input:  simpleString + unsafeAscii + underscore + intString + dash + unsafeUnicode + simpleString,
			output: simpleString + strings.Repeat(underscore, len(unsafeAscii)) + underscore + intString + dash + unsafeUnicodeTransliteration + simpleString,
		},
	}

	for _, assertion := range assertions {
		output := sanitizer.S.SanitizeResourceBlockLabel(assertion.input)
		assertionOutputRegex := regexp.MustCompile("^" + assertion.output + "$")
		if !assertionOutputRegex.MatchString(output) {
			t.Errorf("%s did not sanitize correctly!\nExpected Output: %v\nActual Output: %v", assertion.name, assertion.output, output)
		}
	}
}<|MERGE_RESOLUTION|>--- conflicted
+++ resolved
@@ -1,12 +1,7 @@
 package resource_exporter
 
 import (
-<<<<<<< HEAD
-	lists "github.com/mypurecloud/terraform-provider-genesyscloud/genesyscloud/util/lists"
-	"os"
-=======
 	"fmt"
->>>>>>> 5200cebd
 	"regexp"
 	"strings"
 	"testing"
