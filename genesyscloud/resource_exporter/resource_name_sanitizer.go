package resource_exporter

import (
	"crypto/sha256"
	"encoding/hex"
	"hash/fnv"
	"log"
	"strconv"
	"strings"
	feature_toggles "terraform-provider-genesyscloud/genesyscloud/util/feature_toggles"

	unidecode "github.com/mozillazg/go-unidecode"
)

type SanitizerProvider struct {
	S Sanitizer
}

type Sanitizer interface {
	Sanitize(idMetaMap ResourceIDMetaMap)
	SanitizeResourceBlockLabel(inputLabel string) string
}

// Two different Sanitizer structs one with the original algorithm
type sanitizerOriginal struct{}
type sanitizerOptimized struct{}

// NewSanitizerProvider returns a Sanitizer. Without a GENESYS_SANITIZER_LEGACY environment variable set it will always use the optimized Sanitizer
func NewSanitizerProvider() *SanitizerProvider {

	// Check if the environment variable is set
	optimizedExists := feature_toggles.ExporterSanitizerOptimizedToggleExists()

	//If the GENESYS_SANITIZER_TIME_OPTIMIZED is set use the updated time optimized sanitizer
	if optimizedExists {
<<<<<<< HEAD
		log.Print("Using the time optimized resource label sanitizer with transliteration")
=======
		log.Print("Using the time optimized resource name sanitizer with transliteration")
>>>>>>> 8b283b6f
		return &SanitizerProvider{
			S: &sanitizerOptimized{},
		}
	}

<<<<<<< HEAD
	log.Print("Using the original resource label sanitizer")
=======
	log.Print("Using the original resource name sanitizer")
>>>>>>> 8b283b6f
	return &SanitizerProvider{
		S: &sanitizerOriginal{},
	}
}

<<<<<<< HEAD
// Sanitize sanitizes all resource labels using the optimized algorithm
func (sod *sanitizerOriginal) Sanitize(idMetaMap ResourceIDMetaMap) {
	// Pull out all the original labels of the resources for reference later
	originalResourceLabels := make(map[string]string)
=======
// Sanitize sanitizes all resource name using the optimized algorithm
func (sod *sanitizerOriginal) Sanitize(idMetaMap ResourceIDMetaMap) {
	// Pull out all the original names of the resources for reference later
	originalResourceNames := make(map[string]string)
>>>>>>> 8b283b6f
	for k, v := range idMetaMap {
		originalResourceLabels[k] = v.BlockLabel
	}

	// Iterate over the idMetaMap and sanitize the labels of each resource
	for _, meta := range idMetaMap {

		sanitizedLabel := sod.SanitizeResourceBlockLabel(meta.BlockLabel)

		// If there are more than one resource label that ends up with the same sanitized label,
		// append a hash of the original label to ensure uniqueness for labels to prevent duplicates
		if sanitizedLabel != meta.BlockLabel {
			numSeen := 0
			for _, originalLabel := range originalResourceLabels {
				originalSanitizedLabel := sod.SanitizeResourceBlockLabel(originalLabel)
				if sanitizedLabel == originalSanitizedLabel {
					numSeen++
				}
			}
			if numSeen > 1 {
				algorithm := fnv.New32()
				algorithm.Write([]byte(meta.BlockLabel))
				sanitizedLabel = sanitizedLabel + "_" + strconv.FormatUint(uint64(algorithm.Sum32()), 10)
			}
			meta.BlockLabel = sanitizedLabel
		}
	}
}

// SanitizeResourceBlockLabel sanitizes a single resource label
func (sod *sanitizerOriginal) SanitizeResourceBlockLabel(inputLabel string) string {
	label := unsafeLabelChars.ReplaceAllStringFunc(inputLabel, escapeRune)

	if unsafeLabelStartingChars.MatchString(string(rune(label[0]))) {
		// Terraform does not allow labels to begin with a number. Prefix with an underscore instead
		label = "_" + label
	}

	return label
}

// Sanitize sanitizes all resource label using the time optimized algorithm
func (sod *sanitizerOptimized) Sanitize(idMetaMap ResourceIDMetaMap) {
	sanitizedLabels := make(map[string]int, len(idMetaMap))

	for _, meta := range idMetaMap {
		sanitizedLabel := sod.SanitizeResourceBlockLabel(meta.BlockLabel)

		if sanitizedLabel != meta.BlockLabel {
			if count, exists := sanitizedLabels[sanitizedLabel]; exists {
				// We've seen this sanitized label before
				sanitizedLabels[sanitizedLabel] = count + 1

				// Append a hash to ensure uniqueness
				h := sha256.New()
				h.Write([]byte(meta.BlockLabel))
				hash := hex.EncodeToString(h.Sum(nil)[:10]) // Use first 10 characters of hash

				meta.BlockLabel = sanitizedLabel + "_" + hash
			} else {
				sanitizedLabels[sanitizedLabel] = 1
				meta.BlockLabel = sanitizedLabel
			}
		}
	}
}

<<<<<<< HEAD
// SanitizeResourceBlockLabel sanitizes a single resource label
func (sod *sanitizerOptimized) SanitizeResourceBlockLabel(inputLabel string) string {
	// Transliterate any non-latin-based characters to ASCII
	transliteratedLabel := strings.TrimSpace(unidecode.Unidecode(inputLabel))
	label := unsafeLabelChars.ReplaceAllStringFunc(transliteratedLabel, escapeRune)
=======
// SanitizeResourceName sanitizes a single resource name
func (sod *sanitizerOriginal) SanitizeResourceName(inputName string) string {
	name := unsafeNameChars.ReplaceAllStringFunc(inputName, escapeRune)
>>>>>>> 8b283b6f

	if unsafeLabelStartingChars.MatchString(string(rune(label[0]))) {
		// Terraform does not allow labels to begin with a number. Prefix with an underscore instead
		label = "_" + label
	}

<<<<<<< HEAD
	return label
=======
	return name
}

// Sanitize sanitizes all resource name using the time optimized algorithm
func (sod *sanitizerOptimized) Sanitize(idMetaMap ResourceIDMetaMap) {
	sanitizedNames := make(map[string]int, len(idMetaMap))

	for _, meta := range idMetaMap {
		sanitizedName := sod.SanitizeResourceName(meta.Name)

		if sanitizedName != meta.Name {
			if count, exists := sanitizedNames[sanitizedName]; exists {
				// We've seen this sanitized name before
				sanitizedNames[sanitizedName] = count + 1

				// Append a hash to ensure uniqueness
				h := sha256.New()
				h.Write([]byte(meta.Name))
				hash := hex.EncodeToString(h.Sum(nil)[:10]) // Use first 10 characters of hash

				meta.Name = sanitizedName + "_" + hash
			} else {
				sanitizedNames[sanitizedName] = 1
				meta.Name = sanitizedName
			}
		}
	}
}

// SanitizeResourceName sanitizes a single resource name
func (sod *sanitizerOptimized) SanitizeResourceName(inputName string) string {
	// Transliterate any non-latin-based characters to ASCII
	transliteratedName := strings.TrimSpace(unidecode.Unidecode(inputName))
	name := unsafeNameChars.ReplaceAllStringFunc(transliteratedName, escapeRune)

	if unsafeNameStartingChars.MatchString(string(rune(name[0]))) {
		// Terraform does not allow names to begin with a number. Prefix with an underscore instead
		name = "_" + name
	}

	return name
>>>>>>> 8b283b6f
}<|MERGE_RESOLUTION|>--- conflicted
+++ resolved
@@ -33,37 +33,22 @@
 
 	//If the GENESYS_SANITIZER_TIME_OPTIMIZED is set use the updated time optimized sanitizer
 	if optimizedExists {
-<<<<<<< HEAD
 		log.Print("Using the time optimized resource label sanitizer with transliteration")
-=======
-		log.Print("Using the time optimized resource name sanitizer with transliteration")
->>>>>>> 8b283b6f
 		return &SanitizerProvider{
 			S: &sanitizerOptimized{},
 		}
 	}
 
-<<<<<<< HEAD
 	log.Print("Using the original resource label sanitizer")
-=======
-	log.Print("Using the original resource name sanitizer")
->>>>>>> 8b283b6f
 	return &SanitizerProvider{
 		S: &sanitizerOriginal{},
 	}
 }
 
-<<<<<<< HEAD
 // Sanitize sanitizes all resource labels using the optimized algorithm
 func (sod *sanitizerOriginal) Sanitize(idMetaMap ResourceIDMetaMap) {
 	// Pull out all the original labels of the resources for reference later
 	originalResourceLabels := make(map[string]string)
-=======
-// Sanitize sanitizes all resource name using the optimized algorithm
-func (sod *sanitizerOriginal) Sanitize(idMetaMap ResourceIDMetaMap) {
-	// Pull out all the original names of the resources for reference later
-	originalResourceNames := make(map[string]string)
->>>>>>> 8b283b6f
 	for k, v := range idMetaMap {
 		originalResourceLabels[k] = v.BlockLabel
 	}
@@ -131,27 +116,18 @@
 	}
 }
 
-<<<<<<< HEAD
 // SanitizeResourceBlockLabel sanitizes a single resource label
 func (sod *sanitizerOptimized) SanitizeResourceBlockLabel(inputLabel string) string {
 	// Transliterate any non-latin-based characters to ASCII
 	transliteratedLabel := strings.TrimSpace(unidecode.Unidecode(inputLabel))
 	label := unsafeLabelChars.ReplaceAllStringFunc(transliteratedLabel, escapeRune)
-=======
-// SanitizeResourceName sanitizes a single resource name
-func (sod *sanitizerOriginal) SanitizeResourceName(inputName string) string {
-	name := unsafeNameChars.ReplaceAllStringFunc(inputName, escapeRune)
->>>>>>> 8b283b6f
 
 	if unsafeLabelStartingChars.MatchString(string(rune(label[0]))) {
 		// Terraform does not allow labels to begin with a number. Prefix with an underscore instead
 		label = "_" + label
 	}
 
-<<<<<<< HEAD
 	return label
-=======
-	return name
 }
 
 // Sanitize sanitizes all resource name using the time optimized algorithm
@@ -192,5 +168,4 @@
 	}
 
 	return name
->>>>>>> 8b283b6f
 }