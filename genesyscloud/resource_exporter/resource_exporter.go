package resource_exporter

import (
	"context"
	"regexp"
	"strings"
	"sync"

	"github.com/hashicorp/go-cty/cty"
	"github.com/hashicorp/terraform-plugin-sdk/v2/helper/schema"
	"github.com/hashicorp/terraform-plugin-sdk/v2/terraform"
	"github.com/mypurecloud/platform-client-sdk-go/v146/platformclientv2"

	lists "terraform-provider-genesyscloud/genesyscloud/util/lists"

	"github.com/hashicorp/terraform-plugin-sdk/v2/diag"
)

var resourceExporters map[string]*ResourceExporter
var resourceExporterMapMutex = sync.RWMutex{}

type ResourceMeta struct {
	// BlockLabel of the resource to be used in exports
	BlockLabel string

	// Prefix to add to the ID when reading state
	IdPrefix string

	OriginalLabel string
}

// ResourceIDMetaMap is a map of IDs to ResourceMeta
type ResourceIDMetaMap map[string]*ResourceMeta

type GetAllCustomResourcesFunc func(context.Context) (ResourceIDMetaMap, *DependencyResource, diag.Diagnostics)

// GetAllResourcesFunc is a method that returns all resource IDs
type GetAllResourcesFunc func(context.Context) (ResourceIDMetaMap, diag.Diagnostics)

// RefAttrSettings contains behavior settings for references
type RefAttrSettings struct {

	// Referenced resource type
	RefType string

	// Values that may be set that should not be treated as IDs
	AltValues []string
}

type ResourceInfo struct {
<<<<<<< HEAD
	State      *terraform.InstanceState
	BlockLabel string
	Type       string
	CtyType    cty.Type
	BlockType  string
=======
	State         *terraform.InstanceState
	BlockLabel    string
	OriginalLabel string
	Type          string
	CtyType       cty.Type
	ResourceType  string
}

// DataSourceResolver allows the definition of a custom resolver for an exporter.
type DataSourceResolver struct {
	ResolverFunc func(map[string]interface{}, string) error
>>>>>>> b0ca9a40
}

// RefAttrCustomResolver allows the definition of a custom resolver for an exporter.
type RefAttrCustomResolver struct {
	ResolverFunc            func(map[string]interface{}, map[string]*ResourceExporter, string) error
	ResolveToDataSourceFunc func(map[string]interface{}, any, *platformclientv2.Configuration) (string, string, map[string]interface{}, bool)
}

// CustomFlowResolver allows the definition of a custom resolver for an exporter.
type CustomFlowResolver struct {
	ResolverFunc func(map[string]interface{}, string) error
}

type CustomFileWriterSettings struct {
	// Custom function for dumping data/media stored in an object in a sub directory along
	// with the exported config. For example: prompt audio files, csv data, jps/pngs
	RetrieveAndWriteFilesFunc func(string, string, string, map[string]interface{}, interface{}, ResourceInfo) error

	// Sub directory within export folder in which to write files retrieved by RetrieveAndWriteFilesFunc
	// For example, the user_prompt resource defines SubDirectory as "audio", so the prompt audio files will
	// be written to genesyscloud_tf_export.directory/audio/
	// The logic for retrieving and writing data to this dir should be defined in RetrieveAndWriteFilesFunc
	SubDirectory string
}

type JsonEncodeRefAttr struct {
	// The outer key
	Attr string

	// The RefAttr nested inside the json data
	NestedAttr string
}

type DataAttr struct {
	Attr string
}

type ResourceAttr struct {
	Attr string
}

type DependencyResource struct {
	DependsMap        map[string][]string
	CyclicDependsList []string
}

// ResourceExporter is an interface to implement for resources that can be exported
type ResourceExporter struct {

	// Method to load all resource IDs for a given resource.
	// Returned map key should be the ID and the value should be a label to use for the resource.
	// Label will be sanitized with part of the ID appended, so it is not required that they be unique
	GetResourcesFunc GetAllResourcesFunc

	// A map of resource attributes to types that they reference
	// Attributes in nested objects can be defined with a '.' separator
	RefAttrs map[string]*RefAttrSettings

	// AllowZeroValues is a list of attributes that should allow zero values in the export.
	// By default zero values are removed from the config due to lack of "null" support in the plugin SDK
	AllowZeroValues []string

	// AllowZeroValuesInMap is a list of attributes that are maps. Adding a map attribute to this list indicates to
	// the exporter that the values within said map should not be cleaned up if they are zero values
	AllowZeroValuesInMap []string

	// AllowEmptyArrays is a list of List attributes that should allow empty arrays in export.
	// By default, empty arrays are removed but some array attributes may be required in the schema
	// or depending on the API behavior better presented explicitly in the API as empty arrays.
	// If the state has this as null or empty array, then the attribute will be returned as an empty array.
	AllowEmptyArrays []string

	// Some of our dependencies can not be exported properly because they have interdependencies between attributes.  You can
	// define a map of custom attribute resolvers with an exporter.  See resource_genesyscloud_routing_queue for an example of how to define this.
	// NOTE: CustomAttributeResolvers should be the exception and not the norm so use them when you have to do logic that will help you
	// resolve to the write reference
	CustomAttributeResolver map[string]*RefAttrCustomResolver

	// RemoveIfMissing is a map of attributes to a list of inner object attributes.
	// When all specified inner attributes are missing from an object, that object is removed
	RemoveIfMissing map[string][]string

	// Map of resource id->labels. This is set after a call to loadSanitizedResourceMap
	SanitizedResourceMap ResourceIDMetaMap
	// List of attributes to exclude from config. This is set by the export configuration.
	ExcludedAttributes []string

	// Map of attributes that cannot be resolved. E.g. edge Ids which are locked to an org or properties that cannot be retrieved from the API
	UnResolvableAttributes map[string]*schema.Schema

	// List of attributes which can and should be exported in a jsonencode object rather than as a long escaped string of JSON data.
	JsonEncodeAttributes []string

	// Attributes that are jsonencode objects, and that contain nested RefAttrs
	EncodedRefAttrs map[*JsonEncodeRefAttr]*RefAttrSettings

	CustomFileWriter CustomFileWriterSettings

	CustomFlowResolver map[string]*CustomFlowResolver

<<<<<<< HEAD
	ExportAsDataFunc func(context.Context, *platformclientv2.Configuration, map[string]string) (bool, error)
=======
	DataSourceResolver map[*DataAttr]*ResourceAttr
>>>>>>> b0ca9a40

	//This a placeholder filter out specific resources from a filter.
	FilterResource func(resourceIdMetaMap ResourceIDMetaMap, resourceType string, filter []string) ResourceIDMetaMap
	// Attributes that are mentioned with custom exports like e164 numbers,rrule  should be ensured to export in the correct format (remove hyphens, whitespace, etc.)
	CustomValidateExports map[string][]string
	mutex                 sync.RWMutex
}

func (r *ResourceExporter) LoadSanitizedResourceMap(ctx context.Context, resourceType string, filter []string) diag.Diagnostics {
	result, err := r.GetResourcesFunc(ctx)
	if err != nil {
		return err
	}

	if r.FilterResource != nil {
		result = r.FilterResource(result, resourceType, filter)
	}

	// Lock the Resource Map as it is accessed by goroutines
	r.mutex.Lock()
	r.SanitizedResourceMap = result
	r.mutex.Unlock()

	sanitizer := NewSanitizerProvider()
	sanitizer.S.Sanitize(r.SanitizedResourceMap)

	return nil
}

func (r *ResourceExporter) GetRefAttrSettings(attribute string) *RefAttrSettings {
	if r.RefAttrs == nil {
		return nil
	}
	return r.RefAttrs[attribute]
}

func (r *ResourceExporter) GetNestedRefAttrSettings(attribute string) *RefAttrSettings {
	for key, val := range r.EncodedRefAttrs {
		if key.NestedAttr == attribute {
			return val
		}
	}
	return nil
}

func (r *ResourceExporter) ContainsNestedRefAttrs(attribute string) ([]string, bool) {
	var nestedAttributes []string
	for key := range r.EncodedRefAttrs {
		if key.Attr == attribute {
			nestedAttributes = append(nestedAttributes, key.NestedAttr)
		}
	}
	return nestedAttributes, len(nestedAttributes) > 0
}

func (r *ResourceExporter) DataResolver(instanceState *terraform.InstanceState, attr string) (string, string) {
	for key, val := range r.DataSourceResolver {
		if key.Attr == attr {
			value := r.fetchFromInstanceState(instanceState, val.Attr)
			if value != "" {
				return attr, value
			}
		}
	}
	if value, ok := instanceState.Attributes[attr]; ok {
		return attr, value
	}
	return "", ""
}

func (r *ResourceExporter) fetchFromInstanceState(instanceState *terraform.InstanceState, pattern string) string {
	re := regexp.MustCompile(pattern)
	for key, val := range instanceState.Attributes {
		if re.MatchString(key) {
			return val
		}
	}
	return ""
}

func (r *ResourceExporter) AllowForZeroValues(attribute string) bool {
	return lists.ItemInSlice(attribute, r.AllowZeroValues)
}

func (r *ResourceExporter) AllowForZeroValuesInMap(attribute string) bool {
	return lists.ItemInSlice(attribute, r.AllowZeroValuesInMap)
}

func (r *ResourceExporter) AllowForEmptyArrays(attribute string) bool {
	return lists.ItemInSlice(attribute, r.AllowEmptyArrays)
}

func (r *ResourceExporter) IsJsonEncodable(attribute string) bool {
	return lists.ItemInSlice(attribute, r.JsonEncodeAttributes)
}

func (r *ResourceExporter) IsAttributeE164(attribute string) bool {
	values, exists := r.CustomValidateExports["E164"]
	if !exists {
		return false
	}
	return lists.ItemInSlice(attribute, values)
}

func (r *ResourceExporter) IsAttributeRrule(attribute string) bool {
	values, exists := r.CustomValidateExports["rrule"]
	if !exists {
		return false
	}
	return lists.ItemInSlice(attribute, values)
}

func (r *ResourceExporter) AddExcludedAttribute(attribute string) {
	r.ExcludedAttributes = append(r.ExcludedAttributes, attribute)
}

func (r *ResourceExporter) IsAttributeExcluded(attribute string) bool {
	for _, excluded := range r.ExcludedAttributes {
		// Excluded if attributes match, or the specified attribute is nested in the excluded attribute
		if excluded == attribute || strings.HasPrefix(attribute, excluded+".") {
			return true
		}
	}
	return false
}

func (r *ResourceExporter) RemoveFieldIfMissing(attribute string, config map[string]interface{}) bool {
	if attrs, ok := r.RemoveIfMissing[attribute]; ok {
		// Check if all required inner attributes are missing
		missingAll := true
		for _, attr := range attrs {
			if val, foundInner := config[attr]; foundInner && val != nil {
				missingAll = false
				break
			}
		}
		return missingAll
	}
	return false
}

func GetResourceExporters() map[string]*ResourceExporter {

	//Make a Copy of the Map
	exportCopy := make(map[string]*ResourceExporter, len(resourceExporters))

	for k, v := range resourceExporters {
		exportCopy[k] = v
	}
	return exportCopy
}

// terraform-provider-genesyscloud/genesyscloud/tfexporter
func GetAvailableExporterTypes() []string {
	exporters := GetResourceExporters()
	types := make([]string, len(exporters))
	i := 0
	for k := range exporters {
		types[i] = k
		i++
	}
	return types
}

func escapeRune(s string) string {
	// Always replace with an underscore for readability. The appended hash will help ensure uniqueness
	return "_"
}

// Resource labels must only contain alphanumeric chars, underscores, or dashes
// https://www.terraform.io/docs/language/syntax/configuration.html#identifiers
var unsafeLabelChars = regexp.MustCompile(`[^0-9A-Za-z_-]`)

// Resource labels must start with a letter or underscore
// https://www.terraform.io/docs/language/syntax/configuration.html#identifiers
var unsafeLabelStartingChars = regexp.MustCompile(`[^A-Za-z_]`)

func RegisterExporter(exporterLabel string, resourceExporter *ResourceExporter) {
	resourceExporterMapMutex.Lock()
	defer resourceExporterMapMutex.Unlock()
	resourceExporters[exporterLabel] = resourceExporter
}

func SetRegisterExporter(resources map[string]*ResourceExporter) {
	resourceExporterMapMutex.Lock()
	defer resourceExporterMapMutex.Unlock()
	resourceExporters = resources
}<|MERGE_RESOLUTION|>--- conflicted
+++ resolved
@@ -48,25 +48,17 @@
 }
 
 type ResourceInfo struct {
-<<<<<<< HEAD
-	State      *terraform.InstanceState
-	BlockLabel string
-	Type       string
-	CtyType    cty.Type
-	BlockType  string
-=======
 	State         *terraform.InstanceState
 	BlockLabel    string
 	OriginalLabel string
 	Type          string
 	CtyType       cty.Type
-	ResourceType  string
+	BlockType     string
 }
 
 // DataSourceResolver allows the definition of a custom resolver for an exporter.
 type DataSourceResolver struct {
 	ResolverFunc func(map[string]interface{}, string) error
->>>>>>> b0ca9a40
 }
 
 // RefAttrCustomResolver allows the definition of a custom resolver for an exporter.
@@ -167,11 +159,8 @@
 
 	CustomFlowResolver map[string]*CustomFlowResolver
 
-<<<<<<< HEAD
-	ExportAsDataFunc func(context.Context, *platformclientv2.Configuration, map[string]string) (bool, error)
-=======
+	ExportAsDataFunc   func(context.Context, *platformclientv2.Configuration, map[string]string) (bool, error)
 	DataSourceResolver map[*DataAttr]*ResourceAttr
->>>>>>> b0ca9a40
 
 	//This a placeholder filter out specific resources from a filter.
 	FilterResource func(resourceIdMetaMap ResourceIDMetaMap, resourceType string, filter []string) ResourceIDMetaMap
