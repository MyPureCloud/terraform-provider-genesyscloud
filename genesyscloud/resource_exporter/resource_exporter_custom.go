--- conflicted
+++ resolved
@@ -3,10 +3,6 @@
 import (
 	"encoding/json"
 	"fmt"
-<<<<<<< HEAD
-	"github.com/mypurecloud/platform-client-sdk-go/v131/platformclientv2"
-=======
->>>>>>> a3a33ee9
 	"log"
 	"regexp"
 	"strings"
