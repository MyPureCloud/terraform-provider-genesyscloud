package resource_exporter

import (
	"encoding/json"
	"fmt"
	"log"
	"strings"
)

/*
MemberGroupsResolver
The resource_genesyscloud_routing_queue object has the concept of bullseye ring with a member_groups attribute.
The routing team has overloaded the meaning of the member_groups so you can id and then define what "type" of id this is.
This causes problems with the exporter because our export process expects id to map to a specific resource.

This customer custom router will look at the member_group_type and resolve whether it is SKILLGROUP, GROUP type.  It will then
find the appropriate resource out of the exporters and build a reference appropriately.
*/
func MemberGroupsResolver(configMap map[string]interface{}, exporters map[string]*ResourceExporter, _ string) error {
	var (
		resourceID      string
		memberGroupType = configMap["member_group_type"].(string)
		memberGroupID   = configMap["member_group_id"].(string)
	)

	switch memberGroupType {
	case "SKILLGROUP":
		resourceID = "genesyscloud_routing_skill_group"
	case "GROUP":
<<<<<<< HEAD
		resourceID = "genesyscloud_group"
	case "TEAM":
		resourceID = "genesyscloud_team"
=======
		if exporter, ok := exporters["genesyscloud_group"]; ok {
			exportId := (*exporter.SanitizedResourceMap[memberGroupID]).Name
			configMap["member_group_id"] = fmt.Sprintf("${genesyscloud_group.%s.id}", exportId)
		} else {
			return fmt.Errorf("unable to locate genesyscloud_group in the exporters array. Unable to resolve the ID for the member group resource")
		}

	case "TEAM":
		if exporter, ok := exporters["genesyscloud_team"]; ok {
			exportId := (*exporter.SanitizedResourceMap[memberGroupID]).Name
			configMap["member_group_id"] = fmt.Sprintf("${genesyscloud_team.%s.id}", exportId)
		} else {
			return fmt.Errorf("unable to locate genesyscloud_team in the exporters array. Unable to resolve the ID for the member group resource")
		}

>>>>>>> 6ae44b58
	default:
		return fmt.Errorf("the memberGroupType %s cannot be located. Can not resolve to a reference attribute", memberGroupType)
	}

	if exporter, ok := exporters[resourceID]; ok {
		memberGroupExport, ok := exporter.SanitizedResourceMap[memberGroupID]
		if !ok || memberGroupExport == nil {
			return fmt.Errorf("could not resolve member group %s to a resource of type %s", memberGroupID, resourceID)
		}
		exportId := memberGroupExport.Name
		configMap["member_group_id"] = fmt.Sprintf("${%s.%s.id}", resourceID, exportId)
	} else {
		return fmt.Errorf("unable to locate %s in the exporters array. Unable to resolve the ID for the member group resource", resourceID)
	}

	return nil
}

/*
RuleSetPropertyResolver
For resource_genesyscloud_outbound_ruleset, there is a property called properties which is a map of stings.
When exporting outbound rulesets, if one of the keys in the map is set to an empty string it will be ignored
by the export process. Example: properties = {"contact.Attempts" = ""}.

During the export process the value associated with the key is set to nil.
This custom exporter checks if a key has a value of nil and if it does sets it to an empty string so it is exported.
*/
func RuleSetPropertyResolver(configMap map[string]interface{}, exporters map[string]*ResourceExporter, resourceName string) error {
	if properties, ok := configMap["properties"].(map[string]interface{}); ok {
		for key, value := range properties {
			if value == nil {
				properties[key] = ""
			}
		}
	}

	return nil
}

/*
RuleSetSkillPropertyResolver
This property takes a key 'skills' with an array of skill ids wrapped into a string (Example: {'skills': '['skillIdHere']'} ).
This causes problems with the exporter because our export process expects id to map to a specific resource
and we have an array of attributes wrapped in a string.

This customer custom router will look at the skills array if present and resolve each string id find the appropriate resource out of the exporters and build a reference appropriately.
*/
func RuleSetSkillPropertyResolver(configMap map[string]interface{}, exporters map[string]*ResourceExporter, resourceName string) error {

	if exporter, ok := exporters["genesyscloud_routing_skill"]; ok {
		skillIDs := configMap["skills"].(string)

		if len(skillIDs) == 0 {
			return nil
		} else {
			sanitisedSkillIds := []string{}
			skillIDs = skillIDs[1 : len(skillIDs)-1]
			skillIdList := strings.Split(skillIDs, ",")
			exportId := ""

			// Trim the double quotes from each element in the array
			for i := 0; i < len(skillIdList); i++ {
				skillIdList[i] = strings.Trim(skillIdList[i], "\"")
			}

			for _, skillId := range skillIdList {
				// DEVTOOLING-319: Outbound rulesets can reference skills that no longer exist. Plugin crash if we process a skill that doesn't exist in the skill map, making sure of its existence before proceeding.
				value, exists := exporter.SanitizedResourceMap[skillId]
				if exists {
					exportId = value.Name
					sanitisedSkillIds = append(sanitisedSkillIds, fmt.Sprintf("${genesyscloud_routing_skill.%s.id}", exportId))
				} else {
					log.Printf("Skill '%s' does not exist in the skill map.\n", skillId)
					sanitisedSkillIds = append(sanitisedSkillIds, fmt.Sprintf("skill_%s_not_found", skillId))
				}
			}

			jsonData, err := json.Marshal(sanitisedSkillIds)
			if err != nil {
				return fmt.Errorf("error converting sanitized skill ids array to JSON: %s", err)
			}
			configMap["skills"] = string(jsonData)
		}
	} else {
		return fmt.Errorf("unable to locate genesyscloud_routing_skill in the exporters array")
	}
	return nil
}

func FileContentHashResolver(configMap map[string]interface{}, filepath string) error {
	configMap["file_content_hash"] = fmt.Sprintf(`${filesha256(var.%s)}`, filepath)
	return nil
}

func CampaignStatusResolver(configMap map[string]interface{}, exporters map[string]*ResourceExporter, resourceName string) error {
	if configMap["campaign_status"] != "off" && configMap["campaign_status"] != "on" {
		configMap["campaign_status"] = "off"
	}

	return nil
}

func ReplyEmailAddressSelfReferenceRouteExporterResolver(configMap map[string]interface{}, exporters map[string]*ResourceExporter, resourceName string) error {
	routeId := configMap["route_id"].(string)
	currentRouteReference := fmt.Sprintf("${genesyscloud_routing_email_route.%s.id}", resourceName)
	if routeId == currentRouteReference {
		configMap["self_reference_route"] = true
		configMap["route_id"] = nil
	}
	return nil
}

func ConditionValueResolver(configMap map[string]interface{}, exporters map[string]*ResourceExporter, resourceName string) error {
	if value := configMap["condition_value"]; value == nil {
		configMap["condition_value"] = 0
	}

	return nil
}<|MERGE_RESOLUTION|>--- conflicted
+++ resolved
@@ -27,27 +27,9 @@
 	case "SKILLGROUP":
 		resourceID = "genesyscloud_routing_skill_group"
 	case "GROUP":
-<<<<<<< HEAD
 		resourceID = "genesyscloud_group"
 	case "TEAM":
 		resourceID = "genesyscloud_team"
-=======
-		if exporter, ok := exporters["genesyscloud_group"]; ok {
-			exportId := (*exporter.SanitizedResourceMap[memberGroupID]).Name
-			configMap["member_group_id"] = fmt.Sprintf("${genesyscloud_group.%s.id}", exportId)
-		} else {
-			return fmt.Errorf("unable to locate genesyscloud_group in the exporters array. Unable to resolve the ID for the member group resource")
-		}
-
-	case "TEAM":
-		if exporter, ok := exporters["genesyscloud_team"]; ok {
-			exportId := (*exporter.SanitizedResourceMap[memberGroupID]).Name
-			configMap["member_group_id"] = fmt.Sprintf("${genesyscloud_team.%s.id}", exportId)
-		} else {
-			return fmt.Errorf("unable to locate genesyscloud_team in the exporters array. Unable to resolve the ID for the member group resource")
-		}
-
->>>>>>> 6ae44b58
 	default:
 		return fmt.Errorf("the memberGroupType %s cannot be located. Can not resolve to a reference attribute", memberGroupType)
 	}
