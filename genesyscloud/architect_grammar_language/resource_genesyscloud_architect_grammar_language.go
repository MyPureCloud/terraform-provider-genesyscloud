--- conflicted
+++ resolved
@@ -29,11 +29,7 @@
 
 	languages, resp, err := proxy.getAllArchitectGrammarLanguage(ctx)
 	if err != nil {
-<<<<<<< HEAD
-		return nil, util.BuildAPIDiagnosticError(resourceName, fmt.Sprintf("Failed to get grammar languages"), resp)
-=======
 		return nil, util.BuildAPIDiagnosticError(resourceName, fmt.Sprintf("Failed to get grammar languages: %v", err), resp)
->>>>>>> 8c06517c
 	}
 
 	for _, language := range *languages {
@@ -54,11 +50,7 @@
 	log.Printf("Creating Architect Grammar Language %s for grammar %s", *architectGrammarLanguage.Language, *architectGrammarLanguage.GrammarId)
 	language, resp, err := proxy.createArchitectGrammarLanguage(ctx, &architectGrammarLanguage)
 	if err != nil {
-<<<<<<< HEAD
-		return util.BuildAPIDiagnosticError(resourceName, fmt.Sprintf("Failed to create grammar language %s", d.Id()), resp)
-=======
 		return util.BuildAPIDiagnosticError(resourceName, fmt.Sprintf("Failed to create grammar language: %s", err), resp)
->>>>>>> 8c06517c
 	}
 
 	// Language id is always in format <grammar-id>:<language-code>
@@ -121,11 +113,7 @@
 	log.Printf("Updating Architect Grammar Language %s", d.Id())
 	_, resp, err := proxy.updateArchitectGrammarLanguage(ctx, *architectGrammarLanguage.GrammarId, *architectGrammarLanguage.Language, &architectGrammarLanguage)
 	if err != nil {
-<<<<<<< HEAD
-		return util.BuildAPIDiagnosticError(resourceName, fmt.Sprintf("Failed to update grammar language: %s", d.Id()), resp)
-=======
 		return util.BuildAPIDiagnosticError(resourceName, fmt.Sprintf("Failed to update grammar language: %s", err), resp)
->>>>>>> 8c06517c
 	}
 
 	log.Printf("Updated Architect Grammar Language %s", d.Id())
@@ -140,11 +128,7 @@
 	grammarId, languageCode := splitLanguageId(d.Id())
 	resp, err := proxy.deleteArchitectGrammarLanguage(ctx, grammarId, languageCode)
 	if err != nil {
-<<<<<<< HEAD
-		return util.BuildAPIDiagnosticError(resourceName, fmt.Sprintf("Failed to delete grammar language %s", d.Id()), resp)
-=======
 		return util.BuildAPIDiagnosticError(resourceName, fmt.Sprintf("Failed to delete grammar language %s: %s", d.Id(), err), resp)
->>>>>>> 8c06517c
 	}
 
 	return util.WithRetries(ctx, 180*time.Second, func() *retry.RetryError {
