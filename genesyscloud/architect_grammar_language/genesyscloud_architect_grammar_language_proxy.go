package architect_grammar_language

import (
	"context"
	"fmt"
	"net/http"
	"terraform-provider-genesyscloud/genesyscloud/util/files"
	"time"

	"github.com/mypurecloud/platform-client-sdk-go/v125/platformclientv2"
)

type FileType int

const (
	Dtmf FileType = iota
	Voice
)

/*
The genesyscloud_architect_grammar_language_proxy.go file contains the proxy structures and methods that interact
with the Genesys Cloud SDK. We use composition here for each function on the proxy so individual functions can be stubbed
out during testing.
*/

// internalProxy holds a proxy instance that can be used throughout the package
var internalProxy *architectGrammarLanguageProxy

// Type definitions for each func on our proxy so we can easily mock them out later
type createArchitectGrammarLanguageFunc func(ctx context.Context, p *architectGrammarLanguageProxy, language *platformclientv2.Grammarlanguage) (*platformclientv2.Grammarlanguage, *platformclientv2.APIResponse, error)
type getArchitectGrammarLanguageByIdFunc func(ctx context.Context, p *architectGrammarLanguageProxy, grammarId string, languageCode string) (*platformclientv2.Grammarlanguage, *platformclientv2.APIResponse, error)
type updateArchitectGrammarLanguageFunc func(ctx context.Context, p *architectGrammarLanguageProxy, grammarId string, languageCode string, language *platformclientv2.Grammarlanguage) (*platformclientv2.Grammarlanguage, *platformclientv2.APIResponse, error)
type deleteArchitectGrammarLanguageFunc func(ctx context.Context, p *architectGrammarLanguageProxy, grammarId string, languageCode string) (*platformclientv2.APIResponse, error)
type getAllArchitectGrammarLanguageFunc func(ctx context.Context, p *architectGrammarLanguageProxy) (*[]platformclientv2.Grammarlanguage, *platformclientv2.APIResponse, error)

// architectGrammarLanguageProxy contains all of the methods that call genesys cloud APIs.
type architectGrammarLanguageProxy struct {
	clientConfig                        *platformclientv2.Configuration
	architectApi                        *platformclientv2.ArchitectApi
	createArchitectGrammarLanguageAttr  createArchitectGrammarLanguageFunc
	getArchitectGrammarLanguageByIdAttr getArchitectGrammarLanguageByIdFunc
	updateArchitectGrammarLanguageAttr  updateArchitectGrammarLanguageFunc
	deleteArchitectGrammarLanguageAttr  deleteArchitectGrammarLanguageFunc
	getAllArchitectGrammarLanguageAttr  getAllArchitectGrammarLanguageFunc
}

// newArchitectGrammarLanguageProxy initializes the grammar Language proxy with all of the data needed to communicate with Genesys Cloud
func newArchitectGrammarLanguageProxy(clientConfig *platformclientv2.Configuration) *architectGrammarLanguageProxy {
	api := platformclientv2.NewArchitectApiWithConfig(clientConfig)
	return &architectGrammarLanguageProxy{
		clientConfig:                        clientConfig,
		architectApi:                        api,
		createArchitectGrammarLanguageAttr:  createArchitectGrammarLanguageFn,
		getArchitectGrammarLanguageByIdAttr: getArchitectGrammarLanguageByIdFn,
		updateArchitectGrammarLanguageAttr:  updateArchitectGrammarLanguageFn,
		deleteArchitectGrammarLanguageAttr:  deleteArchitectGrammarLanguageFn,
		getAllArchitectGrammarLanguageAttr:  getAllArchitectGrammarLanguageFn,
	}
}

// getArchitectGrammarLanguageProxy acts as a singleton for the internalProxy. It also ensures
// that we can still proxy our tests by directly setting internalProxy package variable
func getArchitectGrammarLanguageProxy(clientConfig *platformclientv2.Configuration) *architectGrammarLanguageProxy {
	if internalProxy == nil {
		internalProxy = newArchitectGrammarLanguageProxy(clientConfig)
	}

	return internalProxy
}

// createArchitectGrammarLanguage creates a Genesys Cloud Architect Grammar Language
func (p *architectGrammarLanguageProxy) createArchitectGrammarLanguage(ctx context.Context, language *platformclientv2.Grammarlanguage) (*platformclientv2.Grammarlanguage, *platformclientv2.APIResponse, error) {
	return p.createArchitectGrammarLanguageAttr(ctx, p, language)
}

// getArchitectGrammarLanguageById returns a single Genesys Cloud Architect Grammar Language by Id
func (p *architectGrammarLanguageProxy) getArchitectGrammarLanguageById(ctx context.Context, grammarId string, languageCode string) (*platformclientv2.Grammarlanguage, *platformclientv2.APIResponse, error) {
	return p.getArchitectGrammarLanguageByIdAttr(ctx, p, grammarId, languageCode)
}

// updateArchitectGrammarLanguage updates a Genesys Cloud Architect Grammar Language
func (p *architectGrammarLanguageProxy) updateArchitectGrammarLanguage(ctx context.Context, grammarId string, languageCode string, language *platformclientv2.Grammarlanguage) (*platformclientv2.Grammarlanguage, *platformclientv2.APIResponse, error) {
	return p.updateArchitectGrammarLanguageAttr(ctx, p, grammarId, languageCode, language)
}

// deleteArchitectGrammarLanguage deletes a Genesys Cloud Architect Grammar Language by Id
func (p *architectGrammarLanguageProxy) deleteArchitectGrammarLanguage(ctx context.Context, grammarId string, languageCode string) (*platformclientv2.APIResponse, error) {
	return p.deleteArchitectGrammarLanguageAttr(ctx, p, grammarId, languageCode)
}

// getAllArchitectGrammarLanguage retrieves all Genesys Cloud Architect Grammar Languages
func (p *architectGrammarLanguageProxy) getAllArchitectGrammarLanguage(ctx context.Context) (*[]platformclientv2.Grammarlanguage, *platformclientv2.APIResponse, error) {
	return p.getAllArchitectGrammarLanguageAttr(ctx, p)
}

// createArchitectGrammarLanguageFn is an implementation function for creating a Genesys Cloud Architect Grammar Language
<<<<<<< HEAD
func createArchitectGrammarLanguageFn(_ context.Context, p *architectGrammarLanguageProxy, language *platformclientv2.Grammarlanguage) (*platformclientv2.Grammarlanguage, error) {
	languageSdk, _, err := p.architectApi.PostArchitectGrammarLanguages(*language.GrammarId, *language)
	if err != nil {
		return nil, err
=======
func createArchitectGrammarLanguageFn(ctx context.Context, p *architectGrammarLanguageProxy, language *platformclientv2.Grammarlanguage) (*platformclientv2.Grammarlanguage, *platformclientv2.APIResponse, error) {
	languageSdk, resp, err := p.architectApi.PostArchitectGrammarLanguages(*language.GrammarId, *language)
	if err != nil {
		return nil, resp, fmt.Errorf("%s", err)
>>>>>>> 3ab49f2d
	}

	// Upload grammar voice file
	if language.VoiceFileMetadata != nil && language.VoiceFileMetadata.FileName != nil {
<<<<<<< HEAD
		if err = uploadGrammarLanguageFile(p, language, *language.VoiceFileMetadata.FileName, Voice); err != nil {
			return nil, fmt.Errorf("failed to upload language voice file for grammar '%s': %s", *language.GrammarId, err)
=======
		uploadRequest := platformclientv2.Grammarfileuploadrequest{
			FileType: language.VoiceFileMetadata.FileType,
		}
		resp, err = uploadGrammarLanguageFile(p, *language.GrammarId, *language.Language, language.VoiceFileMetadata.FileName, &uploadRequest, Voice)
		if err != nil {
			return nil, resp, fmt.Errorf("Failed to upload language voice file: %s", err)
>>>>>>> 3ab49f2d
		}
	}

	// Upload grammar dtmf file
	if language.DtmfFileMetadata != nil && language.DtmfFileMetadata.FileName != nil {
<<<<<<< HEAD
		if err := uploadGrammarLanguageFile(p, language, *language.DtmfFileMetadata.FileName, Dtmf); err != nil {
			return nil, fmt.Errorf("failed to upload language dtmf file for grammar '%s': %s", *language.GrammarId, err)
=======
		uploadRequest := platformclientv2.Grammarfileuploadrequest{
			FileType: language.DtmfFileMetadata.FileType,
		}
		resp, err = uploadGrammarLanguageFile(p, *language.GrammarId, *language.Language, language.DtmfFileMetadata.FileName, &uploadRequest, Dtmf)
		if err != nil {
			return nil, resp, fmt.Errorf("Failed to upload language dtmf file: %s", err)
>>>>>>> 3ab49f2d
		}
	}

	return languageSdk, resp, nil
}

// getArchitectGrammarLanguageByIdFn is an implementation of the function to get a Genesys Cloud Architect Grammar Language by Id
<<<<<<< HEAD
func getArchitectGrammarLanguageByIdFn(_ context.Context, p *architectGrammarLanguageProxy, grammarId string, languageCode string) (language *platformclientv2.Grammarlanguage, statusCode int, err error) {
	language, resp, err := p.architectApi.GetArchitectGrammarLanguage(grammarId, languageCode)
	if err != nil {
		return nil, resp.StatusCode, err
=======
func getArchitectGrammarLanguageByIdFn(ctx context.Context, p *architectGrammarLanguageProxy, grammarId string, languageCode string) (*platformclientv2.Grammarlanguage, *platformclientv2.APIResponse, error) {
	language, resp, err := p.architectApi.GetArchitectGrammarLanguage(grammarId, languageCode)
	if err != nil {
		return nil, resp, fmt.Errorf("%s", err)
>>>>>>> 3ab49f2d
	}
	return language, resp, nil
}

// updateArchitectGrammarLanguageFn is an implementation of the function to update a Genesys Cloud Architect Grammar Language
<<<<<<< HEAD
func updateArchitectGrammarLanguageFn(_ context.Context, p *architectGrammarLanguageProxy, grammarId string, languageCode string, language *platformclientv2.Grammarlanguage) (*platformclientv2.Grammarlanguage, error) {
=======
func updateArchitectGrammarLanguageFn(ctx context.Context, p *architectGrammarLanguageProxy, grammarId string, languageCode string, language *platformclientv2.Grammarlanguage) (*platformclientv2.Grammarlanguage, *platformclientv2.APIResponse, error) {
>>>>>>> 3ab49f2d
	languageUpdate := platformclientv2.Grammarlanguageupdate{
		VoiceFileMetadata: language.VoiceFileMetadata,
		DtmfFileMetadata:  language.DtmfFileMetadata,
	}

	languageSdk, resp, err := p.architectApi.PatchArchitectGrammarLanguage(grammarId, languageCode, languageUpdate)
	if err != nil {
<<<<<<< HEAD
		return nil, err
=======
		return nil, resp, fmt.Errorf("%s", err)
>>>>>>> 3ab49f2d
	}

	// Upload grammar voice file
	if language.VoiceFileMetadata != nil && language.VoiceFileMetadata.FileName != nil {
<<<<<<< HEAD
		if err := uploadGrammarLanguageFile(p, language, *language.VoiceFileMetadata.FileName, Voice); err != nil {
			return nil, fmt.Errorf("failed to upload language voice file for grammar '%s': %s", *language.GrammarId, err)
=======
		uploadRequest := platformclientv2.Grammarfileuploadrequest{
			FileType: language.VoiceFileMetadata.FileType,
		}
		resp, err = uploadGrammarLanguageFile(p, *language.GrammarId, *language.Language, language.VoiceFileMetadata.FileName, &uploadRequest, Voice)
		if err != nil {
			return nil, resp, fmt.Errorf("Failed to upload language voice file: %s", err)
>>>>>>> 3ab49f2d
		}
	}

	// Upload grammar dtmf file
	if language.DtmfFileMetadata != nil && language.DtmfFileMetadata.FileName != nil {
<<<<<<< HEAD
		if err := uploadGrammarLanguageFile(p, language, *language.DtmfFileMetadata.FileName, Dtmf); err != nil {
			return nil, fmt.Errorf("failed to upload language dtmf file for grammar '%s': %s", *language.GrammarId, err)
=======
		uploadRequest := platformclientv2.Grammarfileuploadrequest{
			FileType: language.DtmfFileMetadata.FileType,
		}
		resp, err = uploadGrammarLanguageFile(p, *language.GrammarId, *language.Language, language.DtmfFileMetadata.FileName, &uploadRequest, Dtmf)
		if err != nil {
			return nil, resp, fmt.Errorf("Failed to upload language dtmf file: %s", err)
>>>>>>> 3ab49f2d
		}
	}

	return languageSdk, resp, nil
}

// deleteArchitectGrammarLanguageFn is an implementation function for deleting a Genesys Cloud Architect Grammar Language
<<<<<<< HEAD
func deleteArchitectGrammarLanguageFn(_ context.Context, p *architectGrammarLanguageProxy, grammarId string, languageCode string) (statusCode int, err error) {
	resp, err := p.architectApi.DeleteArchitectGrammarLanguage(grammarId, languageCode)
	return resp.StatusCode, err
}

// uploadGrammarLanguageFile is a function for uploading a grammar language file to Genesys cloud
func uploadGrammarLanguageFile(p *architectGrammarLanguageProxy, language *platformclientv2.Grammarlanguage, filePath string, fileType FileType) error {
	var (
		uploadResponse *platformclientv2.Uploadurlresponse
		err            error
		grammarId      = *language.GrammarId
		languageCode   = *language.Language

		uploadBody platformclientv2.Grammarfileuploadrequest
	)
	if fileType == Voice {
		uploadBody.FileType = language.VoiceFileMetadata.FileType
		uploadResponse, _, err = p.architectApi.PostArchitectGrammarLanguageFilesVoice(grammarId, languageCode, uploadBody)
	}
	if fileType == Dtmf {
		uploadBody.FileType = language.DtmfFileMetadata.FileType
		uploadResponse, _, err = p.architectApi.PostArchitectGrammarLanguageFilesDtmf(grammarId, languageCode, uploadBody)
	}
	if err != nil {
		return fmt.Errorf("failed to get language file presignedUri: %s for file %s", err, filePath)
	}

	reader, _, err := files.DownloadOrOpenFile(filePath)
	if err != nil {
		return fmt.Errorf("error downloading file '%s': %v", filePath, err)
	}

	s3Uploader := files.NewS3Uploader(reader, nil, nil, *uploadResponse.Headers, http.MethodPut, *uploadResponse.Url)
=======
func deleteArchitectGrammarLanguageFn(ctx context.Context, p *architectGrammarLanguageProxy, grammarId string, languageCode string) (*platformclientv2.APIResponse, error) {
	resp, err := p.architectApi.DeleteArchitectGrammarLanguage(grammarId, languageCode)
	if err != nil {
		return resp, fmt.Errorf("%s", err)
	}
	return resp, nil
}

// uploadGrammarLanguageFile is a function for uploading a grammar language file to Genesys cloud
func uploadGrammarLanguageFile(p *architectGrammarLanguageProxy, grammarId string, languageCode string, filename *string, uploadBody *platformclientv2.Grammarfileuploadrequest, fileType FileType) (resp *platformclientv2.APIResponse, err error) {
	var uploadResponse *platformclientv2.Uploadurlresponse
	if fileType == Voice {
		uploadResponse, resp, err = p.architectApi.PostArchitectGrammarLanguageFilesVoice(grammarId, languageCode, *uploadBody)
	}
	if fileType == Dtmf {
		uploadResponse, resp, err = p.architectApi.PostArchitectGrammarLanguageFilesDtmf(grammarId, languageCode, *uploadBody)
	}
	if err != nil {
		return resp, fmt.Errorf("Failed to get language file presignedUri: %s for file %s", err, *filename)
	}

	maxRetries := 5
	var response *http.Response
	var file *os.File
	for retry := 0; retry < maxRetries; retry++ {
		file, err = os.Open(*filename)
		if err != nil {
			file.Close()
			return resp, fmt.Errorf("Failed to find file: %s", err)
		}

		request, err := http.NewRequest(http.MethodPut, *uploadResponse.Url, file)
		if err != nil {
			file.Close()
			return resp, err
		}

		for key, value := range *uploadResponse.Headers {
			request.Header.Add(key, value)
		}

		client := &http.Client{}
		response, err = client.Do(request)
		if err != nil {
			file.Close()
			response.Body.Close()
			return resp, err
		}

		if response.StatusCode == http.StatusNotImplemented {
			file.Close()
			response.Body.Close()
			if retry == maxRetries-1 {
				return resp, fmt.Errorf("Max retry attempts reached, status: %s", response.Status)
			}
		}
		if response.StatusCode >= http.StatusBadRequest && response.StatusCode != http.StatusNotImplemented {
			file.Close()
			response.Body.Close()
			return resp, fmt.Errorf("Invalid request, status: %s", response.Status)
		}
>>>>>>> 3ab49f2d

	if _, uploadErr := s3Uploader.UploadWithRetries(context.Background(), filePath, 20*time.Second); uploadErr != nil {
		return fmt.Errorf("failed to upload language file for grammar '%s': %v", *language.GrammarId, uploadErr)
	}

<<<<<<< HEAD
	return nil
}

// getAllArchitectGrammarLanguageFn is the implementation for retrieving all Architect Grammars in Genesys Cloud
func getAllArchitectGrammarLanguageFn(_ context.Context, p *architectGrammarLanguageProxy) (*[]platformclientv2.Grammarlanguage, error) {
=======
	file.Close()
	response.Body.Close()
	return resp, nil
}

// getAllArchitectGrammarLanguageFn is the implementation for retrieving all Architect Grammars in Genesys Cloud
func getAllArchitectGrammarLanguageFn(ctx context.Context, p *architectGrammarLanguageProxy) (*[]platformclientv2.Grammarlanguage, *platformclientv2.APIResponse, error) {
>>>>>>> 3ab49f2d
	var allLanguages []platformclientv2.Grammarlanguage

	grammars, resp, err := p.architectApi.GetArchitectGrammars(1, 100, "", "", []string{}, "", "", "", true)
	if err != nil {
<<<<<<< HEAD
		return nil, fmt.Errorf("failed to get architect grammar languages: %v", err)
=======
		return nil, resp, fmt.Errorf("Failed to get architect grammar languages: %v", err)
>>>>>>> 3ab49f2d
	}
	if grammars.Entities == nil || len(*grammars.Entities) == 0 {
		return &allLanguages, resp, nil
	}

	for _, grammar := range *grammars.Entities {
		if grammar.Languages != nil {
			for _, language := range *grammar.Languages {
				allLanguages = append(allLanguages, language)
			}
		}
	}

	for pageNum := 2; pageNum <= *grammars.PageCount; pageNum++ {
		const pageSize = 100

		grammars, resp, err := p.architectApi.GetArchitectGrammars(pageNum, pageSize, "", "", []string{}, "", "", "", true)
		if err != nil {
<<<<<<< HEAD
			return nil, fmt.Errorf("failed to get architect grammar languages: %v", err)
=======
			return nil, resp, fmt.Errorf("Failed to get architect grammar languages: %v", err)
>>>>>>> 3ab49f2d
		}

		if grammars.Entities == nil || len(*grammars.Entities) == 0 {
			break
		}

		for _, grammar := range *grammars.Entities {
			if grammar.Languages != nil {
				for _, language := range *grammar.Languages {
					allLanguages = append(allLanguages, language)
				}
			}
		}
	}

	return &allLanguages, resp, nil
}<|MERGE_RESOLUTION|>--- conflicted
+++ resolved
@@ -94,48 +94,23 @@
 }
 
 // createArchitectGrammarLanguageFn is an implementation function for creating a Genesys Cloud Architect Grammar Language
-<<<<<<< HEAD
-func createArchitectGrammarLanguageFn(_ context.Context, p *architectGrammarLanguageProxy, language *platformclientv2.Grammarlanguage) (*platformclientv2.Grammarlanguage, error) {
-	languageSdk, _, err := p.architectApi.PostArchitectGrammarLanguages(*language.GrammarId, *language)
-	if err != nil {
-		return nil, err
-=======
 func createArchitectGrammarLanguageFn(ctx context.Context, p *architectGrammarLanguageProxy, language *platformclientv2.Grammarlanguage) (*platformclientv2.Grammarlanguage, *platformclientv2.APIResponse, error) {
 	languageSdk, resp, err := p.architectApi.PostArchitectGrammarLanguages(*language.GrammarId, *language)
 	if err != nil {
-		return nil, resp, fmt.Errorf("%s", err)
->>>>>>> 3ab49f2d
+		return nil, resp, err
 	}
 
 	// Upload grammar voice file
 	if language.VoiceFileMetadata != nil && language.VoiceFileMetadata.FileName != nil {
-<<<<<<< HEAD
-		if err = uploadGrammarLanguageFile(p, language, *language.VoiceFileMetadata.FileName, Voice); err != nil {
-			return nil, fmt.Errorf("failed to upload language voice file for grammar '%s': %s", *language.GrammarId, err)
-=======
-		uploadRequest := platformclientv2.Grammarfileuploadrequest{
-			FileType: language.VoiceFileMetadata.FileType,
-		}
-		resp, err = uploadGrammarLanguageFile(p, *language.GrammarId, *language.Language, language.VoiceFileMetadata.FileName, &uploadRequest, Voice)
-		if err != nil {
-			return nil, resp, fmt.Errorf("Failed to upload language voice file: %s", err)
->>>>>>> 3ab49f2d
+		if resp, err := uploadGrammarLanguageFile(p, language, *language.VoiceFileMetadata.FileName, Voice); err != nil {
+			return nil, resp, fmt.Errorf("failed to upload language voice file for grammar '%s': %s", *language.GrammarId, err)
 		}
 	}
 
 	// Upload grammar dtmf file
 	if language.DtmfFileMetadata != nil && language.DtmfFileMetadata.FileName != nil {
-<<<<<<< HEAD
-		if err := uploadGrammarLanguageFile(p, language, *language.DtmfFileMetadata.FileName, Dtmf); err != nil {
-			return nil, fmt.Errorf("failed to upload language dtmf file for grammar '%s': %s", *language.GrammarId, err)
-=======
-		uploadRequest := platformclientv2.Grammarfileuploadrequest{
-			FileType: language.DtmfFileMetadata.FileType,
-		}
-		resp, err = uploadGrammarLanguageFile(p, *language.GrammarId, *language.Language, language.DtmfFileMetadata.FileName, &uploadRequest, Dtmf)
-		if err != nil {
-			return nil, resp, fmt.Errorf("Failed to upload language dtmf file: %s", err)
->>>>>>> 3ab49f2d
+		if resp, err := uploadGrammarLanguageFile(p, language, *language.DtmfFileMetadata.FileName, Dtmf); err != nil {
+			return nil, resp, fmt.Errorf("failed to upload language dtmf file for grammar '%s': %s", *language.GrammarId, err)
 		}
 	}
 
@@ -143,27 +118,12 @@
 }
 
 // getArchitectGrammarLanguageByIdFn is an implementation of the function to get a Genesys Cloud Architect Grammar Language by Id
-<<<<<<< HEAD
-func getArchitectGrammarLanguageByIdFn(_ context.Context, p *architectGrammarLanguageProxy, grammarId string, languageCode string) (language *platformclientv2.Grammarlanguage, statusCode int, err error) {
-	language, resp, err := p.architectApi.GetArchitectGrammarLanguage(grammarId, languageCode)
-	if err != nil {
-		return nil, resp.StatusCode, err
-=======
-func getArchitectGrammarLanguageByIdFn(ctx context.Context, p *architectGrammarLanguageProxy, grammarId string, languageCode string) (*platformclientv2.Grammarlanguage, *platformclientv2.APIResponse, error) {
-	language, resp, err := p.architectApi.GetArchitectGrammarLanguage(grammarId, languageCode)
-	if err != nil {
-		return nil, resp, fmt.Errorf("%s", err)
->>>>>>> 3ab49f2d
-	}
-	return language, resp, nil
+func getArchitectGrammarLanguageByIdFn(_ context.Context, p *architectGrammarLanguageProxy, grammarId string, languageCode string) (*platformclientv2.Grammarlanguage, *platformclientv2.APIResponse, error) {
+	return p.architectApi.GetArchitectGrammarLanguage(grammarId, languageCode)
 }
 
 // updateArchitectGrammarLanguageFn is an implementation of the function to update a Genesys Cloud Architect Grammar Language
-<<<<<<< HEAD
-func updateArchitectGrammarLanguageFn(_ context.Context, p *architectGrammarLanguageProxy, grammarId string, languageCode string, language *platformclientv2.Grammarlanguage) (*platformclientv2.Grammarlanguage, error) {
-=======
-func updateArchitectGrammarLanguageFn(ctx context.Context, p *architectGrammarLanguageProxy, grammarId string, languageCode string, language *platformclientv2.Grammarlanguage) (*platformclientv2.Grammarlanguage, *platformclientv2.APIResponse, error) {
->>>>>>> 3ab49f2d
+func updateArchitectGrammarLanguageFn(_ context.Context, p *architectGrammarLanguageProxy, grammarId string, languageCode string, language *platformclientv2.Grammarlanguage) (*platformclientv2.Grammarlanguage, *platformclientv2.APIResponse, error) {
 	languageUpdate := platformclientv2.Grammarlanguageupdate{
 		VoiceFileMetadata: language.VoiceFileMetadata,
 		DtmfFileMetadata:  language.DtmfFileMetadata,
@@ -171,42 +131,20 @@
 
 	languageSdk, resp, err := p.architectApi.PatchArchitectGrammarLanguage(grammarId, languageCode, languageUpdate)
 	if err != nil {
-<<<<<<< HEAD
-		return nil, err
-=======
-		return nil, resp, fmt.Errorf("%s", err)
->>>>>>> 3ab49f2d
+		return nil, resp, err
 	}
 
 	// Upload grammar voice file
 	if language.VoiceFileMetadata != nil && language.VoiceFileMetadata.FileName != nil {
-<<<<<<< HEAD
-		if err := uploadGrammarLanguageFile(p, language, *language.VoiceFileMetadata.FileName, Voice); err != nil {
-			return nil, fmt.Errorf("failed to upload language voice file for grammar '%s': %s", *language.GrammarId, err)
-=======
-		uploadRequest := platformclientv2.Grammarfileuploadrequest{
-			FileType: language.VoiceFileMetadata.FileType,
-		}
-		resp, err = uploadGrammarLanguageFile(p, *language.GrammarId, *language.Language, language.VoiceFileMetadata.FileName, &uploadRequest, Voice)
-		if err != nil {
-			return nil, resp, fmt.Errorf("Failed to upload language voice file: %s", err)
->>>>>>> 3ab49f2d
+		if resp, err := uploadGrammarLanguageFile(p, language, *language.VoiceFileMetadata.FileName, Voice); err != nil {
+			return nil, resp, fmt.Errorf("failed to upload language voice file for grammar '%s': %s", *language.GrammarId, err)
 		}
 	}
 
 	// Upload grammar dtmf file
 	if language.DtmfFileMetadata != nil && language.DtmfFileMetadata.FileName != nil {
-<<<<<<< HEAD
-		if err := uploadGrammarLanguageFile(p, language, *language.DtmfFileMetadata.FileName, Dtmf); err != nil {
-			return nil, fmt.Errorf("failed to upload language dtmf file for grammar '%s': %s", *language.GrammarId, err)
-=======
-		uploadRequest := platformclientv2.Grammarfileuploadrequest{
-			FileType: language.DtmfFileMetadata.FileType,
-		}
-		resp, err = uploadGrammarLanguageFile(p, *language.GrammarId, *language.Language, language.DtmfFileMetadata.FileName, &uploadRequest, Dtmf)
-		if err != nil {
-			return nil, resp, fmt.Errorf("Failed to upload language dtmf file: %s", err)
->>>>>>> 3ab49f2d
+		if resp, err := uploadGrammarLanguageFile(p, language, *language.DtmfFileMetadata.FileName, Dtmf); err != nil {
+			return nil, resp, fmt.Errorf("failed to upload language dtmf file for grammar '%s': %s", *language.GrammarId, err)
 		}
 	}
 
@@ -214,16 +152,15 @@
 }
 
 // deleteArchitectGrammarLanguageFn is an implementation function for deleting a Genesys Cloud Architect Grammar Language
-<<<<<<< HEAD
-func deleteArchitectGrammarLanguageFn(_ context.Context, p *architectGrammarLanguageProxy, grammarId string, languageCode string) (statusCode int, err error) {
-	resp, err := p.architectApi.DeleteArchitectGrammarLanguage(grammarId, languageCode)
-	return resp.StatusCode, err
+func deleteArchitectGrammarLanguageFn(_ context.Context, p *architectGrammarLanguageProxy, grammarId string, languageCode string) (response *platformclientv2.APIResponse, err error) {
+	return p.architectApi.DeleteArchitectGrammarLanguage(grammarId, languageCode)
 }
 
 // uploadGrammarLanguageFile is a function for uploading a grammar language file to Genesys cloud
-func uploadGrammarLanguageFile(p *architectGrammarLanguageProxy, language *platformclientv2.Grammarlanguage, filePath string, fileType FileType) error {
+func uploadGrammarLanguageFile(p *architectGrammarLanguageProxy, language *platformclientv2.Grammarlanguage, filePath string, fileType FileType) (*platformclientv2.APIResponse, error) {
 	var (
 		uploadResponse *platformclientv2.Uploadurlresponse
+		apiResponse    *platformclientv2.APIResponse
 		err            error
 		grammarId      = *language.GrammarId
 		languageCode   = *language.Language
@@ -232,14 +169,14 @@
 	)
 	if fileType == Voice {
 		uploadBody.FileType = language.VoiceFileMetadata.FileType
-		uploadResponse, _, err = p.architectApi.PostArchitectGrammarLanguageFilesVoice(grammarId, languageCode, uploadBody)
+		uploadResponse, apiResponse, err = p.architectApi.PostArchitectGrammarLanguageFilesVoice(grammarId, languageCode, uploadBody)
 	}
 	if fileType == Dtmf {
 		uploadBody.FileType = language.DtmfFileMetadata.FileType
-		uploadResponse, _, err = p.architectApi.PostArchitectGrammarLanguageFilesDtmf(grammarId, languageCode, uploadBody)
-	}
-	if err != nil {
-		return fmt.Errorf("failed to get language file presignedUri: %s for file %s", err, filePath)
+		uploadResponse, apiResponse, err = p.architectApi.PostArchitectGrammarLanguageFilesDtmf(grammarId, languageCode, uploadBody)
+	}
+	if err != nil {
+		return apiResponse, fmt.Errorf("failed to get language file presignedUri: %s for file %s", err, filePath)
 	}
 
 	reader, _, err := files.DownloadOrOpenFile(filePath)
@@ -248,98 +185,21 @@
 	}
 
 	s3Uploader := files.NewS3Uploader(reader, nil, nil, *uploadResponse.Headers, http.MethodPut, *uploadResponse.Url)
-=======
-func deleteArchitectGrammarLanguageFn(ctx context.Context, p *architectGrammarLanguageProxy, grammarId string, languageCode string) (*platformclientv2.APIResponse, error) {
-	resp, err := p.architectApi.DeleteArchitectGrammarLanguage(grammarId, languageCode)
-	if err != nil {
-		return resp, fmt.Errorf("%s", err)
-	}
-	return resp, nil
-}
-
-// uploadGrammarLanguageFile is a function for uploading a grammar language file to Genesys cloud
-func uploadGrammarLanguageFile(p *architectGrammarLanguageProxy, grammarId string, languageCode string, filename *string, uploadBody *platformclientv2.Grammarfileuploadrequest, fileType FileType) (resp *platformclientv2.APIResponse, err error) {
-	var uploadResponse *platformclientv2.Uploadurlresponse
-	if fileType == Voice {
-		uploadResponse, resp, err = p.architectApi.PostArchitectGrammarLanguageFilesVoice(grammarId, languageCode, *uploadBody)
-	}
-	if fileType == Dtmf {
-		uploadResponse, resp, err = p.architectApi.PostArchitectGrammarLanguageFilesDtmf(grammarId, languageCode, *uploadBody)
-	}
-	if err != nil {
-		return resp, fmt.Errorf("Failed to get language file presignedUri: %s for file %s", err, *filename)
-	}
-
-	maxRetries := 5
-	var response *http.Response
-	var file *os.File
-	for retry := 0; retry < maxRetries; retry++ {
-		file, err = os.Open(*filename)
-		if err != nil {
-			file.Close()
-			return resp, fmt.Errorf("Failed to find file: %s", err)
-		}
-
-		request, err := http.NewRequest(http.MethodPut, *uploadResponse.Url, file)
-		if err != nil {
-			file.Close()
-			return resp, err
-		}
-
-		for key, value := range *uploadResponse.Headers {
-			request.Header.Add(key, value)
-		}
-
-		client := &http.Client{}
-		response, err = client.Do(request)
-		if err != nil {
-			file.Close()
-			response.Body.Close()
-			return resp, err
-		}
-
-		if response.StatusCode == http.StatusNotImplemented {
-			file.Close()
-			response.Body.Close()
-			if retry == maxRetries-1 {
-				return resp, fmt.Errorf("Max retry attempts reached, status: %s", response.Status)
-			}
-		}
-		if response.StatusCode >= http.StatusBadRequest && response.StatusCode != http.StatusNotImplemented {
-			file.Close()
-			response.Body.Close()
-			return resp, fmt.Errorf("Invalid request, status: %s", response.Status)
-		}
->>>>>>> 3ab49f2d
 
 	if _, uploadErr := s3Uploader.UploadWithRetries(context.Background(), filePath, 20*time.Second); uploadErr != nil {
-		return fmt.Errorf("failed to upload language file for grammar '%s': %v", *language.GrammarId, uploadErr)
-	}
-
-<<<<<<< HEAD
-	return nil
+		return nil, fmt.Errorf("failed to upload language file for grammar '%s': %v", *language.GrammarId, uploadErr)
+	}
+
+	return nil, nil
 }
 
 // getAllArchitectGrammarLanguageFn is the implementation for retrieving all Architect Grammars in Genesys Cloud
-func getAllArchitectGrammarLanguageFn(_ context.Context, p *architectGrammarLanguageProxy) (*[]platformclientv2.Grammarlanguage, error) {
-=======
-	file.Close()
-	response.Body.Close()
-	return resp, nil
-}
-
-// getAllArchitectGrammarLanguageFn is the implementation for retrieving all Architect Grammars in Genesys Cloud
-func getAllArchitectGrammarLanguageFn(ctx context.Context, p *architectGrammarLanguageProxy) (*[]platformclientv2.Grammarlanguage, *platformclientv2.APIResponse, error) {
->>>>>>> 3ab49f2d
+func getAllArchitectGrammarLanguageFn(_ context.Context, p *architectGrammarLanguageProxy) (*[]platformclientv2.Grammarlanguage, *platformclientv2.APIResponse, error) {
 	var allLanguages []platformclientv2.Grammarlanguage
 
 	grammars, resp, err := p.architectApi.GetArchitectGrammars(1, 100, "", "", []string{}, "", "", "", true)
 	if err != nil {
-<<<<<<< HEAD
-		return nil, fmt.Errorf("failed to get architect grammar languages: %v", err)
-=======
-		return nil, resp, fmt.Errorf("Failed to get architect grammar languages: %v", err)
->>>>>>> 3ab49f2d
+		return nil, resp, fmt.Errorf("failed to get architect grammar languages: %v", err)
 	}
 	if grammars.Entities == nil || len(*grammars.Entities) == 0 {
 		return &allLanguages, resp, nil
@@ -358,11 +218,7 @@
 
 		grammars, resp, err := p.architectApi.GetArchitectGrammars(pageNum, pageSize, "", "", []string{}, "", "", "", true)
 		if err != nil {
-<<<<<<< HEAD
-			return nil, fmt.Errorf("failed to get architect grammar languages: %v", err)
-=======
-			return nil, resp, fmt.Errorf("Failed to get architect grammar languages: %v", err)
->>>>>>> 3ab49f2d
+			return nil, resp, fmt.Errorf("failed to get architect grammar languages: %v", err)
 		}
 
 		if grammars.Entities == nil || len(*grammars.Entities) == 0 {
