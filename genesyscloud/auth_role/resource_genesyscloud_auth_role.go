--- conflicted
+++ resolved
@@ -26,19 +26,10 @@
 	resources := make(resourceExporter.ResourceIDMetaMap)
 	proxy := getAuthRoleProxy(clientConfig)
 
-<<<<<<< HEAD
-	for pageNum := 1; ; pageNum++ {
-		const pageSize = 100
-		roles, proxyResponse, getErr := authAPI.GetAuthorizationRoles(pageSize, pageNum, "", nil, "", "", "", nil, nil, false, nil)
-		if getErr != nil {
-			return nil, util.BuildAPIDiagnosticError(resourceName, fmt.Sprintf("Failed to get page of roles"), proxyResponse)
-		}
-=======
 	roles, proxyResponse, getErr := proxy.getAllAuthRole(ctx)
 	if getErr != nil {
-		return nil, diag.Errorf("Failed to get auth roles: %v %v ", getErr, proxyResponse)
-	}
->>>>>>> 8c06517c
+		return nil, util.BuildAPIDiagnosticError(resourceName, fmt.Sprintf("Failed to get page of roles"), proxyResponse)
+	}
 
 	for _, role := range *roles {
 		resources[*role.Id] = &resourceExporter.ResourceMeta{Name: *role.Name}
