--- conflicted
+++ resolved
@@ -107,19 +107,11 @@
 	github.com/subosito/gotenv v1.6.0 // indirect
 	github.com/tidwall/pretty v1.2.1 // indirect
 	github.com/vmihailenco/msgpack v4.0.4+incompatible // indirect
-<<<<<<< HEAD
-	golang.org/x/crypto v0.33.0 // indirect
-	golang.org/x/mod v0.22.0 // indirect
-	golang.org/x/net v0.35.0
-	golang.org/x/sys v0.30.0 // indirect
-	golang.org/x/text v0.22.0
-=======
 	golang.org/x/crypto v0.36.0 // indirect
 	golang.org/x/mod v0.23.0 // indirect
 	golang.org/x/net v0.37.0
 	golang.org/x/sys v0.31.0 // indirect
-	golang.org/x/text v0.23.0 // indirect
->>>>>>> 3d517d71
+	golang.org/x/text v0.23.0
 	google.golang.org/appengine v1.6.8 // indirect
 	google.golang.org/grpc v1.69.4 // indirect
 	google.golang.org/protobuf v1.36.3 // indirect
