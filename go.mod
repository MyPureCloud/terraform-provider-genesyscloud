module terraform-provider-genesyscloud

go 1.23.0

require (
	github.com/google/go-cmp v0.6.0
	github.com/google/uuid v1.6.0
	github.com/hashicorp/go-cty v1.4.1-0.20200414143053-d3edf31b6320
	github.com/hashicorp/hcl/v2 v2.23.0
	github.com/hashicorp/terraform-plugin-docs v0.20.1
	github.com/hashicorp/terraform-plugin-sdk/v2 v2.36.0
	github.com/leekchan/timeutil v0.0.0-20150802142658-28917288c48d
	github.com/mohae/deepcopy v0.0.0-20170929034955-c48cc78d4826
	github.com/mozillazg/go-unidecode v0.2.0
	github.com/mypurecloud/platform-client-sdk-go/v150 v150.1.0
	github.com/nyaruka/phonenumbers v1.5.0
	github.com/rjNemo/underscore v0.7.0
	github.com/shirou/gopsutil/v4 v4.25.1
	github.com/zclconf/go-cty v1.16.2
	gonum.org/v1/gonum v0.15.0
)

require (
	github.com/BurntSushi/toml v1.2.1 // indirect
	github.com/Kunde21/markdownfmt/v3 v3.1.0 // indirect
	github.com/ProtonMail/go-crypto v1.1.3 // indirect
	github.com/apparentlymart/go-textseg/v15 v15.0.0 // indirect
	github.com/bmatcuk/doublestar/v4 v4.7.1 // indirect
	github.com/cloudflare/circl v1.5.0 // indirect
	github.com/davecgh/go-spew v1.1.2-0.20180830191138-d8f796af33cc // indirect
<<<<<<< HEAD
=======
	github.com/ebitengine/purego v0.8.2 // indirect
>>>>>>> d6629f5a
	github.com/go-ole/go-ole v1.2.6 // indirect
	github.com/hashicorp/cli v1.1.6 // indirect
	github.com/lufia/plan9stats v0.0.0-20211012122336-39d0f177ccd0 // indirect
	github.com/mattn/go-runewidth v0.0.9 // indirect
	github.com/pelletier/go-toml/v2 v2.2.3 // indirect
	github.com/pmezard/go-difflib v1.0.1-0.20181226105442-5d4384ee4fb2 // indirect
	github.com/power-devops/perfstat v0.0.0-20210106213030-5aafc221ea8c // indirect
	github.com/sagikazarmark/locafero v0.6.0 // indirect
	github.com/sagikazarmark/slog-shim v0.1.0 // indirect
	github.com/sourcegraph/conc v0.3.0 // indirect
	github.com/tklauser/go-sysconf v0.3.14 // indirect
	github.com/tklauser/numcpus v0.8.0 // indirect
	github.com/vmihailenco/msgpack/v5 v5.4.1 // indirect
	github.com/vmihailenco/tagparser/v2 v2.0.0 // indirect
	github.com/yuin/goldmark v1.7.7 // indirect
	github.com/yuin/goldmark-meta v1.1.0 // indirect
	github.com/yusufpapurcu/wmi v1.2.4 // indirect
	go.abhg.dev/goldmark/frontmatter v0.2.0 // indirect
	go.uber.org/multierr v1.11.0 // indirect
	golang.org/x/exp v0.0.0-20241009180824-f66d83c29e7c // indirect
	golang.org/x/sync v0.11.0 // indirect
	golang.org/x/tools v0.26.0 // indirect
	google.golang.org/genproto/googleapis/rpc v0.0.0-20241104194629-dd2ea8efbc28 // indirect
	gopkg.in/check.v1 v1.0.0-20201130134442-10cb98267c6c // indirect
	gopkg.in/yaml.v3 v3.0.1 // indirect
)

require (
	github.com/Masterminds/goutils v1.1.1 // indirect
	github.com/Masterminds/semver/v3 v3.2.0 // indirect
	github.com/Masterminds/sprig/v3 v3.2.3 // indirect
	github.com/agext/levenshtein v1.2.3 // indirect
	github.com/armon/go-radix v1.0.0 // indirect
	github.com/bgentry/speakeasy v0.1.0 // indirect
	github.com/fatih/color v1.18.0 // indirect
	github.com/fsnotify/fsnotify v1.8.0 // indirect
	github.com/go-test/deep v1.0.7 // indirect
	github.com/golang/protobuf v1.5.4 // indirect
	github.com/hashicorp/errwrap v1.1.0 // indirect
	github.com/hashicorp/go-checkpoint v0.5.0 // indirect
	github.com/hashicorp/go-cleanhttp v0.5.2 // indirect
	github.com/hashicorp/go-hclog v1.6.3 // indirect
	github.com/hashicorp/go-multierror v1.1.1 // indirect
	github.com/hashicorp/go-plugin v1.6.2 // indirect
	github.com/hashicorp/go-retryablehttp v0.7.7 // indirect
	github.com/hashicorp/go-uuid v1.0.3 // indirect
	github.com/hashicorp/go-version v1.7.0 // indirect
	github.com/hashicorp/hc-install v0.9.1 // indirect
	github.com/hashicorp/hcl v1.0.0 // indirect
	github.com/hashicorp/logutils v1.0.0 // indirect
	github.com/hashicorp/terraform-exec v0.22.0 // indirect
	github.com/hashicorp/terraform-json v0.24.0 // indirect
	github.com/hashicorp/terraform-plugin-go v0.26.0 // indirect
	github.com/hashicorp/terraform-plugin-log v0.9.0 // indirect
	github.com/hashicorp/terraform-registry-address v0.2.4 // indirect
	github.com/hashicorp/terraform-svchost v0.1.1 // indirect
	github.com/hashicorp/yamux v0.1.2 // indirect
	github.com/huandu/xstrings v1.3.3 // indirect
	github.com/imdario/mergo v0.3.15 // indirect
	github.com/magiconair/properties v1.8.7 // indirect
	github.com/mattn/go-colorable v0.1.13 // indirect
	github.com/mattn/go-isatty v0.0.20 // indirect
	github.com/mitchellh/copystructure v1.2.0 // indirect
	github.com/mitchellh/go-testing-interface v1.14.1 // indirect
	github.com/mitchellh/go-wordwrap v1.0.1 // indirect
	github.com/mitchellh/mapstructure v1.5.0
	github.com/mitchellh/reflectwalk v1.0.2 // indirect
	github.com/oklog/run v1.1.0 // indirect
	github.com/posener/complete v1.2.3 // indirect
	github.com/shirou/gopsutil v3.21.11+incompatible
	github.com/shopspring/decimal v1.3.1 // indirect
	github.com/spf13/afero v1.11.0 // indirect
	github.com/spf13/cast v1.7.0 // indirect
	github.com/spf13/pflag v1.0.5 // indirect
	github.com/spf13/viper v1.19.0 // indirect
	github.com/stretchr/testify v1.10.0
	github.com/subosito/gotenv v1.6.0 // indirect
	github.com/tidwall/pretty v1.2.1 // indirect
	github.com/vmihailenco/msgpack v4.0.4+incompatible // indirect
<<<<<<< HEAD
	golang.org/x/crypto v0.33.0 // indirect
	golang.org/x/mod v0.22.0 // indirect
	golang.org/x/net v0.35.0
	golang.org/x/sys v0.30.0 // indirect
	golang.org/x/text v0.22.0 // indirect
=======
	golang.org/x/crypto v0.32.0 // indirect
	golang.org/x/mod v0.22.0 // indirect
	golang.org/x/net v0.34.0
	golang.org/x/sys v0.29.0 // indirect
	golang.org/x/text v0.21.0 // indirect
>>>>>>> d6629f5a
	google.golang.org/appengine v1.6.8 // indirect
	google.golang.org/grpc v1.69.4 // indirect
	google.golang.org/protobuf v1.36.3 // indirect
	gopkg.in/ini.v1 v1.67.0 // indirect
	gopkg.in/yaml.v2 v2.4.0 // indirect
)<|MERGE_RESOLUTION|>--- conflicted
+++ resolved
@@ -28,10 +28,7 @@
 	github.com/bmatcuk/doublestar/v4 v4.7.1 // indirect
 	github.com/cloudflare/circl v1.5.0 // indirect
 	github.com/davecgh/go-spew v1.1.2-0.20180830191138-d8f796af33cc // indirect
-<<<<<<< HEAD
-=======
 	github.com/ebitengine/purego v0.8.2 // indirect
->>>>>>> d6629f5a
 	github.com/go-ole/go-ole v1.2.6 // indirect
 	github.com/hashicorp/cli v1.1.6 // indirect
 	github.com/lufia/plan9stats v0.0.0-20211012122336-39d0f177ccd0 // indirect
@@ -111,19 +108,11 @@
 	github.com/subosito/gotenv v1.6.0 // indirect
 	github.com/tidwall/pretty v1.2.1 // indirect
 	github.com/vmihailenco/msgpack v4.0.4+incompatible // indirect
-<<<<<<< HEAD
 	golang.org/x/crypto v0.33.0 // indirect
 	golang.org/x/mod v0.22.0 // indirect
 	golang.org/x/net v0.35.0
 	golang.org/x/sys v0.30.0 // indirect
 	golang.org/x/text v0.22.0 // indirect
-=======
-	golang.org/x/crypto v0.32.0 // indirect
-	golang.org/x/mod v0.22.0 // indirect
-	golang.org/x/net v0.34.0
-	golang.org/x/sys v0.29.0 // indirect
-	golang.org/x/text v0.21.0 // indirect
->>>>>>> d6629f5a
 	google.golang.org/appengine v1.6.8 // indirect
 	google.golang.org/grpc v1.69.4 // indirect
 	google.golang.org/protobuf v1.36.3 // indirect
