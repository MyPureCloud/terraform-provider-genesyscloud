![tests](https://github.com/MyPureCloud/terraform-provider-genesyscloud/workflows/Tests/badge.svg?branch=main)
# Genesys Cloud Terraform Provider
<img src="https://upload.wikimedia.org/wikipedia/commons/0/04/Terraform_Logo.svg" width="600px" alt="Terraform Logo">

## Requirements

-	[Terraform](https://www.terraform.io/downloads.html) >= 1.0.x
-	[Go](https://golang.org/doc/install) >= 1.18

## Building The Provider

1. Clone the repository
2. Enter the repository directory
3. Build the provider by running `make build`

## Using the provider

When using the Terraform CLI, you can run [`terraform init`](https://www.terraform.io/docs/commands/init.html) in the directory containing your provider configuration and Terraform will automatically install the required provider. The Genesys Cloud provider must be configured with an authorized OAuth client ID and secret to call the SDK.

```hcl
terraform {
  required_version = ">= 1.6.0"
  required_providers {
    genesyscloud = {
<<<<<<< HEAD
      source  = "mypurecloud/genesyscloud",
      version = ">= 1.0.0"
=======
      source  = "mypurecloud/genesyscloud"
>>>>>>> a24de304
    }
  }
}

provider "genesyscloud" {
  oauthclient_id = "<client-id>"
  oauthclient_secret = "<client-secret>"
  aws_region = "<aws-region>"
}

```

The following environment variables may be set to avoid hardcoding OAuth Client information into your Terraform files:

```
GENESYSCLOUD_OAUTHCLIENT_ID
GENESYSCLOUD_OAUTHCLIENT_SECRET
GENESYSCLOUD_ACCESS_TOKEN
GENESYSCLOUD_REGION
```

*Note:* If `GENESYSCLOUD_ACCESS_TOKEN` is set, the Oauth client will use the access token instead of client credentials to make requests.

*Note:* The provider makes Public API calls to perform all of the CRUD operations necessary to manage Genesys Cloud resources. All of these API calls require specific permissions and OAuth scopes. Therefore it is important that you verify your OAuth Client is authorized for all necessary scopes and is assigned an admin role capable of creating, reading, updating, and deleting all resources that your Terraform configuration will manage.

For any issues, questions, or suggestions for the provider, visit the [Genesys Cloud Developer Forum](https://developer.mypurecloud.com/forum/)

### Data Sources

There may be cases where you want to reference existing resources in a Terraform configuration file but do not want those resources to be managed by Terraform. This provider supports several data source types that can act as a read-only resource for existing objects in your org. To include one in your configuration, add a `data` block to your configuration file with one of the supported data source types:
```hcl
data "genesyscloud_auth_role" "employee" {
  name = "employee"
}
```
The example above will attempt to find a role named "employee" which can be referenced elsewhere in the config. By default, all data sources will allow you to access the `id` attribute which is useful for setting reference attributes that require IDs. Additional attributes may be added to data sources as needs arise.

## Developing the Provider

If you wish to work on the provider, you'll first need [Go](http://www.golang.org) installed on your machine (see [Requirements](#requirements) above).

To compile the provider, run `go install`. This will build the provider and put the provider binary in the `$GOPATH/bin` directory.

In order to run the full suite of Acceptance tests, run `make testacc`. You can also specify individual tests using the TESTARGS variable:

```sh
$ make testacc TESTARGS="-run TestAccResourceUserBasic"
```

All new resources must have passing acceptance tests and docs in order to be merged. Most of the docs are generated automatically from the schema and examples folder by running `go generate`.

### Adding a new resource type

1. Create new resource and test go files for the resource type, e.g. `resource_genesyscloud_{resource_name}.go` and `resource_genesyscloud_{resource_name}_test.go`. Resource names should typically be the same as (or very similar to) the Public API resource. 
2. Define your resource schema in a method returning a `*schema.Resource`. See existing schemas and [this page](https://www.terraform.io/docs/extend/schemas/index.html) for examples. The schema should closely match Public API schemas, but there are some Terraform schema limitations that may require some deviation from the API.
3. Add the resource name along with the schema method to the `ResourcesMap` found in `provider.go`. This will make the resource available to the plugin.
4. Define methods for the resource's `CreateContext`, `ReadContext`, `UpdateContext`, and `DeleteContext` attributes as necessary. As the names imply, each one should handle one of the CRUD operations for the resource. Some best practices can be found [here](https://www.terraform.io/docs/extend/best-practices/index.html), and existing resources contain many common patterns and examples.
5. If the resource should be exportable, add a method that returns a `*ResourceExporter` for the resource. See `resource_exporter.go` for details on each field in the `ResourceExporter` struct. This method should be added the `getResourceExporters` method in `resource_exporter.go` to make it an exportable resource.
6. Write acceptance test cases that cover all of the attributes and CRUD operations for the resource. The tests should be written in the `resource_genesyscloud_{resource_name}_test.go` file. Acceptance tests modify real resources in a test org and require an OAuth Client authorized to create, update, and delete the resource type in the org. See existing tests for examples and [Terraform Acceptance Test documentation](https://www.terraform.io/docs/extend/testing/acceptance-tests/index.html) for more details.
7. Add a new folder for the resource under the `/examples` folder. An example `resource.tf` file for the resource should be added to the folder along with an `apis.md` file listing all of the APIs the resource uses. To generate or update documentation, run `go generate`.

### Using the Provider locally

In order to use a locally compiled version of the provider, the correct binary for your system must be copied to the local `~/.terraform.d/plugins` folder. Run `make sideload` to build the provider and copy it to the correct folder. In your Terraform config file, specify version `0.1.0` and set the provider source to `genesys.com/mypurecloud/genesyscloud`. Run `terraform init` and verify that it finds the local version.

### Branches

Branch names should begin with `feat/` for new features or `bug/` for bug fixes. This ensures that the PR for this branch is correctly labeled and added to the changelog in the next release.

### Adding Dependencies

This provider uses [Go modules](https://github.com/golang/go/wiki/Modules).
Please see the Go documentation for the most up to date information about using Go modules.

To add a new dependency `github.com/author/dependency` to the provider:

```
go get github.com/author/dependency
go mod tidy
```

Then commit the changes to `go.mod` and `go.sum`.

### Releases

A GitHub release action will be triggered when pushing version tags starting with 'v'. The release number must follow the [Semantic Versioning](https://semver.org/spec/v2.0.0.html) spec.

```
$ git tag -a v1.1.1 -m "Release v1.1.1"
$ git push origin v1.1.1
```

This action will build binaries, generate a changelog from labeled PRs, and create a draft GitHub release. The GitHub release draft will be reviewed and released manually.<|MERGE_RESOLUTION|>--- conflicted
+++ resolved
@@ -22,12 +22,7 @@
   required_version = ">= 1.6.0"
   required_providers {
     genesyscloud = {
-<<<<<<< HEAD
-      source  = "mypurecloud/genesyscloud",
-      version = ">= 1.0.0"
-=======
       source  = "mypurecloud/genesyscloud"
->>>>>>> a24de304
     }
   }
 }
