--- conflicted
+++ resolved
@@ -90,27 +90,9 @@
 
 	regInstance := &RegisterInstance{}
 
-<<<<<<< HEAD
-	edgePhone.SetRegistrar(regInstance)         //Registering telephony providers edges phone
-	edgeSite.SetRegistrar(regInstance)          //Registering telephony providers edges site
-	station.SetRegistrar(regInstance)           //Registering station
-	pat.SetRegistrar(regInstance)               //Registering process automation triggers
-	obs.SetRegistrar(regInstance)               //Resistering outbound ruleset
-	ob.SetRegistrar(regInstance)                //Registering outbound
-	obwm.SetRegistrar(regInstance)              //Registering outbound wrapup code mappings
-	gcloud.SetRegistrar(regInstance)            //Registering genesyscloud
-	obAttemptLimit.SetRegistrar(regInstance)    //Registering outbound attempt limit
-	obContactList.SetRegistrar(regInstance)     //Registering outbound contact list
-	scripts.SetRegistrar(regInstance)           //Registering Scripts
-	smsAddresses.SetRegistrar(regInstance)      //Registering routing sms addresses
-	integration.SetRegistrar(regInstance)       //Registering integrations
-	integrationAction.SetRegistrar(regInstance) //Registering integrations actions
-	integrationCred.SetRegistrar(regInstance)   //Registering integrations credentials
-	recMediaRetPolicy.SetRegistrar(regInstance) //Registering recording media retention policies
-	did.SetRegistrar(regInstance)               //Registering telephony did
-	didPool.SetRegistrar(regInstance)           //Registering telephony did pools
-	archIvr.SetRegistrar(regInstance)           //Registering architect ivr
-=======
+	edgePhone.SetRegistrar(regInstance)             //Registering telephony providers edges phone
+	edgeSite.SetRegistrar(regInstance)              //Registering telephony providers edges site
+	station.SetRegistrar(regInstance)               //Registering station
 	pat.SetRegistrar(regInstance)                   //Registering process automation triggers
 	obs.SetRegistrar(regInstance)                   //Resistering outbound ruleset
 	ob.SetRegistrar(regInstance)                    //Registering outbound
@@ -128,7 +110,6 @@
 	did.SetRegistrar(regInstance)                   //Registering telephony did
 	didPool.SetRegistrar(regInstance)               //Registering telephony did pools
 	archIvr.SetRegistrar(regInstance)               //Registering architect ivr
->>>>>>> 277b7adf
 
 	externalContacts.SetRegistrar(regInstance)              //Registering external contacts
 	resourceExporter.SetRegisterExporter(resourceExporters) //Registering register exporters
