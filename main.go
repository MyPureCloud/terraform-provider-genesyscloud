--- conflicted
+++ resolved
@@ -31,11 +31,7 @@
 	"terraform-provider-genesyscloud/genesyscloud/scripts"
 	station "terraform-provider-genesyscloud/genesyscloud/station"
 	workbin "terraform-provider-genesyscloud/genesyscloud/task_management_workbin"
-<<<<<<< HEAD
 	team "terraform-provider-genesyscloud/genesyscloud/team"
-
-=======
->>>>>>> 604ee80a
 	did "terraform-provider-genesyscloud/genesyscloud/telephony_providers_edges_did"
 	didPool "terraform-provider-genesyscloud/genesyscloud/telephony_providers_edges_did_pool"
 	edgePhone "terraform-provider-genesyscloud/genesyscloud/telephony_providers_edges_phone"
@@ -106,11 +102,10 @@
 	grammarLanguage.SetRegistrar(regInstance)               //Registering architect grammar language
 	edgePhone.SetRegistrar(regInstance)                     //Registering telephony providers edges phone
 	edgeSite.SetRegistrar(regInstance)                      //Registering telephony providers edges site
-<<<<<<< HEAD
-=======
+
 	flowMilestone.SetRegistrar(regInstance)                 //Registering flow milestone
 	flowOutcome.SetRegistrar(regInstance)                   //Registering flow outcome
->>>>>>> 604ee80a
+
 	station.SetRegistrar(regInstance)                       //Registering station
 	pat.SetRegistrar(regInstance)                           //Registering process automation triggers
 	obs.SetRegistrar(regInstance)                           //Resistering outbound ruleset
@@ -118,14 +113,14 @@
 	obwm.SetRegistrar(regInstance)                          //Registering outbound wrapup code mappings
 	gcloud.SetRegistrar(regInstance)                        //Registering genesyscloud
 	obAttemptLimit.SetRegistrar(regInstance)                //Registering outbound attempt limit
-<<<<<<< HEAD
+
 	obContactList.SetRegistrar(regInstance)                 //Registering outbound contact list
-=======
+
 	obCampaign.SetRegistrar(regInstance)                    //Registering outbound campaign
 	obContactList.SetRegistrar(regInstance)                 //Registering outbound contact list
 	obSequence.SetRegistrar(regInstance)                    //Registering outbound sequence
 	obCampaignRule.SetRegistrar(regInstance)                //Registering outbound campaignrule
->>>>>>> 604ee80a
+
 	scripts.SetRegistrar(regInstance)                       //Registering Scripts
 	smsAddresses.SetRegistrar(regInstance)                  //Registering routing sms addresses
 	integration.SetRegistrar(regInstance)                   //Registering integrations
