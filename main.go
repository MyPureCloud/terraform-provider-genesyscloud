package main

import (
	"flag"
	"sync"

	gcloud "terraform-provider-genesyscloud/genesyscloud"
	archIvr "terraform-provider-genesyscloud/genesyscloud/architect_ivr"
	externalContacts "terraform-provider-genesyscloud/genesyscloud/external_contacts"
	integration "terraform-provider-genesyscloud/genesyscloud/integration"
	integrationAction "terraform-provider-genesyscloud/genesyscloud/integration_action"
	integrationCred "terraform-provider-genesyscloud/genesyscloud/integration_credential"
	integrationCustomAuth "terraform-provider-genesyscloud/genesyscloud/integration_custom_auth_action"
	ob "terraform-provider-genesyscloud/genesyscloud/outbound"
	obAttemptLimit "terraform-provider-genesyscloud/genesyscloud/outbound_attempt_limit"
	obContactList "terraform-provider-genesyscloud/genesyscloud/outbound_contact_list"
	obs "terraform-provider-genesyscloud/genesyscloud/outbound_ruleset"
	obwm "terraform-provider-genesyscloud/genesyscloud/outbound_wrapupcode_mappings"
	pat "terraform-provider-genesyscloud/genesyscloud/process_automation_trigger"
	recMediaRetPolicy "terraform-provider-genesyscloud/genesyscloud/recording_media_retention_policy"
	resourceExporter "terraform-provider-genesyscloud/genesyscloud/resource_exporter"
	registrar "terraform-provider-genesyscloud/genesyscloud/resource_register"
	smsAddresses "terraform-provider-genesyscloud/genesyscloud/routing_sms_addresses"
	"terraform-provider-genesyscloud/genesyscloud/scripts"
	did "terraform-provider-genesyscloud/genesyscloud/telephony_providers_edges_did"
	didPool "terraform-provider-genesyscloud/genesyscloud/telephony_providers_edges_did_pool"
	tfexp "terraform-provider-genesyscloud/genesyscloud/tfexporter"

	"github.com/hashicorp/terraform-plugin-sdk/v2/helper/schema"
	"github.com/hashicorp/terraform-plugin-sdk/v2/plugin"
)

// Run "go generate" to format example terraform files and generate the docs for the registry/website

// If you do not have terraform installed, you can remove the formatting command, but its suggested to
// ensure the documentation is formatted properly.
//go:generate terraform fmt -recursive ./examples/

// Run the docs generation tool, check its repository for more information on how it works and how docs
// can be customized.
//
//go:generate go run github.com/hashicorp/terraform-plugin-docs/cmd/tfplugindocs
//go:generate git restore docs/index.md
//go:generate go run terraform-provider-genesyscloud/apidocs
var (
	// these will be set by the goreleaser configuration
	// to appropriate values for the compiled binary
	// 0.1.0 is the default version for developing locally
	version string = "0.1.0"

	// goreleaser can also pass the specific commit if you want
	// commit  string = ""
)

var providerResources map[string]*schema.Resource
var providerDataSources map[string]*schema.Resource
var resourceExporters map[string]*resourceExporter.ResourceExporter

func main() {
	var debugMode bool

	flag.BoolVar(&debugMode, "debug", false, "set to true to run the provider with support for debuggers like delve")
	flag.Parse()

	providerResources = make(map[string]*schema.Resource)
	providerDataSources = make(map[string]*schema.Resource)
	resourceExporters = make(map[string]*resourceExporter.ResourceExporter)

	registerResources()

	opts := &plugin.ServeOpts{ProviderFunc: gcloud.New(version, providerResources, providerDataSources)}

	if debugMode {
		opts.Debug = true
		opts.ProviderAddr = "registry.terraform.io/mypurecloud/genesyscloud"
	}
	plugin.Serve(opts)
}

type RegisterInstance struct {
	resourceMapMutex   sync.RWMutex
	datasourceMapMutex sync.RWMutex
	exporterMapMutex   sync.RWMutex
}

func registerResources() {

	regInstance := &RegisterInstance{}

<<<<<<< HEAD
	pat.SetRegistrar(regInstance)                   //Registering process automation triggers
	obs.SetRegistrar(regInstance)                   //Resistering outbound ruleset
	ob.SetRegistrar(regInstance)                    //Registering outbound
	obwm.SetRegistrar(regInstance)                  //Registering outbound wrapup code mappings
	gcloud.SetRegistrar(regInstance)                //Registering genesyscloud
	obAttemptLimit.SetRegistrar(regInstance)        //Registering outbound attempt limit
	obContactList.SetRegistrar(regInstance)         //Registering outbound contact list
	scripts.SetRegistrar(regInstance)               //Registering Scripts
	smsAddresses.SetRegistrar(regInstance)          //Registering routing sms addresses
	integration.SetRegistrar(regInstance)           //Registering integrations
	integrationCustomAuth.SetRegistrar(regInstance) //Registering integrations custom auth actions
	integrationAction.SetRegistrar(regInstance)     //Registering integrations actions
	integrationCred.SetRegistrar(regInstance)       //Registering integrations credentials
	recMediaRetPolicy.SetRegistrar(regInstance)     //Registering recording media retention policies
=======
	pat.SetRegistrar(regInstance)               //Registering process automation triggers
	obs.SetRegistrar(regInstance)               //Resistering outbound ruleset
	ob.SetRegistrar(regInstance)                //Registering outbound
	obwm.SetRegistrar(regInstance)              //Registering outbound wrapup code mappings
	gcloud.SetRegistrar(regInstance)            //Registering genesyscloud
	obAttemptLimit.SetRegistrar(regInstance)    //Registering outbound attempt limit
	obContactList.SetRegistrar(regInstance)     //Registering outbound contact list
	scripts.SetRegistrar(regInstance)           //Registering Scripts
	smsAddresses.SetRegistrar(regInstance)      //Registering routing sms addresses
	integration.SetRegistrar(regInstance)       //Registering integrations
	integrationAction.SetRegistrar(regInstance) //Registering integrations actions
	integrationCred.SetRegistrar(regInstance)   //Registering integrations credentials
	recMediaRetPolicy.SetRegistrar(regInstance) //Registering recording media retention policies
	did.SetRegistrar(regInstance)               //Registering telephony did
	didPool.SetRegistrar(regInstance)           //Registering telephony did pools
	archIvr.SetRegistrar(regInstance)           //Registering architect ivr
>>>>>>> 894e0ac8

	externalContacts.SetRegistrar(regInstance)              //Registering external contacts
	resourceExporter.SetRegisterExporter(resourceExporters) //Registering register exporters

	// setting resources for Use cases  like TF export where provider is used in resource classes.
	tfexp.SetRegistrar(regInstance) //Registering tf exporter
	registrar.SetResources(providerResources, providerDataSources)

}

func (r *RegisterInstance) RegisterResource(resourceName string, resource *schema.Resource) {
	r.resourceMapMutex.Lock()
	defer r.resourceMapMutex.Unlock()
	providerResources[resourceName] = resource
}

func (r *RegisterInstance) RegisterDataSource(dataSourceName string, datasource *schema.Resource) {
	r.datasourceMapMutex.Lock()
	defer r.datasourceMapMutex.Unlock()
	providerDataSources[dataSourceName] = datasource
}

func (r *RegisterInstance) RegisterExporter(exporterName string, resourceExporter *resourceExporter.ResourceExporter) {
	r.exporterMapMutex.Lock()
	defer r.exporterMapMutex.Unlock()
	resourceExporters[exporterName] = resourceExporter
}<|MERGE_RESOLUTION|>--- conflicted
+++ resolved
@@ -87,7 +87,6 @@
 
 	regInstance := &RegisterInstance{}
 
-<<<<<<< HEAD
 	pat.SetRegistrar(regInstance)                   //Registering process automation triggers
 	obs.SetRegistrar(regInstance)                   //Resistering outbound ruleset
 	ob.SetRegistrar(regInstance)                    //Registering outbound
@@ -102,24 +101,9 @@
 	integrationAction.SetRegistrar(regInstance)     //Registering integrations actions
 	integrationCred.SetRegistrar(regInstance)       //Registering integrations credentials
 	recMediaRetPolicy.SetRegistrar(regInstance)     //Registering recording media retention policies
-=======
-	pat.SetRegistrar(regInstance)               //Registering process automation triggers
-	obs.SetRegistrar(regInstance)               //Resistering outbound ruleset
-	ob.SetRegistrar(regInstance)                //Registering outbound
-	obwm.SetRegistrar(regInstance)              //Registering outbound wrapup code mappings
-	gcloud.SetRegistrar(regInstance)            //Registering genesyscloud
-	obAttemptLimit.SetRegistrar(regInstance)    //Registering outbound attempt limit
-	obContactList.SetRegistrar(regInstance)     //Registering outbound contact list
-	scripts.SetRegistrar(regInstance)           //Registering Scripts
-	smsAddresses.SetRegistrar(regInstance)      //Registering routing sms addresses
-	integration.SetRegistrar(regInstance)       //Registering integrations
-	integrationAction.SetRegistrar(regInstance) //Registering integrations actions
-	integrationCred.SetRegistrar(regInstance)   //Registering integrations credentials
-	recMediaRetPolicy.SetRegistrar(regInstance) //Registering recording media retention policies
-	did.SetRegistrar(regInstance)               //Registering telephony did
-	didPool.SetRegistrar(regInstance)           //Registering telephony did pools
-	archIvr.SetRegistrar(regInstance)           //Registering architect ivr
->>>>>>> 894e0ac8
+	did.SetRegistrar(regInstance)                   //Registering telephony did
+	didPool.SetRegistrar(regInstance)               //Registering telephony did pools
+	archIvr.SetRegistrar(regInstance)               //Registering architect ivr
 
 	externalContacts.SetRegistrar(regInstance)              //Registering external contacts
 	resourceExporter.SetRegisterExporter(resourceExporters) //Registering register exporters
