package main

import (
	"flag"
	"sync"
	gcloud "terraform-provider-genesyscloud/genesyscloud"
	dt "terraform-provider-genesyscloud/genesyscloud/architect_datatable"
	dtr "terraform-provider-genesyscloud/genesyscloud/architect_datatable_row"
	emergencyGroup "terraform-provider-genesyscloud/genesyscloud/architect_emergencygroup"
	flow "terraform-provider-genesyscloud/genesyscloud/architect_flow"
	grammar "terraform-provider-genesyscloud/genesyscloud/architect_grammar"
	grammarLanguage "terraform-provider-genesyscloud/genesyscloud/architect_grammar_language"
	archIvr "terraform-provider-genesyscloud/genesyscloud/architect_ivr"
	architectSchedulegroups "terraform-provider-genesyscloud/genesyscloud/architect_schedulegroups"
	architectSchedules "terraform-provider-genesyscloud/genesyscloud/architect_schedules"
	userPrompt "terraform-provider-genesyscloud/genesyscloud/architect_user_prompt"
	authRole "terraform-provider-genesyscloud/genesyscloud/auth_role"
	authorizatioProduct "terraform-provider-genesyscloud/genesyscloud/authorization_product"
	employeeperformanceExternalmetricsDefinition "terraform-provider-genesyscloud/genesyscloud/employeeperformance_externalmetrics_definitions"
	externalContacts "terraform-provider-genesyscloud/genesyscloud/external_contacts"
	flowLogLevel "terraform-provider-genesyscloud/genesyscloud/flow_loglevel"
	flowMilestone "terraform-provider-genesyscloud/genesyscloud/flow_milestone"
	flowOutcome "terraform-provider-genesyscloud/genesyscloud/flow_outcome"
	"terraform-provider-genesyscloud/genesyscloud/group"
	groupRoles "terraform-provider-genesyscloud/genesyscloud/group_roles"
	idpAdfs "terraform-provider-genesyscloud/genesyscloud/idp_adfs"
	idpGeneric "terraform-provider-genesyscloud/genesyscloud/idp_generic"
	idpGsuite "terraform-provider-genesyscloud/genesyscloud/idp_gsuite"
	idpOkta "terraform-provider-genesyscloud/genesyscloud/idp_okta"
	idpOneLogin "terraform-provider-genesyscloud/genesyscloud/idp_onelogin"
	idpPing "terraform-provider-genesyscloud/genesyscloud/idp_ping"
	idpSalesforce "terraform-provider-genesyscloud/genesyscloud/idp_salesforce"
	"terraform-provider-genesyscloud/genesyscloud/integration"
	integrationAction "terraform-provider-genesyscloud/genesyscloud/integration_action"
	integrationCred "terraform-provider-genesyscloud/genesyscloud/integration_credential"
	integrationCustomAuth "terraform-provider-genesyscloud/genesyscloud/integration_custom_auth_action"
	journeyOutcomePredictor "terraform-provider-genesyscloud/genesyscloud/journey_outcome_predictor"
	journeyViews "terraform-provider-genesyscloud/genesyscloud/journey_views"
	oauth "terraform-provider-genesyscloud/genesyscloud/oauth_client"
	oAuthSettings "terraform-provider-genesyscloud/genesyscloud/organization_authentication_settings"
	oAuthPairing "terraform-provider-genesyscloud/genesyscloud/orgauthorization_pairing"
	ob "terraform-provider-genesyscloud/genesyscloud/outbound"
	obAttemptLimit "terraform-provider-genesyscloud/genesyscloud/outbound_attempt_limit"
	obCallableTimeset "terraform-provider-genesyscloud/genesyscloud/outbound_callabletimeset"
	obCallResponseSet "terraform-provider-genesyscloud/genesyscloud/outbound_callanalysisresponseset"
	obCampaign "terraform-provider-genesyscloud/genesyscloud/outbound_campaign"
	obCampaignRule "terraform-provider-genesyscloud/genesyscloud/outbound_campaignrule"
	obContactList "terraform-provider-genesyscloud/genesyscloud/outbound_contact_list"
	outboundContactListContact "terraform-provider-genesyscloud/genesyscloud/outbound_contact_list_contact"
	obContactListTemplate "terraform-provider-genesyscloud/genesyscloud/outbound_contact_list_template"
	obContactListFilter "terraform-provider-genesyscloud/genesyscloud/outbound_contactlistfilter"
	obDncList "terraform-provider-genesyscloud/genesyscloud/outbound_dnclist"
	obfst "terraform-provider-genesyscloud/genesyscloud/outbound_filespecificationtemplate"
	obs "terraform-provider-genesyscloud/genesyscloud/outbound_ruleset"
	obSequence "terraform-provider-genesyscloud/genesyscloud/outbound_sequence"
	obSettings "terraform-provider-genesyscloud/genesyscloud/outbound_settings"
	obwm "terraform-provider-genesyscloud/genesyscloud/outbound_wrapupcode_mappings"
	pat "terraform-provider-genesyscloud/genesyscloud/process_automation_trigger"
	"terraform-provider-genesyscloud/genesyscloud/provider"
	recMediaRetPolicy "terraform-provider-genesyscloud/genesyscloud/recording_media_retention_policy"
	resourceExporter "terraform-provider-genesyscloud/genesyscloud/resource_exporter"
	registrar "terraform-provider-genesyscloud/genesyscloud/resource_register"
	respmanagementLibrary "terraform-provider-genesyscloud/genesyscloud/responsemanagement_library"
	responsemanagementResponse "terraform-provider-genesyscloud/genesyscloud/responsemanagement_response"
	responsemanagementResponseasset "terraform-provider-genesyscloud/genesyscloud/responsemanagement_responseasset"
	routingEmailDomain "terraform-provider-genesyscloud/genesyscloud/routing_email_domain"
	routingEmailRoute "terraform-provider-genesyscloud/genesyscloud/routing_email_route"
	routingLanguage "terraform-provider-genesyscloud/genesyscloud/routing_language"
	routingQueue "terraform-provider-genesyscloud/genesyscloud/routing_queue"
	routingSkillGroup "terraform-provider-genesyscloud/genesyscloud/routing_skill_group"
	routingUtilization "terraform-provider-genesyscloud/genesyscloud/routing_utilization"
	routingUtilizationLabel "terraform-provider-genesyscloud/genesyscloud/routing_utilization_label"
	cMessageSettings "terraform-provider-genesyscloud/genesyscloud/conversations_messaging_settings"
	supportedContent "terraform-provider-genesyscloud/genesyscloud/conversations_messaging_supportedcontent"
	routingQueueConditionalGroupRouting "terraform-provider-genesyscloud/genesyscloud/routing_queue_conditional_group_routing"
	routingQueueOutboundEmailAddress "terraform-provider-genesyscloud/genesyscloud/routing_queue_outbound_email_address"
	routingSettings "terraform-provider-genesyscloud/genesyscloud/routing_settings"
	routingSkill "terraform-provider-genesyscloud/genesyscloud/routing_skill"
	smsAddresses "terraform-provider-genesyscloud/genesyscloud/routing_sms_addresses"
	"terraform-provider-genesyscloud/genesyscloud/scripts"
	"terraform-provider-genesyscloud/genesyscloud/station"
	workbin "terraform-provider-genesyscloud/genesyscloud/task_management_workbin"
	workitem "terraform-provider-genesyscloud/genesyscloud/task_management_workitem"
	workitemSchema "terraform-provider-genesyscloud/genesyscloud/task_management_workitem_schema"
	worktype "terraform-provider-genesyscloud/genesyscloud/task_management_worktype"
	"terraform-provider-genesyscloud/genesyscloud/team"
	"terraform-provider-genesyscloud/genesyscloud/telephony"
	did "terraform-provider-genesyscloud/genesyscloud/telephony_providers_edges_did"
	didPool "terraform-provider-genesyscloud/genesyscloud/telephony_providers_edges_did_pool"
	edgeGroup "terraform-provider-genesyscloud/genesyscloud/telephony_providers_edges_edge_group"
	extPool "terraform-provider-genesyscloud/genesyscloud/telephony_providers_edges_extension_pool"
	lineBaseSettings "terraform-provider-genesyscloud/genesyscloud/telephony_providers_edges_linebasesettings"
	edgePhone "terraform-provider-genesyscloud/genesyscloud/telephony_providers_edges_phone"
	phoneBaseSettings "terraform-provider-genesyscloud/genesyscloud/telephony_providers_edges_phonebasesettings"
	edgeSite "terraform-provider-genesyscloud/genesyscloud/telephony_providers_edges_site"
	siteOutboundRoutes "terraform-provider-genesyscloud/genesyscloud/telephony_providers_edges_site_outbound_route"
	edgesTrunk "terraform-provider-genesyscloud/genesyscloud/telephony_providers_edges_trunk"
	tfexp "terraform-provider-genesyscloud/genesyscloud/tfexporter"
	userRoles "terraform-provider-genesyscloud/genesyscloud/user_roles"
	webDeployConfig "terraform-provider-genesyscloud/genesyscloud/webdeployments_configuration"
	webDeployDeploy "terraform-provider-genesyscloud/genesyscloud/webdeployments_deployment"

	"github.com/hashicorp/terraform-plugin-sdk/v2/helper/schema"
	"github.com/hashicorp/terraform-plugin-sdk/v2/plugin"
)

// Run "go generate" to format example terraform files and generate the docs for the registry/website

// If you do not have terraform installed, you can remove the formatting command, but its suggested to
// ensure the documentation is formatted properly.
//go:generate terraform fmt -recursive ./examples/

// Run the docs generation tool, check its repository for more information on how it works and how docs
// can be customized.
//
//go:generate go run github.com/hashicorp/terraform-plugin-docs/cmd/tfplugindocs
//go:generate go run terraform-provider-genesyscloud/apidocs
var (
	// these will be set by the goreleaser configuration
	// to appropriate values for the compiled binary
	// 0.1.0 is the default version for developing locally
	version string = "0.1.0"

	// goreleaser can also pass the specific commit if you want
	// commit  string = ""
)

var providerResources map[string]*schema.Resource
var providerDataSources map[string]*schema.Resource
var resourceExporters map[string]*resourceExporter.ResourceExporter

func main() {
	var debugMode bool

	flag.BoolVar(&debugMode, "debug", false, "set to true to run the provider with support for debuggers like delve")
	flag.Parse()

	providerResources = make(map[string]*schema.Resource)
	providerDataSources = make(map[string]*schema.Resource)
	resourceExporters = make(map[string]*resourceExporter.ResourceExporter)

	registerResources()

	opts := &plugin.ServeOpts{ProviderFunc: provider.New(version, providerResources, providerDataSources)}

	if debugMode {
		opts.Debug = true
		opts.ProviderAddr = "registry.terraform.io/mypurecloud/genesyscloud"
	}
	plugin.Serve(opts)
}

type RegisterInstance struct {
	resourceMapMutex   sync.RWMutex
	datasourceMapMutex sync.RWMutex
	exporterMapMutex   sync.RWMutex
}

func registerResources() {
	regInstance := &RegisterInstance{}
	authRole.SetRegistrar(regInstance)                                     //Registering auth_role
	oauth.SetRegistrar(regInstance)                                        //Registering oauth_client
	dt.SetRegistrar(regInstance)                                           //Registering architect data table
	dtr.SetRegistrar(regInstance)                                          //Registering architect data table row
	emergencyGroup.SetRegistrar(regInstance)                               //Registering architect emergency group
	architectSchedulegroups.SetRegistrar(regInstance)                      //Registering architect schedule groups
	architectSchedules.SetRegistrar(regInstance)                           //Registering architect schedules
	employeeperformanceExternalmetricsDefinition.SetRegistrar(regInstance) //Registering employee performance external metrics definitions
	grammar.SetRegistrar(regInstance)                                      //Registering architect grammar
	grammarLanguage.SetRegistrar(regInstance)                              //Registering architect grammar language
	groupRoles.SetRegistrar(regInstance)                                   //Registering group roles
	edgePhone.SetRegistrar(regInstance)                                    //Registering telephony providers edges phone
	edgeSite.SetRegistrar(regInstance)                                     //Registering telephony providers edges site
	siteOutboundRoutes.SetRegistrar(regInstance)                           //Registering telephony providers edges site outbound routes
	flow.SetRegistrar(regInstance)                                         //Registering architect flow
	flowLogLevel.SetRegistrar(regInstance)                                 //Registering flow log Level
	flowMilestone.SetRegistrar(regInstance)                                //Registering flow milestone
	flowOutcome.SetRegistrar(regInstance)                                  //Registering flow outcome
	station.SetRegistrar(regInstance)                                      //Registering station
	pat.SetRegistrar(regInstance)                                          //Registering process automation triggers
	obs.SetRegistrar(regInstance)                                          //Resistering outbound ruleset
	ob.SetRegistrar(regInstance)                                           //Registering outbound
	obwm.SetRegistrar(regInstance)                                         //Registering outbound wrapup code mappings
	oAuthSettings.SetRegistrar(regInstance)                                //Registering organization authentication settings
	gcloud.SetRegistrar(regInstance)                                       //Registering genesyscloud
	obAttemptLimit.SetRegistrar(regInstance)                               //Registering outbound attempt limit
	obCallableTimeset.SetRegistrar(regInstance)                            //Registering outbound callable timeset
	obCampaign.SetRegistrar(regInstance)                                   //Registering outbound campaign
	obContactList.SetRegistrar(regInstance)                                //Registering outbound contact list
	obContactListFilter.SetRegistrar(regInstance)                          //Registering outbound contact list filter
	obContactListTemplate.SetRegistrar(regInstance)                        //Registering outbound contact list template
	obSequence.SetRegistrar(regInstance)                                   //Registering outbound sequence
	obCampaignRule.SetRegistrar(regInstance)                               //Registering outbound campaignrule
	obSettings.SetRegistrar(regInstance)                                   //Registering outbound settings
	obCallResponseSet.SetRegistrar(regInstance)                            //Registering outbound call analysis response set
	obCampaign.SetRegistrar(regInstance)                                   //Registering outbound campaign
	obfst.SetRegistrar(regInstance)                                        //Registering outbound file specification template
	obDncList.SetRegistrar(regInstance)                                    //Registering outbound dnclist
	oAuthPairing.SetRegistrar(regInstance)                                 //Registering orgauthorization pairing
	scripts.SetRegistrar(regInstance)                                      //Registering Scripts
	smsAddresses.SetRegistrar(regInstance)                                 //Registering routing sms addresses
	idpAdfs.SetRegistrar(regInstance)                                      //Registering idp adfs
	idpSalesforce.SetRegistrar(regInstance)                                //Registering idp salesforce
	idpOkta.SetRegistrar(regInstance)                                      //Registering idp okta
	idpOneLogin.SetRegistrar(regInstance)                                  //Registering idp onelogin
	idpGeneric.SetRegistrar(regInstance)                                   //Registering idp generic
	idpPing.SetRegistrar(regInstance)                                      //Registering idp ping
	idpGsuite.SetRegistrar(regInstance)                                    //Registering idp gsuite
	integration.SetRegistrar(regInstance)                                  //Registering integrations
	integrationCustomAuth.SetRegistrar(regInstance)                        //Registering integrations custom auth actions
	integrationAction.SetRegistrar(regInstance)                            //Registering integrations actions
	integrationCred.SetRegistrar(regInstance)                              //Registering integrations credentials
	recMediaRetPolicy.SetRegistrar(regInstance)                            //Registering recording media retention policies
	responsemanagementResponse.SetRegistrar(regInstance)                   //Registering responsemanagement responses
	responsemanagementResponseasset.SetRegistrar(regInstance)              //Registering responsemanagement response asset
	respmanagementLibrary.SetRegistrar(regInstance)                        //Registering responsemanagement library
	routingEmailRoute.SetRegistrar(regInstance)                            //Registering routing email route
	did.SetRegistrar(regInstance)                                          //Registering telephony did
	didPool.SetRegistrar(regInstance)                                      //Registering telephony did pools
	archIvr.SetRegistrar(regInstance)                                      //Registering architect ivr
	workbin.SetRegistrar(regInstance)                                      //Registering task management workbin
	workitemSchema.SetRegistrar(regInstance)                               //Registering task management workitem schema
	worktype.SetRegistrar(regInstance)                                     //Registering task management worktype
	workitem.SetRegistrar(regInstance)                                     //Registering task management workitem
	externalContacts.SetRegistrar(regInstance)                             //Registering external contacts
	team.SetRegistrar(regInstance)                                         //Registering team
	telephony.SetRegistrar(regInstance)                                    //Registering telephony package
	edgeGroup.SetRegistrar(regInstance)                                    //Registering edges edge group
	webDeployConfig.SetRegistrar(regInstance)                              //Registering webdeployments_config
	webDeployDeploy.SetRegistrar(regInstance)                              //Registering webdeployments_deploy
	authorizatioProduct.SetRegistrar(regInstance)                          //Registering Authorization Product
	extPool.SetRegistrar(regInstance)                                      //Registering Extension Pool
	phoneBaseSettings.SetRegistrar(regInstance)                            //Registering Phone Base Settings
	lineBaseSettings.SetRegistrar(regInstance)                             //Registering Line Base Settings
	edgesTrunk.SetRegistrar(regInstance)                                   //Registering Edges Trunk Settings
	resourceExporter.SetRegisterExporter(resourceExporters)                //Registering register exporters
	userRoles.SetRegistrar(regInstance)                                    //Registering user roles
	journeyOutcomePredictor.SetRegistrar(regInstance)                      //Registering journey outcome predictor
	group.SetRegistrar(regInstance)                                        //Registering group
	userPrompt.SetRegistrar(regInstance)                                   //Registering user prompt
	routingQueue.SetRegistrar(regInstance)                                 //Registering routing queue
	routingQueueConditionalGroupRouting.SetRegistrar(regInstance)          //Registering routing queue conditional group routing
	routingQueueOutboundEmailAddress.SetRegistrar(regInstance)             //Registering routing queue outbound email address
	outboundContactListContact.SetRegistrar(regInstance)                   //Registering outbound contact list contact
	routingSettings.SetRegistrar(regInstance)                              //Registering routing Settings
	routingUtilization.SetRegistrar(regInstance)                           //Registering routing utilization
	routingUtilizationLabel.SetRegistrar(regInstance)                      //Registering routing utilization label
	journeyViews.SetRegistrar(regInstance)                                 //Registering journey views
	routingLanguage.SetRegistrar(regInstance)                              //Registering Routing Language
	routingEmailDomain.SetRegistrar(regInstance)                           //Registering Routing Email Domain
<<<<<<< HEAD
	supportedContent.SetRegistrar(regInstance)                             //Registering Supported Content
=======
	routingSkill.SetRegistrar(regInstance)                                 //Registering Routing Skill
>>>>>>> 925ae74d
	cMessageSettings.SetRegistrar(regInstance)                             // Registering conversations messaging settings
	routingSkillGroup.SetRegistrar(regInstance)                            //Registering routing skill group
	// setting resources for Use cases  like TF export where provider is used in resource classes.
	tfexp.SetRegistrar(regInstance) //Registering tf exporter
	registrar.SetResources(providerResources, providerDataSources)

}

func (r *RegisterInstance) RegisterResource(resourceName string, resource *schema.Resource) {
	r.resourceMapMutex.Lock()
	defer r.resourceMapMutex.Unlock()
	providerResources[resourceName] = resource
}

func (r *RegisterInstance) RegisterDataSource(dataSourceName string, datasource *schema.Resource) {
	r.datasourceMapMutex.Lock()
	defer r.datasourceMapMutex.Unlock()
	providerDataSources[dataSourceName] = datasource
}

func (r *RegisterInstance) RegisterExporter(exporterName string, resourceExporter *resourceExporter.ResourceExporter) {
	r.exporterMapMutex.Lock()
	defer r.exporterMapMutex.Unlock()
	resourceExporters[exporterName] = resourceExporter
}<|MERGE_RESOLUTION|>--- conflicted
+++ resolved
@@ -16,6 +16,8 @@
 	userPrompt "terraform-provider-genesyscloud/genesyscloud/architect_user_prompt"
 	authRole "terraform-provider-genesyscloud/genesyscloud/auth_role"
 	authorizatioProduct "terraform-provider-genesyscloud/genesyscloud/authorization_product"
+	cMessageSettings "terraform-provider-genesyscloud/genesyscloud/conversations_messaging_settings"
+	supportedContent "terraform-provider-genesyscloud/genesyscloud/conversations_messaging_supportedcontent"
 	employeeperformanceExternalmetricsDefinition "terraform-provider-genesyscloud/genesyscloud/employeeperformance_externalmetrics_definitions"
 	externalContacts "terraform-provider-genesyscloud/genesyscloud/external_contacts"
 	flowLogLevel "terraform-provider-genesyscloud/genesyscloud/flow_loglevel"
@@ -67,16 +69,14 @@
 	routingEmailRoute "terraform-provider-genesyscloud/genesyscloud/routing_email_route"
 	routingLanguage "terraform-provider-genesyscloud/genesyscloud/routing_language"
 	routingQueue "terraform-provider-genesyscloud/genesyscloud/routing_queue"
-	routingSkillGroup "terraform-provider-genesyscloud/genesyscloud/routing_skill_group"
-	routingUtilization "terraform-provider-genesyscloud/genesyscloud/routing_utilization"
-	routingUtilizationLabel "terraform-provider-genesyscloud/genesyscloud/routing_utilization_label"
-	cMessageSettings "terraform-provider-genesyscloud/genesyscloud/conversations_messaging_settings"
-	supportedContent "terraform-provider-genesyscloud/genesyscloud/conversations_messaging_supportedcontent"
 	routingQueueConditionalGroupRouting "terraform-provider-genesyscloud/genesyscloud/routing_queue_conditional_group_routing"
 	routingQueueOutboundEmailAddress "terraform-provider-genesyscloud/genesyscloud/routing_queue_outbound_email_address"
 	routingSettings "terraform-provider-genesyscloud/genesyscloud/routing_settings"
 	routingSkill "terraform-provider-genesyscloud/genesyscloud/routing_skill"
+	routingSkillGroup "terraform-provider-genesyscloud/genesyscloud/routing_skill_group"
 	smsAddresses "terraform-provider-genesyscloud/genesyscloud/routing_sms_addresses"
+	routingUtilization "terraform-provider-genesyscloud/genesyscloud/routing_utilization"
+	routingUtilizationLabel "terraform-provider-genesyscloud/genesyscloud/routing_utilization_label"
 	"terraform-provider-genesyscloud/genesyscloud/scripts"
 	"terraform-provider-genesyscloud/genesyscloud/station"
 	workbin "terraform-provider-genesyscloud/genesyscloud/task_management_workbin"
@@ -248,11 +248,8 @@
 	journeyViews.SetRegistrar(regInstance)                                 //Registering journey views
 	routingLanguage.SetRegistrar(regInstance)                              //Registering Routing Language
 	routingEmailDomain.SetRegistrar(regInstance)                           //Registering Routing Email Domain
-<<<<<<< HEAD
 	supportedContent.SetRegistrar(regInstance)                             //Registering Supported Content
-=======
 	routingSkill.SetRegistrar(regInstance)                                 //Registering Routing Skill
->>>>>>> 925ae74d
 	cMessageSettings.SetRegistrar(regInstance)                             // Registering conversations messaging settings
 	routingSkillGroup.SetRegistrar(regInstance)                            //Registering routing skill group
 	// setting resources for Use cases  like TF export where provider is used in resource classes.
