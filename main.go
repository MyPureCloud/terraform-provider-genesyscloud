package main

import (
	"flag"
	"sync"
	gcloud "terraform-provider-genesyscloud/genesyscloud"
	dt "terraform-provider-genesyscloud/genesyscloud/architect_datatable"
	dtr "terraform-provider-genesyscloud/genesyscloud/architect_datatable_row"
	emergencyGroup "terraform-provider-genesyscloud/genesyscloud/architect_emergencygroup"
	flow "terraform-provider-genesyscloud/genesyscloud/architect_flow"
	grammar "terraform-provider-genesyscloud/genesyscloud/architect_grammar"
	grammarLanguage "terraform-provider-genesyscloud/genesyscloud/architect_grammar_language"
	archIvr "terraform-provider-genesyscloud/genesyscloud/architect_ivr"
	architectSchedulegroups "terraform-provider-genesyscloud/genesyscloud/architect_schedulegroups"
	architectSchedules "terraform-provider-genesyscloud/genesyscloud/architect_schedules"
	userPrompt "terraform-provider-genesyscloud/genesyscloud/architect_user_prompt"
	authDivision "terraform-provider-genesyscloud/genesyscloud/auth_division"
	authRole "terraform-provider-genesyscloud/genesyscloud/auth_role"
	authorizatioProduct "terraform-provider-genesyscloud/genesyscloud/authorization_product"
	integrationInstagram "terraform-provider-genesyscloud/genesyscloud/conversations_messaging_integrations_instagram"
	cMessagingOpen "terraform-provider-genesyscloud/genesyscloud/conversations_messaging_integrations_open"
	cMessageSettings "terraform-provider-genesyscloud/genesyscloud/conversations_messaging_settings"
	cMessageSettingsDefault "terraform-provider-genesyscloud/genesyscloud/conversations_messaging_settings_default"
	supportedContent "terraform-provider-genesyscloud/genesyscloud/conversations_messaging_supportedcontent"
	cmSupportedContentDefault "terraform-provider-genesyscloud/genesyscloud/conversations_messaging_supportedcontent_default"
	employeeperformanceExternalmetricsDefinition "terraform-provider-genesyscloud/genesyscloud/employeeperformance_externalmetrics_definitions"
	externalContacts "terraform-provider-genesyscloud/genesyscloud/external_contacts"
	flowLogLevel "terraform-provider-genesyscloud/genesyscloud/flow_loglevel"
	flowMilestone "terraform-provider-genesyscloud/genesyscloud/flow_milestone"
	flowOutcome "terraform-provider-genesyscloud/genesyscloud/flow_outcome"
	"terraform-provider-genesyscloud/genesyscloud/group"
	groupRoles "terraform-provider-genesyscloud/genesyscloud/group_roles"
	idpAdfs "terraform-provider-genesyscloud/genesyscloud/idp_adfs"
	idpGeneric "terraform-provider-genesyscloud/genesyscloud/idp_generic"
	idpGsuite "terraform-provider-genesyscloud/genesyscloud/idp_gsuite"
	idpOkta "terraform-provider-genesyscloud/genesyscloud/idp_okta"
	idpOneLogin "terraform-provider-genesyscloud/genesyscloud/idp_onelogin"
	idpPing "terraform-provider-genesyscloud/genesyscloud/idp_ping"
	idpSalesforce "terraform-provider-genesyscloud/genesyscloud/idp_salesforce"
	"terraform-provider-genesyscloud/genesyscloud/integration"
	integrationAction "terraform-provider-genesyscloud/genesyscloud/integration_action"
	integrationCred "terraform-provider-genesyscloud/genesyscloud/integration_credential"
	integrationCustomAuth "terraform-provider-genesyscloud/genesyscloud/integration_custom_auth_action"
	integrationFacebook "terraform-provider-genesyscloud/genesyscloud/integration_facebook"
	journeyActionMap "terraform-provider-genesyscloud/genesyscloud/journey_action_map"
	journeyActionTemplate "terraform-provider-genesyscloud/genesyscloud/journey_action_template"
	journeyOutcomePredictor "terraform-provider-genesyscloud/genesyscloud/journey_outcome_predictor"
	journeyViews "terraform-provider-genesyscloud/genesyscloud/journey_views"
	"terraform-provider-genesyscloud/genesyscloud/knowledge"
	oauth "terraform-provider-genesyscloud/genesyscloud/oauth_client"
	oAuthSettings "terraform-provider-genesyscloud/genesyscloud/organization_authentication_settings"
	oAuthPairing "terraform-provider-genesyscloud/genesyscloud/orgauthorization_pairing"
	ob "terraform-provider-genesyscloud/genesyscloud/outbound"
	obAttemptLimit "terraform-provider-genesyscloud/genesyscloud/outbound_attempt_limit"
	obCallableTimeset "terraform-provider-genesyscloud/genesyscloud/outbound_callabletimeset"
	obCallResponseSet "terraform-provider-genesyscloud/genesyscloud/outbound_callanalysisresponseset"
	obCampaign "terraform-provider-genesyscloud/genesyscloud/outbound_campaign"
	obCampaignRule "terraform-provider-genesyscloud/genesyscloud/outbound_campaignrule"
	obContactList "terraform-provider-genesyscloud/genesyscloud/outbound_contact_list"
	outboundContactListContact "terraform-provider-genesyscloud/genesyscloud/outbound_contact_list_contact"
	obContactListTemplate "terraform-provider-genesyscloud/genesyscloud/outbound_contact_list_template"
	obContactListFilter "terraform-provider-genesyscloud/genesyscloud/outbound_contactlistfilter"
	obDigitalRuleSet "terraform-provider-genesyscloud/genesyscloud/outbound_digitalruleset"
	obDncList "terraform-provider-genesyscloud/genesyscloud/outbound_dnclist"
	obfst "terraform-provider-genesyscloud/genesyscloud/outbound_filespecificationtemplate"
	obs "terraform-provider-genesyscloud/genesyscloud/outbound_ruleset"
	obSequence "terraform-provider-genesyscloud/genesyscloud/outbound_sequence"
	obSettings "terraform-provider-genesyscloud/genesyscloud/outbound_settings"
	obwm "terraform-provider-genesyscloud/genesyscloud/outbound_wrapupcode_mappings"
	pat "terraform-provider-genesyscloud/genesyscloud/process_automation_trigger"
	"terraform-provider-genesyscloud/genesyscloud/provider"
	recMediaRetPolicy "terraform-provider-genesyscloud/genesyscloud/recording_media_retention_policy"
	resourceExporter "terraform-provider-genesyscloud/genesyscloud/resource_exporter"
	registrar "terraform-provider-genesyscloud/genesyscloud/resource_register"
	respmanagementLibrary "terraform-provider-genesyscloud/genesyscloud/responsemanagement_library"
	responsemanagementResponse "terraform-provider-genesyscloud/genesyscloud/responsemanagement_response"
	responsemanagementResponseasset "terraform-provider-genesyscloud/genesyscloud/responsemanagement_responseasset"
	routingEmailDomain "terraform-provider-genesyscloud/genesyscloud/routing_email_domain"
	routingEmailRoute "terraform-provider-genesyscloud/genesyscloud/routing_email_route"
	routingLanguage "terraform-provider-genesyscloud/genesyscloud/routing_language"
	routingQueue "terraform-provider-genesyscloud/genesyscloud/routing_queue"
	routingWrapupcode "terraform-provider-genesyscloud/genesyscloud/routing_wrapupcode"

	externalOrganization "terraform-provider-genesyscloud/genesyscloud/external_contacts_organization"
	knowledgeCategory "terraform-provider-genesyscloud/genesyscloud/knowledge_category"
	knowledgeDocument "terraform-provider-genesyscloud/genesyscloud/knowledge_document"
	knowledgeLabel "terraform-provider-genesyscloud/genesyscloud/knowledge_label"
	"terraform-provider-genesyscloud/genesyscloud/location"
	routingQueueConditionalGroupRouting "terraform-provider-genesyscloud/genesyscloud/routing_queue_conditional_group_routing"
	routingQueueOutboundEmailAddress "terraform-provider-genesyscloud/genesyscloud/routing_queue_outbound_email_address"
	routingSettings "terraform-provider-genesyscloud/genesyscloud/routing_settings"
	routingSkill "terraform-provider-genesyscloud/genesyscloud/routing_skill"
	routingSkillGroup "terraform-provider-genesyscloud/genesyscloud/routing_skill_group"
	smsAddresses "terraform-provider-genesyscloud/genesyscloud/routing_sms_addresses"
	routingUtilization "terraform-provider-genesyscloud/genesyscloud/routing_utilization"
	routingUtilizationLabel "terraform-provider-genesyscloud/genesyscloud/routing_utilization_label"
	"terraform-provider-genesyscloud/genesyscloud/scripts"
	"terraform-provider-genesyscloud/genesyscloud/station"
	workbin "terraform-provider-genesyscloud/genesyscloud/task_management_workbin"
	workitem "terraform-provider-genesyscloud/genesyscloud/task_management_workitem"
	workitemSchema "terraform-provider-genesyscloud/genesyscloud/task_management_workitem_schema"
	worktype "terraform-provider-genesyscloud/genesyscloud/task_management_worktype"
	worktypeStatus "terraform-provider-genesyscloud/genesyscloud/task_management_worktype_status"
	"terraform-provider-genesyscloud/genesyscloud/team"
	"terraform-provider-genesyscloud/genesyscloud/telephony_provider_edges_trunkbasesettings"
	did "terraform-provider-genesyscloud/genesyscloud/telephony_providers_edges_did"
	didPool "terraform-provider-genesyscloud/genesyscloud/telephony_providers_edges_did_pool"
	edgeGroup "terraform-provider-genesyscloud/genesyscloud/telephony_providers_edges_edge_group"
	extPool "terraform-provider-genesyscloud/genesyscloud/telephony_providers_edges_extension_pool"
	lineBaseSettings "terraform-provider-genesyscloud/genesyscloud/telephony_providers_edges_linebasesettings"
	edgePhone "terraform-provider-genesyscloud/genesyscloud/telephony_providers_edges_phone"
	phoneBaseSettings "terraform-provider-genesyscloud/genesyscloud/telephony_providers_edges_phonebasesettings"
	edgeSite "terraform-provider-genesyscloud/genesyscloud/telephony_providers_edges_site"
	siteOutboundRoutes "terraform-provider-genesyscloud/genesyscloud/telephony_providers_edges_site_outbound_route"
	edgesTrunk "terraform-provider-genesyscloud/genesyscloud/telephony_providers_edges_trunk"
	tfexp "terraform-provider-genesyscloud/genesyscloud/tfexporter"
	"terraform-provider-genesyscloud/genesyscloud/user"
	userRoles "terraform-provider-genesyscloud/genesyscloud/user_roles"
	webDeployConfig "terraform-provider-genesyscloud/genesyscloud/webdeployments_configuration"
	webDeployDeploy "terraform-provider-genesyscloud/genesyscloud/webdeployments_deployment"

	"github.com/hashicorp/terraform-plugin-sdk/v2/helper/schema"
	"github.com/hashicorp/terraform-plugin-sdk/v2/plugin"
)

// Run "go generate" to format example terraform files and generate the docs for the registry/website

// If you do not have terraform installed, you can remove the formatting command, but its suggested to
// ensure the documentation is formatted properly.
//go:generate terraform fmt -recursive ./examples/

// Run the docs generation tool, check its repository for more information on how it works and how docs
// can be customized.
//
//go:generate go run github.com/hashicorp/terraform-plugin-docs/cmd/tfplugindocs
//go:generate go run terraform-provider-genesyscloud/apidocs
var (
	// these will be set by the goreleaser configuration
	// to appropriate values for the compiled binary
	// 0.1.0 is the default version for developing locally
	version string = "0.1.0"

	// goreleaser can also pass the specific commit if you want
	// commit  string = ""
)

var providerResources map[string]*schema.Resource
var providerDataSources map[string]*schema.Resource
var resourceExporters map[string]*resourceExporter.ResourceExporter

func main() {
	var debugMode bool

	flag.BoolVar(&debugMode, "debug", false, "set to true to run the provider with support for debuggers like delve")
	flag.Parse()

	providerResources = make(map[string]*schema.Resource)
	providerDataSources = make(map[string]*schema.Resource)
	resourceExporters = make(map[string]*resourceExporter.ResourceExporter)

	registerResources()

	opts := &plugin.ServeOpts{ProviderFunc: provider.New(version, providerResources, providerDataSources)}

	if debugMode {
		opts.Debug = true
		opts.ProviderAddr = "genesys.com/mypurecloud/genesyscloud"
	}
	plugin.Serve(opts)
}

type RegisterInstance struct {
	resourceMapMutex   sync.RWMutex
	datasourceMapMutex sync.RWMutex
	exporterMapMutex   sync.RWMutex
}

func registerResources() {
	regInstance := &RegisterInstance{}
	authRole.SetRegistrar(regInstance)                                     //Registering auth_role
	authDivision.SetRegistrar(regInstance)                                 //Registering auth_division
	oauth.SetRegistrar(regInstance)                                        //Registering oauth_client
	dt.SetRegistrar(regInstance)                                           //Registering architect data table
	dtr.SetRegistrar(regInstance)                                          //Registering architect data table row
	emergencyGroup.SetRegistrar(regInstance)                               //Registering architect emergency group
	architectSchedulegroups.SetRegistrar(regInstance)                      //Registering architect schedule groups
	architectSchedules.SetRegistrar(regInstance)                           //Registering architect schedules
	employeeperformanceExternalmetricsDefinition.SetRegistrar(regInstance) //Registering employee performance external metrics definitions
	grammar.SetRegistrar(regInstance)                                      //Registering architect grammar
	grammarLanguage.SetRegistrar(regInstance)                              //Registering architect grammar language
	groupRoles.SetRegistrar(regInstance)                                   //Registering group roles
	edgePhone.SetRegistrar(regInstance)                                    //Registering telephony  providers edges phone
	edgeSite.SetRegistrar(regInstance)                                     //Registering telephony providers edges site
	siteOutboundRoutes.SetRegistrar(regInstance)                           //Registering telephony providers edges site outbound routes
	flow.SetRegistrar(regInstance)                                         //Registering architect flow
	flowLogLevel.SetRegistrar(regInstance)                                 //Registering flow log Level
	flowMilestone.SetRegistrar(regInstance)                                //Registering flow milestone
	flowOutcome.SetRegistrar(regInstance)                                  //Registering flow outcome
	station.SetRegistrar(regInstance)                                      //Registering station
	pat.SetRegistrar(regInstance)                                          //Registering process automation triggers
	obs.SetRegistrar(regInstance)                                          //Resistering outbound ruleset
	ob.SetRegistrar(regInstance)                                           //Registering outbound
	obwm.SetRegistrar(regInstance)                                         //Registering outbound wrapup code mappings
	oAuthSettings.SetRegistrar(regInstance)                                //Registering organization authentication settings
	gcloud.SetRegistrar(regInstance)                                       //Registering genesyscloud
	obAttemptLimit.SetRegistrar(regInstance)                               //Registering outbound attempt limit
	obCallableTimeset.SetRegistrar(regInstance)                            //Registering outbound callable timeset
	obCampaign.SetRegistrar(regInstance)                                   //Registering outbound campaign
	obContactList.SetRegistrar(regInstance)                                //Registering outbound contact list
	obContactListFilter.SetRegistrar(regInstance)                          //Registering outbound contact list filter
	obContactListTemplate.SetRegistrar(regInstance)                        //Registering outbound contact list template
	obSequence.SetRegistrar(regInstance)                                   //Registering outbound sequence
	obCampaignRule.SetRegistrar(regInstance)                               //Registering outbound campaignrule
	obSettings.SetRegistrar(regInstance)                                   //Registering outbound settings
	obCallResponseSet.SetRegistrar(regInstance)                            //Registering outbound call analysis response set
	obCampaign.SetRegistrar(regInstance)                                   //Registering outbound campaign
	obfst.SetRegistrar(regInstance)                                        //Registering outbound file specification template
	obDncList.SetRegistrar(regInstance)                                    //Registering outbound dnclist
	obDigitalRuleSet.SetRegistrar(regInstance)                             //Registering outbound digital ruleset
	oAuthPairing.SetRegistrar(regInstance)                                 //Registering orgauthorization pairing
	scripts.SetRegistrar(regInstance)                                      //Registering Scripts
	smsAddresses.SetRegistrar(regInstance)                                 //Registering routing sms addresses
	idpAdfs.SetRegistrar(regInstance)                                      //Registering idp adfs
	idpSalesforce.SetRegistrar(regInstance)                                //Registering idp salesforce
	idpOkta.SetRegistrar(regInstance)                                      //Registering idp okta
	idpOneLogin.SetRegistrar(regInstance)                                  //Registering idp onelogin
	idpGeneric.SetRegistrar(regInstance)                                   //Registering idp generic
	idpPing.SetRegistrar(regInstance)                                      //Registering idp ping
	idpGsuite.SetRegistrar(regInstance)                                    //Registering idp gsuite
	integration.SetRegistrar(regInstance)                                  //Registering integrations
	integrationCustomAuth.SetRegistrar(regInstance)                        //Registering integrations custom auth actions
	integrationAction.SetRegistrar(regInstance)                            //Registering integrations actions
	integrationCred.SetRegistrar(regInstance)                              //Registering integrations credentials
	integrationFacebook.SetRegistrar(regInstance)                          //Registering integrations Facebook
	integrationInstagram.SetRegistrar(regInstance)                         //Registering integrations Instagram
	recMediaRetPolicy.SetRegistrar(regInstance)                            //Registering recording media retention policies
	responsemanagementResponse.SetRegistrar(regInstance)                   //Registering responsemanagement responses
	responsemanagementResponseasset.SetRegistrar(regInstance)              //Registering responsemanagement response asset
	respmanagementLibrary.SetRegistrar(regInstance)                        //Registering responsemanagement library
	routingEmailRoute.SetRegistrar(regInstance)                            //Registering routing email route
	did.SetRegistrar(regInstance)                                          //Registering telephony did
	didPool.SetRegistrar(regInstance)                                      //Registering telephony did pools
	archIvr.SetRegistrar(regInstance)                                      //Registering architect ivr
	workbin.SetRegistrar(regInstance)                                      //Registering task management workbin
	workitemSchema.SetRegistrar(regInstance)                               //Registering task management workitem schema
	worktype.SetRegistrar(regInstance)                                     //Registering task management worktype
	worktypeStatus.SetRegistrar(regInstance)                               //Registering task management worktype status
	workitem.SetRegistrar(regInstance)                                     //Registering task management workitem
	externalContacts.SetRegistrar(regInstance)                             //Registering external contacts
	team.SetRegistrar(regInstance)                                         //Registering team
	telephony_provider_edges_trunkbasesettings.SetRegistrar(regInstance)   //Registering telephony_provider_edges_trunkbasesettings package
	edgeGroup.SetRegistrar(regInstance)                                    //Registering edges edge group
	webDeployConfig.SetRegistrar(regInstance)                              //Registering webdeployments_config
	webDeployDeploy.SetRegistrar(regInstance)                              //Registering webdeployments_deploy
	authorizatioProduct.SetRegistrar(regInstance)                          //Registering Authorization Product
	extPool.SetRegistrar(regInstance)                                      //Registering Extension Pool
	phoneBaseSettings.SetRegistrar(regInstance)                            //Registering Phone Base Settings
	lineBaseSettings.SetRegistrar(regInstance)                             //Registering Line Base Settings
	edgesTrunk.SetRegistrar(regInstance)                                   //Registering Edges Trunk Settings
	resourceExporter.SetRegisterExporter(resourceExporters)                //Registering register exporters
	userRoles.SetRegistrar(regInstance)                                    //Registering user roles
	user.SetRegistrar(regInstance)                                         //Registering user
	journeyOutcomePredictor.SetRegistrar(regInstance)                      //Registering journey outcome predictor
	journeyActionTemplate.SetRegistrar(regInstance)                        //Registering journey action template
	group.SetRegistrar(regInstance)                                        //Registering group
	userPrompt.SetRegistrar(regInstance)                                   //Registering user prompt
	routingQueue.SetRegistrar(regInstance)                                 //Registering routing queue
	routingQueueConditionalGroupRouting.SetRegistrar(regInstance)          //Registering routing queue conditional group routing
	routingQueueOutboundEmailAddress.SetRegistrar(regInstance)             //Registering routing queue outbound email address
	outboundContactListContact.SetRegistrar(regInstance)                   //Registering outbound contact list contact
	routingSettings.SetRegistrar(regInstance)                              //Registering routing Settings
	routingUtilization.SetRegistrar(regInstance)                           //Registering routing utilization
	routingUtilizationLabel.SetRegistrar(regInstance)                      //Registering routing utilization label
	journeyViews.SetRegistrar(regInstance)                                 //Registering journey views
	journeyActionMap.SetRegistrar(regInstance)                             //Registering journey Action Map
	routingWrapupcode.SetRegistrar(regInstance)                            //Registering routing wrapupcode
	routingLanguage.SetRegistrar(regInstance)                              //Registering Routing Language
	routingEmailDomain.SetRegistrar(regInstance)                           //Registering Routing Email Domain
	supportedContent.SetRegistrar(regInstance)                             //Registering Supported Content
	routingSkill.SetRegistrar(regInstance)                                 //Registering Routing Skill
	cMessageSettings.SetRegistrar(regInstance)                             //Registering conversations messaging settings
	routingSkillGroup.SetRegistrar(regInstance)                            //Registering routing skill group
	cMessageSettingsDefault.SetRegistrar(regInstance)                      //Registering conversations messaging settings default
	cmSupportedContentDefault.SetRegistrar(regInstance)                    //Registering conversations supported content default
	cMessagingOpen.SetRegistrar(regInstance)                               //Registering conversations messaging open
	location.SetRegistrar(regInstance)                                     //Registering location
	knowledgeDocument.SetRegistrar(regInstance)                            //Registering knowledge document
	knowledge.SetRegistrar(regInstance)                                    //Registering knowledge
	externalOrganization.SetRegistrar(regInstance)                         //Registering external organization
<<<<<<< HEAD
	knowledgeCategory.SetRegistrar(regInstance)                            //Registering knowledge category
=======
	knowledgeLabel.SetRegistrar(regInstance)                               //Registering Knowledge Label
>>>>>>> e9bc1a70
	// setting resources for Use cases  like TF export where provider is used in resource classes.
	tfexp.SetRegistrar(regInstance) //Registering tf exporter
	registrar.SetResources(providerResources, providerDataSources)
}

func (r *RegisterInstance) RegisterResource(resourceType string, resource *schema.Resource) {
	r.resourceMapMutex.Lock()
	defer r.resourceMapMutex.Unlock()
	providerResources[resourceType] = resource
}

func (r *RegisterInstance) RegisterDataSource(dataSourceType string, datasource *schema.Resource) {
	r.datasourceMapMutex.Lock()
	defer r.datasourceMapMutex.Unlock()
	providerDataSources[dataSourceType] = datasource
}

func (r *RegisterInstance) RegisterExporter(exporterName string, resourceExporter *resourceExporter.ResourceExporter) {
	r.exporterMapMutex.Lock()
	defer r.exporterMapMutex.Unlock()
	resourceExporters[exporterName] = resourceExporter
}<|MERGE_RESOLUTION|>--- conflicted
+++ resolved
@@ -287,11 +287,8 @@
 	knowledgeDocument.SetRegistrar(regInstance)                            //Registering knowledge document
 	knowledge.SetRegistrar(regInstance)                                    //Registering knowledge
 	externalOrganization.SetRegistrar(regInstance)                         //Registering external organization
-<<<<<<< HEAD
 	knowledgeCategory.SetRegistrar(regInstance)                            //Registering knowledge category
-=======
 	knowledgeLabel.SetRegistrar(regInstance)                               //Registering Knowledge Label
->>>>>>> e9bc1a70
 	// setting resources for Use cases  like TF export where provider is used in resource classes.
 	tfexp.SetRegistrar(regInstance) //Registering tf exporter
 	registrar.SetResources(providerResources, providerDataSources)
