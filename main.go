--- conflicted
+++ resolved
@@ -71,14 +71,11 @@
 	routingUtilization "terraform-provider-genesyscloud/genesyscloud/routing_utilization"
 	routingUtilizationLabel "terraform-provider-genesyscloud/genesyscloud/routing_utilization_label"
 
-<<<<<<< HEAD
 	"github.com/hashicorp/terraform-plugin-sdk/v2/helper/schema"
 	"github.com/hashicorp/terraform-plugin-sdk/v2/plugin"
 
+	cMessageSettings "terraform-provider-genesyscloud/genesyscloud/conversations_messaging_settings"
 	supportedContent "terraform-provider-genesyscloud/genesyscloud/conversations_messaging_supportedcontent"
-=======
-	cMessageSettings "terraform-provider-genesyscloud/genesyscloud/conversations_messaging_settings"
->>>>>>> abc04abc
 	routingQueueConditionalGroupRouting "terraform-provider-genesyscloud/genesyscloud/routing_queue_conditional_group_routing"
 	routingQueueOutboundEmailAddress "terraform-provider-genesyscloud/genesyscloud/routing_queue_outbound_email_address"
 	routingSettings "terraform-provider-genesyscloud/genesyscloud/routing_settings"
@@ -254,12 +251,9 @@
 	journeyViews.SetRegistrar(regInstance)                                 //Registering journey views
 	routingLanguage.SetRegistrar(regInstance)                              //Registering Routing Language
 	routingEmailDomain.SetRegistrar(regInstance)                           //Registering Routing Email Domain
-<<<<<<< HEAD
 	supportedContent.SetRegistrar(regInstance)                             //Registering Supported Content
-=======
 	cMessageSettings.SetRegistrar(regInstance)                             // Registering conversations messaging settings
 	routingSkillGroup.SetRegistrar(regInstance)                            //Registering routing skill group
->>>>>>> abc04abc
 	// setting resources for Use cases  like TF export where provider is used in resource classes.
 	tfexp.SetRegistrar(regInstance) //Registering tf exporter
 	registrar.SetResources(providerResources, providerDataSources)
