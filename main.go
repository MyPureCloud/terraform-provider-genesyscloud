--- conflicted
+++ resolved
@@ -2,139 +2,10 @@
 
 import (
 	"flag"
-<<<<<<< HEAD
-=======
-	"sync"
-	gcloud "terraform-provider-genesyscloud/genesyscloud"
-	dt "terraform-provider-genesyscloud/genesyscloud/architect_datatable"
-	dtr "terraform-provider-genesyscloud/genesyscloud/architect_datatable_row"
-	emergencyGroup "terraform-provider-genesyscloud/genesyscloud/architect_emergencygroup"
-	flow "terraform-provider-genesyscloud/genesyscloud/architect_flow"
-	grammar "terraform-provider-genesyscloud/genesyscloud/architect_grammar"
-	grammarLanguage "terraform-provider-genesyscloud/genesyscloud/architect_grammar_language"
-	archIvr "terraform-provider-genesyscloud/genesyscloud/architect_ivr"
-	architectSchedulegroups "terraform-provider-genesyscloud/genesyscloud/architect_schedulegroups"
-	architectSchedules "terraform-provider-genesyscloud/genesyscloud/architect_schedules"
-	userPrompt "terraform-provider-genesyscloud/genesyscloud/architect_user_prompt"
-	authDivision "terraform-provider-genesyscloud/genesyscloud/auth_division"
-	authRole "terraform-provider-genesyscloud/genesyscloud/auth_role"
-	authorizatioProduct "terraform-provider-genesyscloud/genesyscloud/authorization_product"
-	integrationInstagram "terraform-provider-genesyscloud/genesyscloud/conversations_messaging_integrations_instagram"
-	cMessagingOpen "terraform-provider-genesyscloud/genesyscloud/conversations_messaging_integrations_open"
-	cMessageSettings "terraform-provider-genesyscloud/genesyscloud/conversations_messaging_settings"
-	cMessageSettingsDefault "terraform-provider-genesyscloud/genesyscloud/conversations_messaging_settings_default"
-	supportedContent "terraform-provider-genesyscloud/genesyscloud/conversations_messaging_supportedcontent"
-	cmSupportedContentDefault "terraform-provider-genesyscloud/genesyscloud/conversations_messaging_supportedcontent_default"
-	employeeperformanceExternalmetricsDefinition "terraform-provider-genesyscloud/genesyscloud/employeeperformance_externalmetrics_definitions"
-	externalContacts "terraform-provider-genesyscloud/genesyscloud/external_contacts"
-	flowLogLevel "terraform-provider-genesyscloud/genesyscloud/flow_loglevel"
-	flowMilestone "terraform-provider-genesyscloud/genesyscloud/flow_milestone"
-	flowOutcome "terraform-provider-genesyscloud/genesyscloud/flow_outcome"
-	"terraform-provider-genesyscloud/genesyscloud/group"
-	groupRoles "terraform-provider-genesyscloud/genesyscloud/group_roles"
-	idpAdfs "terraform-provider-genesyscloud/genesyscloud/idp_adfs"
-	idpGeneric "terraform-provider-genesyscloud/genesyscloud/idp_generic"
-	idpGsuite "terraform-provider-genesyscloud/genesyscloud/idp_gsuite"
-	idpOkta "terraform-provider-genesyscloud/genesyscloud/idp_okta"
-	idpOneLogin "terraform-provider-genesyscloud/genesyscloud/idp_onelogin"
-	idpPing "terraform-provider-genesyscloud/genesyscloud/idp_ping"
-	idpSalesforce "terraform-provider-genesyscloud/genesyscloud/idp_salesforce"
-	"terraform-provider-genesyscloud/genesyscloud/integration"
-	integrationAction "terraform-provider-genesyscloud/genesyscloud/integration_action"
-	integrationCred "terraform-provider-genesyscloud/genesyscloud/integration_credential"
-	integrationCustomAuth "terraform-provider-genesyscloud/genesyscloud/integration_custom_auth_action"
-	integrationFacebook "terraform-provider-genesyscloud/genesyscloud/integration_facebook"
-	journeyActionMap "terraform-provider-genesyscloud/genesyscloud/journey_action_map"
-	journeyActionTemplate "terraform-provider-genesyscloud/genesyscloud/journey_action_template"
-	journeyOutcome "terraform-provider-genesyscloud/genesyscloud/journey_outcome"
-	journeyOutcomePredictor "terraform-provider-genesyscloud/genesyscloud/journey_outcome_predictor"
-	journeySegment "terraform-provider-genesyscloud/genesyscloud/journey_segment"
-	journeyViewSchedule "terraform-provider-genesyscloud/genesyscloud/journey_view_schedule"
-	journeyViews "terraform-provider-genesyscloud/genesyscloud/journey_views"
-	oauth "terraform-provider-genesyscloud/genesyscloud/oauth_client"
-	oAuthSettings "terraform-provider-genesyscloud/genesyscloud/organization_authentication_settings"
-	oAuthPairing "terraform-provider-genesyscloud/genesyscloud/orgauthorization_pairing"
-	ob "terraform-provider-genesyscloud/genesyscloud/outbound"
-	obAttemptLimit "terraform-provider-genesyscloud/genesyscloud/outbound_attempt_limit"
-	obCallableTimeset "terraform-provider-genesyscloud/genesyscloud/outbound_callabletimeset"
-	obCallResponseSet "terraform-provider-genesyscloud/genesyscloud/outbound_callanalysisresponseset"
-	obCampaign "terraform-provider-genesyscloud/genesyscloud/outbound_campaign"
-	obCampaignRule "terraform-provider-genesyscloud/genesyscloud/outbound_campaignrule"
-	obContactList "terraform-provider-genesyscloud/genesyscloud/outbound_contact_list"
-	outboundContactListContact "terraform-provider-genesyscloud/genesyscloud/outbound_contact_list_contact"
-	obContactListTemplate "terraform-provider-genesyscloud/genesyscloud/outbound_contact_list_template"
-	obContactListFilter "terraform-provider-genesyscloud/genesyscloud/outbound_contactlistfilter"
-	obDigitalRuleSet "terraform-provider-genesyscloud/genesyscloud/outbound_digitalruleset"
-	obDncList "terraform-provider-genesyscloud/genesyscloud/outbound_dnclist"
-	obfst "terraform-provider-genesyscloud/genesyscloud/outbound_filespecificationtemplate"
-	obs "terraform-provider-genesyscloud/genesyscloud/outbound_ruleset"
-	obSequence "terraform-provider-genesyscloud/genesyscloud/outbound_sequence"
-	obSettings "terraform-provider-genesyscloud/genesyscloud/outbound_settings"
-	obwm "terraform-provider-genesyscloud/genesyscloud/outbound_wrapupcode_mappings"
-	pat "terraform-provider-genesyscloud/genesyscloud/process_automation_trigger"
-	"terraform-provider-genesyscloud/genesyscloud/provider"
-	recMediaRetPolicy "terraform-provider-genesyscloud/genesyscloud/recording_media_retention_policy"
-	resourceExporter "terraform-provider-genesyscloud/genesyscloud/resource_exporter"
-	registrar "terraform-provider-genesyscloud/genesyscloud/resource_register"
-	respmanagementLibrary "terraform-provider-genesyscloud/genesyscloud/responsemanagement_library"
-	responsemanagementResponse "terraform-provider-genesyscloud/genesyscloud/responsemanagement_response"
-	responsemanagementResponseasset "terraform-provider-genesyscloud/genesyscloud/responsemanagement_responseasset"
-	routingEmailDomain "terraform-provider-genesyscloud/genesyscloud/routing_email_domain"
-	routingEmailRoute "terraform-provider-genesyscloud/genesyscloud/routing_email_route"
-	routingLanguage "terraform-provider-genesyscloud/genesyscloud/routing_language"
-	routingQueue "terraform-provider-genesyscloud/genesyscloud/routing_queue"
-	routingWrapupcode "terraform-provider-genesyscloud/genesyscloud/routing_wrapupcode"
-
-	externalSource "terraform-provider-genesyscloud/genesyscloud/external_contacts_external_source"
-	externalOrganization "terraform-provider-genesyscloud/genesyscloud/external_contacts_organization"
-	externalUser "terraform-provider-genesyscloud/genesyscloud/external_user"
-	knowledgeCategory "terraform-provider-genesyscloud/genesyscloud/knowledge_category"
-	knowledgeDocument "terraform-provider-genesyscloud/genesyscloud/knowledge_document"
-	knowledgeDocumentVariation "terraform-provider-genesyscloud/genesyscloud/knowledge_document_variation"
-	knowledgeKnowledgebase "terraform-provider-genesyscloud/genesyscloud/knowledge_knowledgebase"
-	knowledgeLabel "terraform-provider-genesyscloud/genesyscloud/knowledge_label"
-	"terraform-provider-genesyscloud/genesyscloud/location"
-	routingQueueConditionalGroupRouting "terraform-provider-genesyscloud/genesyscloud/routing_queue_conditional_group_routing"
-	routingQueueOutboundEmailAddress "terraform-provider-genesyscloud/genesyscloud/routing_queue_outbound_email_address"
-	routingSettings "terraform-provider-genesyscloud/genesyscloud/routing_settings"
-	routingSkill "terraform-provider-genesyscloud/genesyscloud/routing_skill"
-	routingSkillGroup "terraform-provider-genesyscloud/genesyscloud/routing_skill_group"
-	smsAddresses "terraform-provider-genesyscloud/genesyscloud/routing_sms_addresses"
-	routingUtilization "terraform-provider-genesyscloud/genesyscloud/routing_utilization"
-	routingUtilizationLabel "terraform-provider-genesyscloud/genesyscloud/routing_utilization_label"
-	"terraform-provider-genesyscloud/genesyscloud/scripts"
-	"terraform-provider-genesyscloud/genesyscloud/station"
-	workbin "terraform-provider-genesyscloud/genesyscloud/task_management_workbin"
-	workitem "terraform-provider-genesyscloud/genesyscloud/task_management_workitem"
-	workitemSchema "terraform-provider-genesyscloud/genesyscloud/task_management_workitem_schema"
-	worktype "terraform-provider-genesyscloud/genesyscloud/task_management_worktype"
-	workitemDateBasedRule "terraform-provider-genesyscloud/genesyscloud/task_management_worktype_flow_datebased_rule"
-	workitemOnAttributeChangeRule "terraform-provider-genesyscloud/genesyscloud/task_management_worktype_flow_onattributechange_rule"
-	workitemOnCreateRule "terraform-provider-genesyscloud/genesyscloud/task_management_worktype_flow_oncreate_rule"
-	worktypeStatus "terraform-provider-genesyscloud/genesyscloud/task_management_worktype_status"
-	"terraform-provider-genesyscloud/genesyscloud/team"
-	"terraform-provider-genesyscloud/genesyscloud/telephony_provider_edges_trunkbasesettings"
-	did "terraform-provider-genesyscloud/genesyscloud/telephony_providers_edges_did"
-	didPool "terraform-provider-genesyscloud/genesyscloud/telephony_providers_edges_did_pool"
-	edgeGroup "terraform-provider-genesyscloud/genesyscloud/telephony_providers_edges_edge_group"
-	extPool "terraform-provider-genesyscloud/genesyscloud/telephony_providers_edges_extension_pool"
-	lineBaseSettings "terraform-provider-genesyscloud/genesyscloud/telephony_providers_edges_linebasesettings"
-	edgePhone "terraform-provider-genesyscloud/genesyscloud/telephony_providers_edges_phone"
-	phoneBaseSettings "terraform-provider-genesyscloud/genesyscloud/telephony_providers_edges_phonebasesettings"
-	edgeSite "terraform-provider-genesyscloud/genesyscloud/telephony_providers_edges_site"
-	siteOutboundRoutes "terraform-provider-genesyscloud/genesyscloud/telephony_providers_edges_site_outbound_route"
-	edgesTrunk "terraform-provider-genesyscloud/genesyscloud/telephony_providers_edges_trunk"
-	tfexp "terraform-provider-genesyscloud/genesyscloud/tfexporter"
-	"terraform-provider-genesyscloud/genesyscloud/user"
-	userRoles "terraform-provider-genesyscloud/genesyscloud/user_roles"
-	webDeployConfig "terraform-provider-genesyscloud/genesyscloud/webdeployments_configuration"
-	webDeployDeploy "terraform-provider-genesyscloud/genesyscloud/webdeployments_deployment"
-
-	"github.com/hashicorp/terraform-plugin-sdk/v2/helper/schema"
->>>>>>> 872fb786
-	"github.com/hashicorp/terraform-plugin-sdk/v2/plugin"
 	"terraform-provider-genesyscloud/genesyscloud/provider"
 	providerRegistrar "terraform-provider-genesyscloud/genesyscloud/provider_registrar"
+
+	"github.com/hashicorp/terraform-plugin-sdk/v2/plugin"
 )
 
 // Run "go generate" to format example terraform files and generate the docs for the registry/website
@@ -173,159 +44,4 @@
 		opts.ProviderAddr = "genesys.com/mypurecloud/genesyscloud"
 	}
 	plugin.Serve(opts)
-<<<<<<< HEAD
-=======
-}
-
-type RegisterInstance struct {
-	resourceMapMutex   sync.RWMutex
-	datasourceMapMutex sync.RWMutex
-	exporterMapMutex   sync.RWMutex
-}
-
-func registerResources() {
-	regInstance := &RegisterInstance{}
-	authRole.SetRegistrar(regInstance)                                     //Registering auth_role
-	authDivision.SetRegistrar(regInstance)                                 //Registering auth_division
-	oauth.SetRegistrar(regInstance)                                        //Registering oauth_client
-	dt.SetRegistrar(regInstance)                                           //Registering architect data table
-	dtr.SetRegistrar(regInstance)                                          //Registering architect data table row
-	emergencyGroup.SetRegistrar(regInstance)                               //Registering architect emergency group
-	architectSchedulegroups.SetRegistrar(regInstance)                      //Registering architect schedule groups
-	architectSchedules.SetRegistrar(regInstance)                           //Registering architect schedules
-	employeeperformanceExternalmetricsDefinition.SetRegistrar(regInstance) //Registering employee performance external metrics definitions
-	grammar.SetRegistrar(regInstance)                                      //Registering architect grammar
-	grammarLanguage.SetRegistrar(regInstance)                              //Registering architect grammar language
-	groupRoles.SetRegistrar(regInstance)                                   //Registering group roles
-	edgePhone.SetRegistrar(regInstance)                                    //Registering telephony  providers edges phone
-	edgeSite.SetRegistrar(regInstance)                                     //Registering telephony providers edges site
-	siteOutboundRoutes.SetRegistrar(regInstance)                           //Registering telephony providers edges site outbound routes
-	flow.SetRegistrar(regInstance)                                         //Registering architect flow
-	flowLogLevel.SetRegistrar(regInstance)                                 //Registering flow log Level
-	flowMilestone.SetRegistrar(regInstance)                                //Registering flow milestone
-	flowOutcome.SetRegistrar(regInstance)                                  //Registering flow outcome
-	station.SetRegistrar(regInstance)                                      //Registering station
-	pat.SetRegistrar(regInstance)                                          //Registering process automation triggers
-	obs.SetRegistrar(regInstance)                                          //Resistering outbound ruleset
-	ob.SetRegistrar(regInstance)                                           //Registering outbound
-	obwm.SetRegistrar(regInstance)                                         //Registering outbound wrapup code mappings
-	oAuthSettings.SetRegistrar(regInstance)                                //Registering organization authentication settings
-	gcloud.SetRegistrar(regInstance)                                       //Registering genesyscloud
-	obAttemptLimit.SetRegistrar(regInstance)                               //Registering outbound attempt limit
-	obCallableTimeset.SetRegistrar(regInstance)                            //Registering outbound callable timeset
-	obCampaign.SetRegistrar(regInstance)                                   //Registering outbound campaign
-	obContactList.SetRegistrar(regInstance)                                //Registering outbound contact list
-	obContactListFilter.SetRegistrar(regInstance)                          //Registering outbound contact list filter
-	obContactListTemplate.SetRegistrar(regInstance)                        //Registering outbound contact list template
-	obSequence.SetRegistrar(regInstance)                                   //Registering outbound sequence
-	obCampaignRule.SetRegistrar(regInstance)                               //Registering outbound campaignrule
-	obSettings.SetRegistrar(regInstance)                                   //Registering outbound settings
-	obCallResponseSet.SetRegistrar(regInstance)                            //Registering outbound call analysis response set
-	obCampaign.SetRegistrar(regInstance)                                   //Registering outbound campaign
-	obfst.SetRegistrar(regInstance)                                        //Registering outbound file specification template
-	obDncList.SetRegistrar(regInstance)                                    //Registering outbound dnclist
-	obDigitalRuleSet.SetRegistrar(regInstance)                             //Registering outbound digital ruleset
-	oAuthPairing.SetRegistrar(regInstance)                                 //Registering orgauthorization pairing
-	scripts.SetRegistrar(regInstance)                                      //Registering Scripts
-	smsAddresses.SetRegistrar(regInstance)                                 //Registering routing sms addresses
-	idpAdfs.SetRegistrar(regInstance)                                      //Registering idp adfs
-	idpSalesforce.SetRegistrar(regInstance)                                //Registering idp salesforce
-	idpOkta.SetRegistrar(regInstance)                                      //Registering idp okta
-	idpOneLogin.SetRegistrar(regInstance)                                  //Registering idp onelogin
-	idpGeneric.SetRegistrar(regInstance)                                   //Registering idp generic
-	idpPing.SetRegistrar(regInstance)                                      //Registering idp ping
-	idpGsuite.SetRegistrar(regInstance)                                    //Registering idp gsuite
-	integration.SetRegistrar(regInstance)                                  //Registering integrations
-	integrationCustomAuth.SetRegistrar(regInstance)                        //Registering integrations custom auth actions
-	integrationAction.SetRegistrar(regInstance)                            //Registering integrations actions
-	integrationCred.SetRegistrar(regInstance)                              //Registering integrations credentials
-	integrationFacebook.SetRegistrar(regInstance)                          //Registering integrations Facebook
-	integrationInstagram.SetRegistrar(regInstance)                         //Registering integrations Instagram
-	recMediaRetPolicy.SetRegistrar(regInstance)                            //Registering recording media retention policies
-	responsemanagementResponse.SetRegistrar(regInstance)                   //Registering responsemanagement responses
-	responsemanagementResponseasset.SetRegistrar(regInstance)              //Registering responsemanagement response asset
-	respmanagementLibrary.SetRegistrar(regInstance)                        //Registering responsemanagement library
-	routingEmailRoute.SetRegistrar(regInstance)                            //Registering routing email route
-	did.SetRegistrar(regInstance)                                          //Registering telephony did
-	didPool.SetRegistrar(regInstance)                                      //Registering telephony did pools
-	archIvr.SetRegistrar(regInstance)                                      //Registering architect ivr
-	workbin.SetRegistrar(regInstance)                                      //Registering task management workbin
-	workitemSchema.SetRegistrar(regInstance)                               //Registering task management workitem schema
-	worktype.SetRegistrar(regInstance)                                     //Registering task management worktype
-	worktypeStatus.SetRegistrar(regInstance)                               //Registering task management worktype status
-	workitem.SetRegistrar(regInstance)                                     //Registering task management workitem
-	workitemOnCreateRule.SetRegistrar(regInstance)                         //Registering task management oncreate rule
-	workitemOnAttributeChangeRule.SetRegistrar(regInstance)                //Registering task management onattributechange rule
-	workitemDateBasedRule.SetRegistrar(regInstance)                        //Registering task management datebased rule
-	externalContacts.SetRegistrar(regInstance)                             //Registering external contacts
-	team.SetRegistrar(regInstance)                                         //Registering team
-	telephony_provider_edges_trunkbasesettings.SetRegistrar(regInstance)   //Registering telephony_provider_edges_trunkbasesettings package
-	edgeGroup.SetRegistrar(regInstance)                                    //Registering edges edge group
-	webDeployConfig.SetRegistrar(regInstance)                              //Registering webdeployments_config
-	webDeployDeploy.SetRegistrar(regInstance)                              //Registering webdeployments_deploy
-	authorizatioProduct.SetRegistrar(regInstance)                          //Registering Authorization Product
-	extPool.SetRegistrar(regInstance)                                      //Registering Extension Pool
-	phoneBaseSettings.SetRegistrar(regInstance)                            //Registering Phone Base Settings
-	lineBaseSettings.SetRegistrar(regInstance)                             //Registering Line Base Settings
-	edgesTrunk.SetRegistrar(regInstance)                                   //Registering Edges Trunk Settings
-	resourceExporter.SetRegisterExporter(resourceExporters)                //Registering register exporters
-	userRoles.SetRegistrar(regInstance)                                    //Registering user roles
-	user.SetRegistrar(regInstance)                                         //Registering user
-	journeyOutcomePredictor.SetRegistrar(regInstance)                      //Registering journey outcome predictor
-	journeyActionTemplate.SetRegistrar(regInstance)                        //Registering journey action template
-	journeyOutcome.SetRegistrar(regInstance)                               //Registering journey outcome
-	group.SetRegistrar(regInstance)                                        //Registering group
-	userPrompt.SetRegistrar(regInstance)                                   //Registering user prompt
-	routingQueue.SetRegistrar(regInstance)                                 //Registering routing queue
-	routingQueueConditionalGroupRouting.SetRegistrar(regInstance)          //Registering routing queue conditional group routing
-	routingQueueOutboundEmailAddress.SetRegistrar(regInstance)             //Registering routing queue outbound email address
-	outboundContactListContact.SetRegistrar(regInstance)                   //Registering outbound contact list contact
-	routingSettings.SetRegistrar(regInstance)                              //Registering routing Settings
-	routingUtilization.SetRegistrar(regInstance)                           //Registering routing utilization
-	routingUtilizationLabel.SetRegistrar(regInstance)                      //Registering routing utilization label
-	journeyViews.SetRegistrar(regInstance)                                 //Registering journey views
-	journeyViewSchedule.SetRegistrar(regInstance)                          //Registering journey view schedule
-	journeySegment.SetRegistrar(regInstance)                               //Registering journey Segment
-	journeyActionMap.SetRegistrar(regInstance)                             //Registering journey Action Map
-	routingWrapupcode.SetRegistrar(regInstance)                            //Registering routing wrapupcode
-	routingLanguage.SetRegistrar(regInstance)                              //Registering Routing Language
-	routingEmailDomain.SetRegistrar(regInstance)                           //Registering Routing Email Domain
-	supportedContent.SetRegistrar(regInstance)                             //Registering Supported Content
-	routingSkill.SetRegistrar(regInstance)                                 //Registering Routing Skill
-	cMessageSettings.SetRegistrar(regInstance)                             //Registering conversations messaging settings
-	routingSkillGroup.SetRegistrar(regInstance)                            //Registering routing skill group
-	cMessageSettingsDefault.SetRegistrar(regInstance)                      //Registering conversations messaging settings default
-	cmSupportedContentDefault.SetRegistrar(regInstance)                    //Registering conversations supported content default
-	cMessagingOpen.SetRegistrar(regInstance)                               //Registering conversations messaging open
-	location.SetRegistrar(regInstance)                                     //Registering location
-	knowledgeDocument.SetRegistrar(regInstance)                            //Registering knowledge document
-	knowledgeDocumentVariation.SetRegistrar(regInstance)                   //Registering knowledge document variation
-	externalOrganization.SetRegistrar(regInstance)                         //Registering external organization
-	externalSource.SetRegistrar(regInstance)                               //Registering external source
-	knowledgeCategory.SetRegistrar(regInstance)                            //Registering knowledge category
-	knowledgeLabel.SetRegistrar(regInstance)                               //Registering Knowledge Label
-	externalUser.SetRegistrar(regInstance)                                 //Registering external user
-	knowledgeKnowledgebase.SetRegistrar(regInstance)                       //Registering Knowledge base
-	// setting resources for Use cases  like TF export where provider is used in resource classes.
-	tfexp.SetRegistrar(regInstance) //Registering tf exporter
-	registrar.SetResources(providerResources, providerDataSources)
-}
-
-func (r *RegisterInstance) RegisterResource(resourceType string, resource *schema.Resource) {
-	r.resourceMapMutex.Lock()
-	defer r.resourceMapMutex.Unlock()
-	providerResources[resourceType] = resource
-}
-
-func (r *RegisterInstance) RegisterDataSource(dataSourceType string, datasource *schema.Resource) {
-	r.datasourceMapMutex.Lock()
-	defer r.datasourceMapMutex.Unlock()
-	providerDataSources[dataSourceType] = datasource
-}
-
-func (r *RegisterInstance) RegisterExporter(exporterName string, resourceExporter *resourceExporter.ResourceExporter) {
-	r.exporterMapMutex.Lock()
-	defer r.exporterMapMutex.Unlock()
-	resourceExporters[exporterName] = resourceExporter
->>>>>>> 872fb786
 }