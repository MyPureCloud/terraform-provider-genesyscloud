package main

import (
	"flag"
	"sync"

	gcloud "terraform-provider-genesyscloud/genesyscloud"
	grammar "terraform-provider-genesyscloud/genesyscloud/architect_grammar"
	grammarLanguage "terraform-provider-genesyscloud/genesyscloud/architect_grammar_language"
	archIvr "terraform-provider-genesyscloud/genesyscloud/architect_ivr"
	externalContacts "terraform-provider-genesyscloud/genesyscloud/external_contacts"
	integration "terraform-provider-genesyscloud/genesyscloud/integration"
	integrationAction "terraform-provider-genesyscloud/genesyscloud/integration_action"
	integrationCred "terraform-provider-genesyscloud/genesyscloud/integration_credential"
	integrationCustomAuth "terraform-provider-genesyscloud/genesyscloud/integration_custom_auth_action"
	ob "terraform-provider-genesyscloud/genesyscloud/outbound"
	obAttemptLimit "terraform-provider-genesyscloud/genesyscloud/outbound_attempt_limit"
	obContactList "terraform-provider-genesyscloud/genesyscloud/outbound_contact_list"
	obs "terraform-provider-genesyscloud/genesyscloud/outbound_ruleset"
	obwm "terraform-provider-genesyscloud/genesyscloud/outbound_wrapupcode_mappings"
	pat "terraform-provider-genesyscloud/genesyscloud/process_automation_trigger"
	recMediaRetPolicy "terraform-provider-genesyscloud/genesyscloud/recording_media_retention_policy"
	resourceExporter "terraform-provider-genesyscloud/genesyscloud/resource_exporter"
	registrar "terraform-provider-genesyscloud/genesyscloud/resource_register"
	smsAddresses "terraform-provider-genesyscloud/genesyscloud/routing_sms_addresses"
	"terraform-provider-genesyscloud/genesyscloud/scripts"
	did "terraform-provider-genesyscloud/genesyscloud/telephony_providers_edges_did"
	didPool "terraform-provider-genesyscloud/genesyscloud/telephony_providers_edges_did_pool"
	tfexp "terraform-provider-genesyscloud/genesyscloud/tfexporter"

	"github.com/hashicorp/terraform-plugin-sdk/v2/helper/schema"
	"github.com/hashicorp/terraform-plugin-sdk/v2/plugin"
)

// Run "go generate" to format example terraform files and generate the docs for the registry/website

// If you do not have terraform installed, you can remove the formatting command, but its suggested to
// ensure the documentation is formatted properly.
//go:generate terraform fmt -recursive ./examples/

// Run the docs generation tool, check its repository for more information on how it works and how docs
// can be customized.
//
//go:generate go run github.com/hashicorp/terraform-plugin-docs/cmd/tfplugindocs
//go:generate git restore docs/index.md
//go:generate go run terraform-provider-genesyscloud/apidocs
var (
	// these will be set by the goreleaser configuration
	// to appropriate values for the compiled binary
	// 0.1.0 is the default version for developing locally
	version string = "0.1.0"

	// goreleaser can also pass the specific commit if you want
	// commit  string = ""
)

var providerResources map[string]*schema.Resource
var providerDataSources map[string]*schema.Resource
var resourceExporters map[string]*resourceExporter.ResourceExporter

func main() {
	var debugMode bool

	flag.BoolVar(&debugMode, "debug", false, "set to true to run the provider with support for debuggers like delve")
	flag.Parse()

	providerResources = make(map[string]*schema.Resource)
	providerDataSources = make(map[string]*schema.Resource)
	resourceExporters = make(map[string]*resourceExporter.ResourceExporter)

	registerResources()

	opts := &plugin.ServeOpts{ProviderFunc: gcloud.New(version, providerResources, providerDataSources)}

	if debugMode {
		opts.Debug = true
		opts.ProviderAddr = "registry.terraform.io/mypurecloud/genesyscloud"
	}
	plugin.Serve(opts)
}

type RegisterInstance struct {
	resourceMapMutex   sync.RWMutex
	datasourceMapMutex sync.RWMutex
	exporterMapMutex   sync.RWMutex
}

func registerResources() {

	regInstance := &RegisterInstance{}

<<<<<<< HEAD
	grammar.SetRegistrar(regInstance)           //Registering architect grammar
	grammarLanguage.SetRegistrar(regInstance)   //Registering architect grammar language
	pat.SetRegistrar(regInstance)               //Registering process automation triggers
	obs.SetRegistrar(regInstance)               //Resistering outbound ruleset
	ob.SetRegistrar(regInstance)                //Registering outbound
	obwm.SetRegistrar(regInstance)              //Registering outbound wrapup code mappings
	gcloud.SetRegistrar(regInstance)            //Registering genesyscloud
	obAttemptLimit.SetRegistrar(regInstance)    //Registering outbound attempt limit
	obContactList.SetRegistrar(regInstance)     //Registering outbound contact list
	scripts.SetRegistrar(regInstance)           //Registering Scripts
	smsAddresses.SetRegistrar(regInstance)      //Registering routing sms addresses
	integration.SetRegistrar(regInstance)       //Registering integrations
	integrationAction.SetRegistrar(regInstance) //Registering integrations actions
	integrationCred.SetRegistrar(regInstance)   //Registering integrations credentials
	recMediaRetPolicy.SetRegistrar(regInstance) //Registering recording media retention policies
	did.SetRegistrar(regInstance)               //Registering telephony did
	didPool.SetRegistrar(regInstance)           //Registering telephony did pools
	archIvr.SetRegistrar(regInstance)           //Registering architect ivr
=======
	pat.SetRegistrar(regInstance)                   //Registering process automation triggers
	obs.SetRegistrar(regInstance)                   //Resistering outbound ruleset
	ob.SetRegistrar(regInstance)                    //Registering outbound
	obwm.SetRegistrar(regInstance)                  //Registering outbound wrapup code mappings
	gcloud.SetRegistrar(regInstance)                //Registering genesyscloud
	obAttemptLimit.SetRegistrar(regInstance)        //Registering outbound attempt limit
	obContactList.SetRegistrar(regInstance)         //Registering outbound contact list
	scripts.SetRegistrar(regInstance)               //Registering Scripts
	smsAddresses.SetRegistrar(regInstance)          //Registering routing sms addresses
	integration.SetRegistrar(regInstance)           //Registering integrations
	integrationCustomAuth.SetRegistrar(regInstance) //Registering integrations custom auth actions
	integrationAction.SetRegistrar(regInstance)     //Registering integrations actions
	integrationCred.SetRegistrar(regInstance)       //Registering integrations credentials
	recMediaRetPolicy.SetRegistrar(regInstance)     //Registering recording media retention policies
	did.SetRegistrar(regInstance)                   //Registering telephony did
	didPool.SetRegistrar(regInstance)               //Registering telephony did pools
	archIvr.SetRegistrar(regInstance)               //Registering architect ivr
>>>>>>> 277b7adf

	externalContacts.SetRegistrar(regInstance)              //Registering external contacts
	resourceExporter.SetRegisterExporter(resourceExporters) //Registering register exporters

	// setting resources for Use cases  like TF export where provider is used in resource classes.
	tfexp.SetRegistrar(regInstance) //Registering tf exporter
	registrar.SetResources(providerResources, providerDataSources)

}

func (r *RegisterInstance) RegisterResource(resourceName string, resource *schema.Resource) {
	r.resourceMapMutex.Lock()
	defer r.resourceMapMutex.Unlock()
	providerResources[resourceName] = resource
}

func (r *RegisterInstance) RegisterDataSource(dataSourceName string, datasource *schema.Resource) {
	r.datasourceMapMutex.Lock()
	defer r.datasourceMapMutex.Unlock()
	providerDataSources[dataSourceName] = datasource
}

func (r *RegisterInstance) RegisterExporter(exporterName string, resourceExporter *resourceExporter.ResourceExporter) {
	r.exporterMapMutex.Lock()
	defer r.exporterMapMutex.Unlock()
	resourceExporters[exporterName] = resourceExporter
}<|MERGE_RESOLUTION|>--- conflicted
+++ resolved
@@ -89,26 +89,8 @@
 
 	regInstance := &RegisterInstance{}
 
-<<<<<<< HEAD
-	grammar.SetRegistrar(regInstance)           //Registering architect grammar
-	grammarLanguage.SetRegistrar(regInstance)   //Registering architect grammar language
-	pat.SetRegistrar(regInstance)               //Registering process automation triggers
-	obs.SetRegistrar(regInstance)               //Resistering outbound ruleset
-	ob.SetRegistrar(regInstance)                //Registering outbound
-	obwm.SetRegistrar(regInstance)              //Registering outbound wrapup code mappings
-	gcloud.SetRegistrar(regInstance)            //Registering genesyscloud
-	obAttemptLimit.SetRegistrar(regInstance)    //Registering outbound attempt limit
-	obContactList.SetRegistrar(regInstance)     //Registering outbound contact list
-	scripts.SetRegistrar(regInstance)           //Registering Scripts
-	smsAddresses.SetRegistrar(regInstance)      //Registering routing sms addresses
-	integration.SetRegistrar(regInstance)       //Registering integrations
-	integrationAction.SetRegistrar(regInstance) //Registering integrations actions
-	integrationCred.SetRegistrar(regInstance)   //Registering integrations credentials
-	recMediaRetPolicy.SetRegistrar(regInstance) //Registering recording media retention policies
-	did.SetRegistrar(regInstance)               //Registering telephony did
-	didPool.SetRegistrar(regInstance)           //Registering telephony did pools
-	archIvr.SetRegistrar(regInstance)           //Registering architect ivr
-=======
+	grammar.SetRegistrar(regInstance)               //Registering architect grammar
+	grammarLanguage.SetRegistrar(regInstance)       //Registering architect grammar language
 	pat.SetRegistrar(regInstance)                   //Registering process automation triggers
 	obs.SetRegistrar(regInstance)                   //Resistering outbound ruleset
 	ob.SetRegistrar(regInstance)                    //Registering outbound
@@ -126,7 +108,6 @@
 	did.SetRegistrar(regInstance)                   //Registering telephony did
 	didPool.SetRegistrar(regInstance)               //Registering telephony did pools
 	archIvr.SetRegistrar(regInstance)               //Registering architect ivr
->>>>>>> 277b7adf
 
 	externalContacts.SetRegistrar(regInstance)              //Registering external contacts
 	resourceExporter.SetRegisterExporter(resourceExporters) //Registering register exporters
