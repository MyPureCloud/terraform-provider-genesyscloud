--- conflicted
+++ resolved
@@ -28,11 +28,7 @@
 	integrationAction "terraform-provider-genesyscloud/genesyscloud/integration_action"
 	integrationCred "terraform-provider-genesyscloud/genesyscloud/integration_credential"
 	integrationCustomAuth "terraform-provider-genesyscloud/genesyscloud/integration_custom_auth_action"
-<<<<<<< HEAD
-	journeyOutcomePrecdictor "terraform-provider-genesyscloud/genesyscloud/journey_outcome_predictor"
-=======
 	journeyOutcomePredictor "terraform-provider-genesyscloud/genesyscloud/journey_outcome_predictor"
->>>>>>> a657dbb9
 	oauth "terraform-provider-genesyscloud/genesyscloud/oauth_client"
 	oAuthSettings "terraform-provider-genesyscloud/genesyscloud/organization_authentication_settings"
 	oAuthPairing "terraform-provider-genesyscloud/genesyscloud/orgauthorization_pairing"
@@ -151,46 +147,29 @@
 	edgePhone.SetRegistrar(regInstance)                                    //Registering telephony providers edges phone
 	edgeSite.SetRegistrar(regInstance)                                     //Registering telephony providers edges site
 	flow.SetRegistrar(regInstance)                                         //Registering architect flow
-<<<<<<< HEAD
 	flowLogLevel.SetRegistrar(regInstance)                                 //Registering flow log Level
-=======
->>>>>>> a657dbb9
 	flowMilestone.SetRegistrar(regInstance)                                //Registering flow milestone
 	flowOutcome.SetRegistrar(regInstance)                                  //Registering flow outcome
 	station.SetRegistrar(regInstance)                                      //Registering station
 	pat.SetRegistrar(regInstance)                                          //Registering process automation triggers
 	obs.SetRegistrar(regInstance)                                          //Resistering outbound ruleset
 	ob.SetRegistrar(regInstance)                                           //Registering outbound
-<<<<<<< HEAD
-	obSettings.SetRegistrar(regInstance)                                   //Registering outbound settings
-=======
->>>>>>> a657dbb9
 	obwm.SetRegistrar(regInstance)                                         //Registering outbound wrapup code mappings
 	oAuthSettings.SetRegistrar(regInstance)                                //Registering organization authentication settings
 	gcloud.SetRegistrar(regInstance)                                       //Registering genesyscloud
 	obAttemptLimit.SetRegistrar(regInstance)                               //Registering outbound attempt limit
 	obCallableTimeset.SetRegistrar(regInstance)                            //Registering outbound callable timeset
-<<<<<<< HEAD
-	obCallResponseSet.SetRegistrar(regInstance)                            //Registering outbound call analysis response set
-=======
->>>>>>> a657dbb9
 	obCampaign.SetRegistrar(regInstance)                                   //Registering outbound campaign
 	obContactList.SetRegistrar(regInstance)                                //Registering outbound contact list
 	obContactListFilter.SetRegistrar(regInstance)                          //Registering outbound contact list filter
 	obSequence.SetRegistrar(regInstance)                                   //Registering outbound sequence
 	obCampaignRule.SetRegistrar(regInstance)                               //Registering outbound campaignrule
-<<<<<<< HEAD
-	obfst.SetRegistrar(regInstance)                                        //Registering outbound file specification template
-	obDncList.SetRegistrar(regInstance)                                    //Registering outbound dnclist
-	routingEmailRoute.SetRegistrar(regInstance)                            //Registering routing email route
-=======
 	obSettings.SetRegistrar(regInstance)                                   //Registering outbound settings
 	obCallResponseSet.SetRegistrar(regInstance)                            //Registering outbound call analysis response set
 	obCampaign.SetRegistrar(regInstance)                                   //Registering outbound campaign
 	obfst.SetRegistrar(regInstance)                                        //Registering outbound file specification template
 	obDncList.SetRegistrar(regInstance)                                    //Registering outbound dnclist
 	oAuthPairing.SetRegistrar(regInstance)                                 //Registering orgauthorization pairing
->>>>>>> a657dbb9
 	scripts.SetRegistrar(regInstance)                                      //Registering Scripts
 	smsAddresses.SetRegistrar(regInstance)                                 //Registering routing sms addresses
 	integration.SetRegistrar(regInstance)                                  //Registering integrations
@@ -198,13 +177,10 @@
 	integrationAction.SetRegistrar(regInstance)                            //Registering integrations actions
 	integrationCred.SetRegistrar(regInstance)                              //Registering integrations credentials
 	recMediaRetPolicy.SetRegistrar(regInstance)                            //Registering recording media retention policies
-<<<<<<< HEAD
-=======
 	responsemanagementResponse.SetRegistrar(regInstance)                   //Registering responsemanagement responses
 	responsemanagementResponseasset.SetRegistrar(regInstance)              //Registering responsemanagement response asset
 	respmanagementLibrary.SetRegistrar(regInstance)                        //Registering responsemanagement library
 	routingEmailRoute.SetRegistrar(regInstance)                            //Registering routing email route
->>>>>>> a657dbb9
 	did.SetRegistrar(regInstance)                                          //Registering telephony did
 	didPool.SetRegistrar(regInstance)                                      //Registering telephony did pools
 	archIvr.SetRegistrar(regInstance)                                      //Registering architect ivr
@@ -225,14 +201,7 @@
 	edgesTrunk.SetRegistrar(regInstance)                                   //Registering Edges Trunk Settings
 	resourceExporter.SetRegisterExporter(resourceExporters)                //Registering register exporters
 	userRoles.SetRegistrar(regInstance)                                    //Registering user roles
-<<<<<<< HEAD
-	journeyOutcomePrecdictor.SetRegistrar(regInstance)                     //Registering journey outcome predictor
-	responsemanagementResponse.SetRegistrar(regInstance)                   //Registering responsemanagement responses
-	responsemanagementResponseasset.SetRegistrar(regInstance)              //Registering responsemanagement response asset
-	respmanagementLibrary.SetRegistrar(regInstance)                        //Registering responsemanagement library
-=======
 	journeyOutcomePredictor.SetRegistrar(regInstance)                      //Registering journey outcome predictor
->>>>>>> a657dbb9
 	group.SetRegistrar(regInstance)                                        //Registering group
 	userPrompt.SetRegistrar(regInstance)                                   //Registering user prompt
 	routingQueue.SetRegistrar(regInstance)                                 //Registering routing queue
