package main

import (
	"flag"
	"sync"
	gcloud "terraform-provider-genesyscloud/genesyscloud"
	dt "terraform-provider-genesyscloud/genesyscloud/architect_datatable"
	dtr "terraform-provider-genesyscloud/genesyscloud/architect_datatable_row"
	emergencyGroup "terraform-provider-genesyscloud/genesyscloud/architect_emergencygroup"
	flow "terraform-provider-genesyscloud/genesyscloud/architect_flow"
	grammar "terraform-provider-genesyscloud/genesyscloud/architect_grammar"
	grammarLanguage "terraform-provider-genesyscloud/genesyscloud/architect_grammar_language"
	archIvr "terraform-provider-genesyscloud/genesyscloud/architect_ivr"
	architectSchedulegroups "terraform-provider-genesyscloud/genesyscloud/architect_schedulegroups"
	architectSchedules "terraform-provider-genesyscloud/genesyscloud/architect_schedules"
	userPrompt "terraform-provider-genesyscloud/genesyscloud/architect_user_prompt"
	authDivision "terraform-provider-genesyscloud/genesyscloud/auth_division"
	authRole "terraform-provider-genesyscloud/genesyscloud/auth_role"
	authorizatioProduct "terraform-provider-genesyscloud/genesyscloud/authorization_product"
	integrationInstagram "terraform-provider-genesyscloud/genesyscloud/conversations_messaging_integrations_instagram"
	cMessagingOpen "terraform-provider-genesyscloud/genesyscloud/conversations_messaging_integrations_open"
	cMessageSettings "terraform-provider-genesyscloud/genesyscloud/conversations_messaging_settings"
	cMessageSettingsDefault "terraform-provider-genesyscloud/genesyscloud/conversations_messaging_settings_default"
	supportedContent "terraform-provider-genesyscloud/genesyscloud/conversations_messaging_supportedcontent"
	cmSupportedContentDefault "terraform-provider-genesyscloud/genesyscloud/conversations_messaging_supportedcontent_default"
	employeeperformanceExternalmetricsDefinition "terraform-provider-genesyscloud/genesyscloud/employeeperformance_externalmetrics_definitions"
	externalContacts "terraform-provider-genesyscloud/genesyscloud/external_contacts"
	flowLogLevel "terraform-provider-genesyscloud/genesyscloud/flow_loglevel"
	flowMilestone "terraform-provider-genesyscloud/genesyscloud/flow_milestone"
	flowOutcome "terraform-provider-genesyscloud/genesyscloud/flow_outcome"
	"terraform-provider-genesyscloud/genesyscloud/group"
	groupRoles "terraform-provider-genesyscloud/genesyscloud/group_roles"
	idpAdfs "terraform-provider-genesyscloud/genesyscloud/idp_adfs"
	idpGeneric "terraform-provider-genesyscloud/genesyscloud/idp_generic"
	idpGsuite "terraform-provider-genesyscloud/genesyscloud/idp_gsuite"
	idpOkta "terraform-provider-genesyscloud/genesyscloud/idp_okta"
	idpOneLogin "terraform-provider-genesyscloud/genesyscloud/idp_onelogin"
	idpPing "terraform-provider-genesyscloud/genesyscloud/idp_ping"
	idpSalesforce "terraform-provider-genesyscloud/genesyscloud/idp_salesforce"
	"terraform-provider-genesyscloud/genesyscloud/integration"
	integrationAction "terraform-provider-genesyscloud/genesyscloud/integration_action"
	integrationCred "terraform-provider-genesyscloud/genesyscloud/integration_credential"
	integrationCustomAuth "terraform-provider-genesyscloud/genesyscloud/integration_custom_auth_action"
	integrationFacebook "terraform-provider-genesyscloud/genesyscloud/integration_facebook"
	journeyActionMap "terraform-provider-genesyscloud/genesyscloud/journey_action_map"
	journeyActionTemplate "terraform-provider-genesyscloud/genesyscloud/journey_action_template"
	journeyOutcome "terraform-provider-genesyscloud/genesyscloud/journey_outcome"
	journeyOutcomePredictor "terraform-provider-genesyscloud/genesyscloud/journey_outcome_predictor"
<<<<<<< HEAD
	journeyViewSchedule "terraform-provider-genesyscloud/genesyscloud/journey_view_schedule"
=======
	journeySegment "terraform-provider-genesyscloud/genesyscloud/journey_segment"
>>>>>>> 4ef6c6a2
	journeyViews "terraform-provider-genesyscloud/genesyscloud/journey_views"
	oauth "terraform-provider-genesyscloud/genesyscloud/oauth_client"
	oAuthSettings "terraform-provider-genesyscloud/genesyscloud/organization_authentication_settings"
	oAuthPairing "terraform-provider-genesyscloud/genesyscloud/orgauthorization_pairing"
	ob "terraform-provider-genesyscloud/genesyscloud/outbound"
	obAttemptLimit "terraform-provider-genesyscloud/genesyscloud/outbound_attempt_limit"
	obCallableTimeset "terraform-provider-genesyscloud/genesyscloud/outbound_callabletimeset"
	obCallResponseSet "terraform-provider-genesyscloud/genesyscloud/outbound_callanalysisresponseset"
	obCampaign "terraform-provider-genesyscloud/genesyscloud/outbound_campaign"
	obCampaignRule "terraform-provider-genesyscloud/genesyscloud/outbound_campaignrule"
	obContactList "terraform-provider-genesyscloud/genesyscloud/outbound_contact_list"
	outboundContactListContact "terraform-provider-genesyscloud/genesyscloud/outbound_contact_list_contact"
	obContactListTemplate "terraform-provider-genesyscloud/genesyscloud/outbound_contact_list_template"
	obContactListFilter "terraform-provider-genesyscloud/genesyscloud/outbound_contactlistfilter"
	obDigitalRuleSet "terraform-provider-genesyscloud/genesyscloud/outbound_digitalruleset"
	obDncList "terraform-provider-genesyscloud/genesyscloud/outbound_dnclist"
	obfst "terraform-provider-genesyscloud/genesyscloud/outbound_filespecificationtemplate"
	obs "terraform-provider-genesyscloud/genesyscloud/outbound_ruleset"
	obSequence "terraform-provider-genesyscloud/genesyscloud/outbound_sequence"
	obSettings "terraform-provider-genesyscloud/genesyscloud/outbound_settings"
	obwm "terraform-provider-genesyscloud/genesyscloud/outbound_wrapupcode_mappings"
	pat "terraform-provider-genesyscloud/genesyscloud/process_automation_trigger"
	"terraform-provider-genesyscloud/genesyscloud/provider"
	recMediaRetPolicy "terraform-provider-genesyscloud/genesyscloud/recording_media_retention_policy"
	resourceExporter "terraform-provider-genesyscloud/genesyscloud/resource_exporter"
	registrar "terraform-provider-genesyscloud/genesyscloud/resource_register"
	respmanagementLibrary "terraform-provider-genesyscloud/genesyscloud/responsemanagement_library"
	responsemanagementResponse "terraform-provider-genesyscloud/genesyscloud/responsemanagement_response"
	responsemanagementResponseasset "terraform-provider-genesyscloud/genesyscloud/responsemanagement_responseasset"
	routingEmailDomain "terraform-provider-genesyscloud/genesyscloud/routing_email_domain"
	routingEmailRoute "terraform-provider-genesyscloud/genesyscloud/routing_email_route"
	routingLanguage "terraform-provider-genesyscloud/genesyscloud/routing_language"
	routingQueue "terraform-provider-genesyscloud/genesyscloud/routing_queue"
	routingWrapupcode "terraform-provider-genesyscloud/genesyscloud/routing_wrapupcode"

	externalSource "terraform-provider-genesyscloud/genesyscloud/external_contacts_external_source"
	externalOrganization "terraform-provider-genesyscloud/genesyscloud/external_contacts_organization"
	knowledgeCategory "terraform-provider-genesyscloud/genesyscloud/knowledge_category"
	knowledgeDocument "terraform-provider-genesyscloud/genesyscloud/knowledge_document"
	knowledgeDocumentVariation "terraform-provider-genesyscloud/genesyscloud/knowledge_document_variation"
	knowledgeKnowledgebase "terraform-provider-genesyscloud/genesyscloud/knowledge_knowledgebase"
	knowledgeLabel "terraform-provider-genesyscloud/genesyscloud/knowledge_label"
	"terraform-provider-genesyscloud/genesyscloud/location"
	routingQueueConditionalGroupRouting "terraform-provider-genesyscloud/genesyscloud/routing_queue_conditional_group_routing"
	routingQueueOutboundEmailAddress "terraform-provider-genesyscloud/genesyscloud/routing_queue_outbound_email_address"
	routingSettings "terraform-provider-genesyscloud/genesyscloud/routing_settings"
	routingSkill "terraform-provider-genesyscloud/genesyscloud/routing_skill"
	routingSkillGroup "terraform-provider-genesyscloud/genesyscloud/routing_skill_group"
	smsAddresses "terraform-provider-genesyscloud/genesyscloud/routing_sms_addresses"
	routingUtilization "terraform-provider-genesyscloud/genesyscloud/routing_utilization"
	routingUtilizationLabel "terraform-provider-genesyscloud/genesyscloud/routing_utilization_label"
	"terraform-provider-genesyscloud/genesyscloud/scripts"
	"terraform-provider-genesyscloud/genesyscloud/station"
	workbin "terraform-provider-genesyscloud/genesyscloud/task_management_workbin"
	workitem "terraform-provider-genesyscloud/genesyscloud/task_management_workitem"
	workitemSchema "terraform-provider-genesyscloud/genesyscloud/task_management_workitem_schema"
	worktype "terraform-provider-genesyscloud/genesyscloud/task_management_worktype"
	workitemDateBasedRule "terraform-provider-genesyscloud/genesyscloud/task_management_worktype_flow_datebased_rule"
	workitemOnAttributeChangeRule "terraform-provider-genesyscloud/genesyscloud/task_management_worktype_flow_onattributechange_rule"
	workitemOnCreateRule "terraform-provider-genesyscloud/genesyscloud/task_management_worktype_flow_oncreate_rule"
	worktypeStatus "terraform-provider-genesyscloud/genesyscloud/task_management_worktype_status"
	"terraform-provider-genesyscloud/genesyscloud/team"
	"terraform-provider-genesyscloud/genesyscloud/telephony_provider_edges_trunkbasesettings"
	did "terraform-provider-genesyscloud/genesyscloud/telephony_providers_edges_did"
	didPool "terraform-provider-genesyscloud/genesyscloud/telephony_providers_edges_did_pool"
	edgeGroup "terraform-provider-genesyscloud/genesyscloud/telephony_providers_edges_edge_group"
	extPool "terraform-provider-genesyscloud/genesyscloud/telephony_providers_edges_extension_pool"
	lineBaseSettings "terraform-provider-genesyscloud/genesyscloud/telephony_providers_edges_linebasesettings"
	edgePhone "terraform-provider-genesyscloud/genesyscloud/telephony_providers_edges_phone"
	phoneBaseSettings "terraform-provider-genesyscloud/genesyscloud/telephony_providers_edges_phonebasesettings"
	edgeSite "terraform-provider-genesyscloud/genesyscloud/telephony_providers_edges_site"
	siteOutboundRoutes "terraform-provider-genesyscloud/genesyscloud/telephony_providers_edges_site_outbound_route"
	edgesTrunk "terraform-provider-genesyscloud/genesyscloud/telephony_providers_edges_trunk"
	tfexp "terraform-provider-genesyscloud/genesyscloud/tfexporter"
	"terraform-provider-genesyscloud/genesyscloud/user"
	userRoles "terraform-provider-genesyscloud/genesyscloud/user_roles"
	webDeployConfig "terraform-provider-genesyscloud/genesyscloud/webdeployments_configuration"
	webDeployDeploy "terraform-provider-genesyscloud/genesyscloud/webdeployments_deployment"

	"github.com/hashicorp/terraform-plugin-sdk/v2/helper/schema"
	"github.com/hashicorp/terraform-plugin-sdk/v2/plugin"
)

// Run "go generate" to format example terraform files and generate the docs for the registry/website

// If you do not have terraform installed, you can remove the formatting command, but its suggested to
// ensure the documentation is formatted properly.
//go:generate terraform fmt -recursive ./examples/

// Run the docs generation tool, check its repository for more information on how it works and how docs
// can be customized.
//
//go:generate go run github.com/hashicorp/terraform-plugin-docs/cmd/tfplugindocs
//go:generate go run terraform-provider-genesyscloud/apidocs
var (
	// these will be set by the goreleaser configuration
	// to appropriate values for the compiled binary
	// 0.1.0 is the default version for developing locally
	version string = "0.1.0"

	// goreleaser can also pass the specific commit if you want
	// commit  string = ""
)

var providerResources map[string]*schema.Resource
var providerDataSources map[string]*schema.Resource
var resourceExporters map[string]*resourceExporter.ResourceExporter

func main() {
	var debugMode bool

	flag.BoolVar(&debugMode, "debug", false, "set to true to run the provider with support for debuggers like delve")
	flag.Parse()

	providerResources = make(map[string]*schema.Resource)
	providerDataSources = make(map[string]*schema.Resource)
	resourceExporters = make(map[string]*resourceExporter.ResourceExporter)

	registerResources()

	opts := &plugin.ServeOpts{ProviderFunc: provider.New(version, providerResources, providerDataSources)}

	if debugMode {
		opts.Debug = true
		opts.ProviderAddr = "genesys.com/mypurecloud/genesyscloud"
	}
	plugin.Serve(opts)
}

type RegisterInstance struct {
	resourceMapMutex   sync.RWMutex
	datasourceMapMutex sync.RWMutex
	exporterMapMutex   sync.RWMutex
}

func registerResources() {
	regInstance := &RegisterInstance{}
	authRole.SetRegistrar(regInstance)                                     //Registering auth_role
	authDivision.SetRegistrar(regInstance)                                 //Registering auth_division
	oauth.SetRegistrar(regInstance)                                        //Registering oauth_client
	dt.SetRegistrar(regInstance)                                           //Registering architect data table
	dtr.SetRegistrar(regInstance)                                          //Registering architect data table row
	emergencyGroup.SetRegistrar(regInstance)                               //Registering architect emergency group
	architectSchedulegroups.SetRegistrar(regInstance)                      //Registering architect schedule groups
	architectSchedules.SetRegistrar(regInstance)                           //Registering architect schedules
	employeeperformanceExternalmetricsDefinition.SetRegistrar(regInstance) //Registering employee performance external metrics definitions
	grammar.SetRegistrar(regInstance)                                      //Registering architect grammar
	grammarLanguage.SetRegistrar(regInstance)                              //Registering architect grammar language
	groupRoles.SetRegistrar(regInstance)                                   //Registering group roles
	edgePhone.SetRegistrar(regInstance)                                    //Registering telephony  providers edges phone
	edgeSite.SetRegistrar(regInstance)                                     //Registering telephony providers edges site
	siteOutboundRoutes.SetRegistrar(regInstance)                           //Registering telephony providers edges site outbound routes
	flow.SetRegistrar(regInstance)                                         //Registering architect flow
	flowLogLevel.SetRegistrar(regInstance)                                 //Registering flow log Level
	flowMilestone.SetRegistrar(regInstance)                                //Registering flow milestone
	flowOutcome.SetRegistrar(regInstance)                                  //Registering flow outcome
	station.SetRegistrar(regInstance)                                      //Registering station
	pat.SetRegistrar(regInstance)                                          //Registering process automation triggers
	obs.SetRegistrar(regInstance)                                          //Resistering outbound ruleset
	ob.SetRegistrar(regInstance)                                           //Registering outbound
	obwm.SetRegistrar(regInstance)                                         //Registering outbound wrapup code mappings
	oAuthSettings.SetRegistrar(regInstance)                                //Registering organization authentication settings
	gcloud.SetRegistrar(regInstance)                                       //Registering genesyscloud
	obAttemptLimit.SetRegistrar(regInstance)                               //Registering outbound attempt limit
	obCallableTimeset.SetRegistrar(regInstance)                            //Registering outbound callable timeset
	obCampaign.SetRegistrar(regInstance)                                   //Registering outbound campaign
	obContactList.SetRegistrar(regInstance)                                //Registering outbound contact list
	obContactListFilter.SetRegistrar(regInstance)                          //Registering outbound contact list filter
	obContactListTemplate.SetRegistrar(regInstance)                        //Registering outbound contact list template
	obSequence.SetRegistrar(regInstance)                                   //Registering outbound sequence
	obCampaignRule.SetRegistrar(regInstance)                               //Registering outbound campaignrule
	obSettings.SetRegistrar(regInstance)                                   //Registering outbound settings
	obCallResponseSet.SetRegistrar(regInstance)                            //Registering outbound call analysis response set
	obCampaign.SetRegistrar(regInstance)                                   //Registering outbound campaign
	obfst.SetRegistrar(regInstance)                                        //Registering outbound file specification template
	obDncList.SetRegistrar(regInstance)                                    //Registering outbound dnclist
	obDigitalRuleSet.SetRegistrar(regInstance)                             //Registering outbound digital ruleset
	oAuthPairing.SetRegistrar(regInstance)                                 //Registering orgauthorization pairing
	scripts.SetRegistrar(regInstance)                                      //Registering Scripts
	smsAddresses.SetRegistrar(regInstance)                                 //Registering routing sms addresses
	idpAdfs.SetRegistrar(regInstance)                                      //Registering idp adfs
	idpSalesforce.SetRegistrar(regInstance)                                //Registering idp salesforce
	idpOkta.SetRegistrar(regInstance)                                      //Registering idp okta
	idpOneLogin.SetRegistrar(regInstance)                                  //Registering idp onelogin
	idpGeneric.SetRegistrar(regInstance)                                   //Registering idp generic
	idpPing.SetRegistrar(regInstance)                                      //Registering idp ping
	idpGsuite.SetRegistrar(regInstance)                                    //Registering idp gsuite
	integration.SetRegistrar(regInstance)                                  //Registering integrations
	integrationCustomAuth.SetRegistrar(regInstance)                        //Registering integrations custom auth actions
	integrationAction.SetRegistrar(regInstance)                            //Registering integrations actions
	integrationCred.SetRegistrar(regInstance)                              //Registering integrations credentials
	integrationFacebook.SetRegistrar(regInstance)                          //Registering integrations Facebook
	integrationInstagram.SetRegistrar(regInstance)                         //Registering integrations Instagram
	recMediaRetPolicy.SetRegistrar(regInstance)                            //Registering recording media retention policies
	responsemanagementResponse.SetRegistrar(regInstance)                   //Registering responsemanagement responses
	responsemanagementResponseasset.SetRegistrar(regInstance)              //Registering responsemanagement response asset
	respmanagementLibrary.SetRegistrar(regInstance)                        //Registering responsemanagement library
	routingEmailRoute.SetRegistrar(regInstance)                            //Registering routing email route
	did.SetRegistrar(regInstance)                                          //Registering telephony did
	didPool.SetRegistrar(regInstance)                                      //Registering telephony did pools
	archIvr.SetRegistrar(regInstance)                                      //Registering architect ivr
	workbin.SetRegistrar(regInstance)                                      //Registering task management workbin
	workitemSchema.SetRegistrar(regInstance)                               //Registering task management workitem schema
	worktype.SetRegistrar(regInstance)                                     //Registering task management worktype
	worktypeStatus.SetRegistrar(regInstance)                               //Registering task management worktype status
	workitem.SetRegistrar(regInstance)                                     //Registering task management workitem
	workitemOnCreateRule.SetRegistrar(regInstance)                         //Registering task management oncreate rule
	workitemOnAttributeChangeRule.SetRegistrar(regInstance)                //Registering task management onattributechange rule
	workitemDateBasedRule.SetRegistrar(regInstance)                        //Registering task management datebased rule
	externalContacts.SetRegistrar(regInstance)                             //Registering external contacts
	team.SetRegistrar(regInstance)                                         //Registering team
	telephony_provider_edges_trunkbasesettings.SetRegistrar(regInstance)   //Registering telephony_provider_edges_trunkbasesettings package
	edgeGroup.SetRegistrar(regInstance)                                    //Registering edges edge group
	webDeployConfig.SetRegistrar(regInstance)                              //Registering webdeployments_config
	webDeployDeploy.SetRegistrar(regInstance)                              //Registering webdeployments_deploy
	authorizatioProduct.SetRegistrar(regInstance)                          //Registering Authorization Product
	extPool.SetRegistrar(regInstance)                                      //Registering Extension Pool
	phoneBaseSettings.SetRegistrar(regInstance)                            //Registering Phone Base Settings
	lineBaseSettings.SetRegistrar(regInstance)                             //Registering Line Base Settings
	edgesTrunk.SetRegistrar(regInstance)                                   //Registering Edges Trunk Settings
	resourceExporter.SetRegisterExporter(resourceExporters)                //Registering register exporters
	userRoles.SetRegistrar(regInstance)                                    //Registering user roles
	user.SetRegistrar(regInstance)                                         //Registering user
	journeyOutcomePredictor.SetRegistrar(regInstance)                      //Registering journey outcome predictor
	journeyActionTemplate.SetRegistrar(regInstance)                        //Registering journey action template
	journeyOutcome.SetRegistrar(regInstance)                               //Registering journey outcome
	group.SetRegistrar(regInstance)                                        //Registering group
	userPrompt.SetRegistrar(regInstance)                                   //Registering user prompt
	routingQueue.SetRegistrar(regInstance)                                 //Registering routing queue
	routingQueueConditionalGroupRouting.SetRegistrar(regInstance)          //Registering routing queue conditional group routing
	routingQueueOutboundEmailAddress.SetRegistrar(regInstance)             //Registering routing queue outbound email address
	outboundContactListContact.SetRegistrar(regInstance)                   //Registering outbound contact list contact
	routingSettings.SetRegistrar(regInstance)                              //Registering routing Settings
	routingUtilization.SetRegistrar(regInstance)                           //Registering routing utilization
	routingUtilizationLabel.SetRegistrar(regInstance)                      //Registering routing utilization label
	journeyViews.SetRegistrar(regInstance)                                 //Registering journey views
<<<<<<< HEAD
	journeyViewSchedule.SetRegistrar(regInstance)                          //Registering journey view schedule
=======
	journeySegment.SetRegistrar(regInstance)                               //Registering journey Segment
>>>>>>> 4ef6c6a2
	journeyActionMap.SetRegistrar(regInstance)                             //Registering journey Action Map
	routingWrapupcode.SetRegistrar(regInstance)                            //Registering routing wrapupcode
	routingLanguage.SetRegistrar(regInstance)                              //Registering Routing Language
	routingEmailDomain.SetRegistrar(regInstance)                           //Registering Routing Email Domain
	supportedContent.SetRegistrar(regInstance)                             //Registering Supported Content
	routingSkill.SetRegistrar(regInstance)                                 //Registering Routing Skill
	cMessageSettings.SetRegistrar(regInstance)                             //Registering conversations messaging settings
	routingSkillGroup.SetRegistrar(regInstance)                            //Registering routing skill group
	cMessageSettingsDefault.SetRegistrar(regInstance)                      //Registering conversations messaging settings default
	cmSupportedContentDefault.SetRegistrar(regInstance)                    //Registering conversations supported content default
	cMessagingOpen.SetRegistrar(regInstance)                               //Registering conversations messaging open
	location.SetRegistrar(regInstance)                                     //Registering location
	knowledgeDocument.SetRegistrar(regInstance)                            //Registering knowledge document
	knowledgeDocumentVariation.SetRegistrar(regInstance)                   //Registering knowledge document variation
	externalOrganization.SetRegistrar(regInstance)                         //Registering external organization
	externalSource.SetRegistrar(regInstance)                               //Registering external source
	knowledgeCategory.SetRegistrar(regInstance)                            //Registering knowledge category
	knowledgeLabel.SetRegistrar(regInstance)                               //Registering Knowledge Label
	knowledgeKnowledgebase.SetRegistrar(regInstance)                       //Registering Knowledge base
	// setting resources for Use cases  like TF export where provider is used in resource classes.
	tfexp.SetRegistrar(regInstance) //Registering tf exporter
	registrar.SetResources(providerResources, providerDataSources)
}

func (r *RegisterInstance) RegisterResource(resourceType string, resource *schema.Resource) {
	r.resourceMapMutex.Lock()
	defer r.resourceMapMutex.Unlock()
	providerResources[resourceType] = resource
}

func (r *RegisterInstance) RegisterDataSource(dataSourceType string, datasource *schema.Resource) {
	r.datasourceMapMutex.Lock()
	defer r.datasourceMapMutex.Unlock()
	providerDataSources[dataSourceType] = datasource
}

func (r *RegisterInstance) RegisterExporter(exporterName string, resourceExporter *resourceExporter.ResourceExporter) {
	r.exporterMapMutex.Lock()
	defer r.exporterMapMutex.Unlock()
	resourceExporters[exporterName] = resourceExporter
}<|MERGE_RESOLUTION|>--- conflicted
+++ resolved
@@ -46,11 +46,8 @@
 	journeyActionTemplate "terraform-provider-genesyscloud/genesyscloud/journey_action_template"
 	journeyOutcome "terraform-provider-genesyscloud/genesyscloud/journey_outcome"
 	journeyOutcomePredictor "terraform-provider-genesyscloud/genesyscloud/journey_outcome_predictor"
-<<<<<<< HEAD
 	journeyViewSchedule "terraform-provider-genesyscloud/genesyscloud/journey_view_schedule"
-=======
 	journeySegment "terraform-provider-genesyscloud/genesyscloud/journey_segment"
->>>>>>> 4ef6c6a2
 	journeyViews "terraform-provider-genesyscloud/genesyscloud/journey_views"
 	oauth "terraform-provider-genesyscloud/genesyscloud/oauth_client"
 	oAuthSettings "terraform-provider-genesyscloud/genesyscloud/organization_authentication_settings"
@@ -287,11 +284,8 @@
 	routingUtilization.SetRegistrar(regInstance)                           //Registering routing utilization
 	routingUtilizationLabel.SetRegistrar(regInstance)                      //Registering routing utilization label
 	journeyViews.SetRegistrar(regInstance)                                 //Registering journey views
-<<<<<<< HEAD
 	journeyViewSchedule.SetRegistrar(regInstance)                          //Registering journey view schedule
-=======
 	journeySegment.SetRegistrar(regInstance)                               //Registering journey Segment
->>>>>>> 4ef6c6a2
 	journeyActionMap.SetRegistrar(regInstance)                             //Registering journey Action Map
 	routingWrapupcode.SetRegistrar(regInstance)                            //Registering routing wrapupcode
 	routingLanguage.SetRegistrar(regInstance)                              //Registering Routing Language
