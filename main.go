package main

import (
	"flag"
	"sync"

	gcloud "terraform-provider-genesyscloud/genesyscloud"
	grammar "terraform-provider-genesyscloud/genesyscloud/architect_grammar"
	grammarLanguage "terraform-provider-genesyscloud/genesyscloud/architect_grammar_language"
	archIvr "terraform-provider-genesyscloud/genesyscloud/architect_ivr"
	externalContacts "terraform-provider-genesyscloud/genesyscloud/external_contacts"
	flowMilestone "terraform-provider-genesyscloud/genesyscloud/flow_milestone"
	flowOutcome "terraform-provider-genesyscloud/genesyscloud/flow_outcome"
	integration "terraform-provider-genesyscloud/genesyscloud/integration"
	integrationAction "terraform-provider-genesyscloud/genesyscloud/integration_action"
	integrationCred "terraform-provider-genesyscloud/genesyscloud/integration_credential"
	integrationCustomAuth "terraform-provider-genesyscloud/genesyscloud/integration_custom_auth_action"
	ob "terraform-provider-genesyscloud/genesyscloud/outbound"
	obAttemptLimit "terraform-provider-genesyscloud/genesyscloud/outbound_attempt_limit"
	obCampaign "terraform-provider-genesyscloud/genesyscloud/outbound_campaign"
	obContactList "terraform-provider-genesyscloud/genesyscloud/outbound_contact_list"
	obs "terraform-provider-genesyscloud/genesyscloud/outbound_ruleset"
	obwm "terraform-provider-genesyscloud/genesyscloud/outbound_wrapupcode_mappings"
	pat "terraform-provider-genesyscloud/genesyscloud/process_automation_trigger"
	recMediaRetPolicy "terraform-provider-genesyscloud/genesyscloud/recording_media_retention_policy"
	resourceExporter "terraform-provider-genesyscloud/genesyscloud/resource_exporter"
	registrar "terraform-provider-genesyscloud/genesyscloud/resource_register"
	smsAddresses "terraform-provider-genesyscloud/genesyscloud/routing_sms_addresses"
	"terraform-provider-genesyscloud/genesyscloud/scripts"
	station "terraform-provider-genesyscloud/genesyscloud/station"
	workbin "terraform-provider-genesyscloud/genesyscloud/task_management_workbin"
	did "terraform-provider-genesyscloud/genesyscloud/telephony_providers_edges_did"
	didPool "terraform-provider-genesyscloud/genesyscloud/telephony_providers_edges_did_pool"
	edgePhone "terraform-provider-genesyscloud/genesyscloud/telephony_providers_edges_phone"
	edgeSite "terraform-provider-genesyscloud/genesyscloud/telephony_providers_edges_site"
	tfexp "terraform-provider-genesyscloud/genesyscloud/tfexporter"

	"github.com/hashicorp/terraform-plugin-sdk/v2/helper/schema"
	"github.com/hashicorp/terraform-plugin-sdk/v2/plugin"
)

// Run "go generate" to format example terraform files and generate the docs for the registry/website

// If you do not have terraform installed, you can remove the formatting command, but its suggested to
// ensure the documentation is formatted properly.
//go:generate terraform fmt -recursive ./examples/

// Run the docs generation tool, check its repository for more information on how it works and how docs
// can be customized.
//
//go:generate go run github.com/hashicorp/terraform-plugin-docs/cmd/tfplugindocs
//go:generate git restore docs/index.md
//go:generate go run terraform-provider-genesyscloud/apidocs
var (
	// these will be set by the goreleaser configuration
	// to appropriate values for the compiled binary
	// 0.1.0 is the default version for developing locally
	version string = "0.1.0"

	// goreleaser can also pass the specific commit if you want
	// commit  string = ""
)

var providerResources map[string]*schema.Resource
var providerDataSources map[string]*schema.Resource
var resourceExporters map[string]*resourceExporter.ResourceExporter

func main() {
	var debugMode bool

	flag.BoolVar(&debugMode, "debug", false, "set to true to run the provider with support for debuggers like delve")
	flag.Parse()

	providerResources = make(map[string]*schema.Resource)
	providerDataSources = make(map[string]*schema.Resource)
	resourceExporters = make(map[string]*resourceExporter.ResourceExporter)

	registerResources()

	opts := &plugin.ServeOpts{ProviderFunc: gcloud.New(version, providerResources, providerDataSources)}

	if debugMode {
		opts.Debug = true
		opts.ProviderAddr = "registry.terraform.io/mypurecloud/genesyscloud"
	}
	plugin.Serve(opts)
}

type RegisterInstance struct {
	resourceMapMutex   sync.RWMutex
	datasourceMapMutex sync.RWMutex
	exporterMapMutex   sync.RWMutex
}

func registerResources() {
	regInstance := &RegisterInstance{}

<<<<<<< HEAD
	grammar.SetRegistrar(regInstance)                       //Registering architect grammar
	grammarLanguage.SetRegistrar(regInstance)               //Registering architect grammar language
	edgePhone.SetRegistrar(regInstance)                     //Registering telephony providers edges phone
	edgeSite.SetRegistrar(regInstance)                      //Registering telephony providers edges site
	station.SetRegistrar(regInstance)                       //Registering station
	pat.SetRegistrar(regInstance)                           //Registering process automation triggers
	obs.SetRegistrar(regInstance)                           //Resistering outbound ruleset
	ob.SetRegistrar(regInstance)                            //Registering outbound
	obwm.SetRegistrar(regInstance)                          //Registering outbound wrapup code mappings
	gcloud.SetRegistrar(regInstance)                        //Registering genesyscloud
	obAttemptLimit.SetRegistrar(regInstance)                //Registering outbound attempt limit
	obCampaign.SetRegistrar(regInstance)                    //Registering outbound campaign
	obContactList.SetRegistrar(regInstance)                 //Registering outbound contact list
	scripts.SetRegistrar(regInstance)                       //Registering Scripts
	smsAddresses.SetRegistrar(regInstance)                  //Registering routing sms addresses
	integration.SetRegistrar(regInstance)                   //Registering integrations
	integrationCustomAuth.SetRegistrar(regInstance)         //Registering integrations custom auth actions
	integrationAction.SetRegistrar(regInstance)             //Registering integrations actions
	integrationCred.SetRegistrar(regInstance)               //Registering integrations credentials
	recMediaRetPolicy.SetRegistrar(regInstance)             //Registering recording media retention policies
	did.SetRegistrar(regInstance)                           //Registering telephony did
	didPool.SetRegistrar(regInstance)                       //Registering telephony did pools
	archIvr.SetRegistrar(regInstance)                       //Registering architect ivr
	workbin.SetRegistrar(regInstance)                       //Registering task management workbin
=======
	grammar.SetRegistrar(regInstance)               //Registering architect grammar
	grammarLanguage.SetRegistrar(regInstance)       //Registering architect grammar language
	edgePhone.SetRegistrar(regInstance)             //Registering telephony providers edges phone
	edgeSite.SetRegistrar(regInstance)              //Registering telephony providers edges site
	flowMilestone.SetRegistrar(regInstance)         //Registering flow milestone
	flowOutcome.SetRegistrar(regInstance)           //Registering flow outcome
	station.SetRegistrar(regInstance)               //Registering station
	pat.SetRegistrar(regInstance)                   //Registering process automation triggers
	obs.SetRegistrar(regInstance)                   //Resistering outbound ruleset
	ob.SetRegistrar(regInstance)                    //Registering outbound
	obwm.SetRegistrar(regInstance)                  //Registering outbound wrapup code mappings
	gcloud.SetRegistrar(regInstance)                //Registering genesyscloud
	obAttemptLimit.SetRegistrar(regInstance)        //Registering outbound attempt limit
	obContactList.SetRegistrar(regInstance)         //Registering outbound contact list
	scripts.SetRegistrar(regInstance)               //Registering Scripts
	smsAddresses.SetRegistrar(regInstance)          //Registering routing sms addresses
	integration.SetRegistrar(regInstance)           //Registering integrations
	integrationCustomAuth.SetRegistrar(regInstance) //Registering integrations custom auth actions
	integrationAction.SetRegistrar(regInstance)     //Registering integrations actions
	integrationCred.SetRegistrar(regInstance)       //Registering integrations credentials
	recMediaRetPolicy.SetRegistrar(regInstance)     //Registering recording media retention policies
	did.SetRegistrar(regInstance)                   //Registering telephony did
	didPool.SetRegistrar(regInstance)               //Registering telephony did pools
	archIvr.SetRegistrar(regInstance)               //Registering architect ivr
	workbin.SetRegistrar(regInstance)               //Registering task management workbin

>>>>>>> 9581d5c6
	externalContacts.SetRegistrar(regInstance)              //Registering external contacts
	resourceExporter.SetRegisterExporter(resourceExporters) //Registering register exporters

	// setting resources for Use cases  like TF export where provider is used in resource classes.
	tfexp.SetRegistrar(regInstance) //Registering tf exporter
	registrar.SetResources(providerResources, providerDataSources)

}

func (r *RegisterInstance) RegisterResource(resourceName string, resource *schema.Resource) {
	r.resourceMapMutex.Lock()
	defer r.resourceMapMutex.Unlock()
	providerResources[resourceName] = resource
}

func (r *RegisterInstance) RegisterDataSource(dataSourceName string, datasource *schema.Resource) {
	r.datasourceMapMutex.Lock()
	defer r.datasourceMapMutex.Unlock()
	providerDataSources[dataSourceName] = datasource
}

func (r *RegisterInstance) RegisterExporter(exporterName string, resourceExporter *resourceExporter.ResourceExporter) {
	r.exporterMapMutex.Lock()
	defer r.exporterMapMutex.Unlock()
	resourceExporters[exporterName] = resourceExporter
}<|MERGE_RESOLUTION|>--- conflicted
+++ resolved
@@ -95,32 +95,6 @@
 func registerResources() {
 	regInstance := &RegisterInstance{}
 
-<<<<<<< HEAD
-	grammar.SetRegistrar(regInstance)                       //Registering architect grammar
-	grammarLanguage.SetRegistrar(regInstance)               //Registering architect grammar language
-	edgePhone.SetRegistrar(regInstance)                     //Registering telephony providers edges phone
-	edgeSite.SetRegistrar(regInstance)                      //Registering telephony providers edges site
-	station.SetRegistrar(regInstance)                       //Registering station
-	pat.SetRegistrar(regInstance)                           //Registering process automation triggers
-	obs.SetRegistrar(regInstance)                           //Resistering outbound ruleset
-	ob.SetRegistrar(regInstance)                            //Registering outbound
-	obwm.SetRegistrar(regInstance)                          //Registering outbound wrapup code mappings
-	gcloud.SetRegistrar(regInstance)                        //Registering genesyscloud
-	obAttemptLimit.SetRegistrar(regInstance)                //Registering outbound attempt limit
-	obCampaign.SetRegistrar(regInstance)                    //Registering outbound campaign
-	obContactList.SetRegistrar(regInstance)                 //Registering outbound contact list
-	scripts.SetRegistrar(regInstance)                       //Registering Scripts
-	smsAddresses.SetRegistrar(regInstance)                  //Registering routing sms addresses
-	integration.SetRegistrar(regInstance)                   //Registering integrations
-	integrationCustomAuth.SetRegistrar(regInstance)         //Registering integrations custom auth actions
-	integrationAction.SetRegistrar(regInstance)             //Registering integrations actions
-	integrationCred.SetRegistrar(regInstance)               //Registering integrations credentials
-	recMediaRetPolicy.SetRegistrar(regInstance)             //Registering recording media retention policies
-	did.SetRegistrar(regInstance)                           //Registering telephony did
-	didPool.SetRegistrar(regInstance)                       //Registering telephony did pools
-	archIvr.SetRegistrar(regInstance)                       //Registering architect ivr
-	workbin.SetRegistrar(regInstance)                       //Registering task management workbin
-=======
 	grammar.SetRegistrar(regInstance)               //Registering architect grammar
 	grammarLanguage.SetRegistrar(regInstance)       //Registering architect grammar language
 	edgePhone.SetRegistrar(regInstance)             //Registering telephony providers edges phone
@@ -134,6 +108,7 @@
 	obwm.SetRegistrar(regInstance)                  //Registering outbound wrapup code mappings
 	gcloud.SetRegistrar(regInstance)                //Registering genesyscloud
 	obAttemptLimit.SetRegistrar(regInstance)        //Registering outbound attempt limit
+  obCampaign.SetRegistrar(regInstance)                    //Registering outbound campaign
 	obContactList.SetRegistrar(regInstance)         //Registering outbound contact list
 	scripts.SetRegistrar(regInstance)               //Registering Scripts
 	smsAddresses.SetRegistrar(regInstance)          //Registering routing sms addresses
@@ -146,8 +121,6 @@
 	didPool.SetRegistrar(regInstance)               //Registering telephony did pools
 	archIvr.SetRegistrar(regInstance)               //Registering architect ivr
 	workbin.SetRegistrar(regInstance)               //Registering task management workbin
-
->>>>>>> 9581d5c6
 	externalContacts.SetRegistrar(regInstance)              //Registering external contacts
 	resourceExporter.SetRegisterExporter(resourceExporters) //Registering register exporters
 
