package main

import (
	"flag"
	"sync"
	gcloud "terraform-provider-genesyscloud/genesyscloud"
	dt "terraform-provider-genesyscloud/genesyscloud/architect_datatable"
	dtr "terraform-provider-genesyscloud/genesyscloud/architect_datatable_row"
	emergencyGroup "terraform-provider-genesyscloud/genesyscloud/architect_emergencygroup"
	flow "terraform-provider-genesyscloud/genesyscloud/architect_flow"
	grammar "terraform-provider-genesyscloud/genesyscloud/architect_grammar"
	grammarLanguage "terraform-provider-genesyscloud/genesyscloud/architect_grammar_language"
	archIvr "terraform-provider-genesyscloud/genesyscloud/architect_ivr"
	architectSchedulegroups "terraform-provider-genesyscloud/genesyscloud/architect_schedulegroups"
	architectSchedules "terraform-provider-genesyscloud/genesyscloud/architect_schedules"
	userPrompt "terraform-provider-genesyscloud/genesyscloud/architect_user_prompt"
	authRole "terraform-provider-genesyscloud/genesyscloud/auth_role"
	authorizatioProduct "terraform-provider-genesyscloud/genesyscloud/authorization_product"
	employeeperformanceExternalmetricsDefinition "terraform-provider-genesyscloud/genesyscloud/employeeperformance_externalmetrics_definitions"
	externalContacts "terraform-provider-genesyscloud/genesyscloud/external_contacts"
	flowLogLevel "terraform-provider-genesyscloud/genesyscloud/flow_loglevel"
	flowMilestone "terraform-provider-genesyscloud/genesyscloud/flow_milestone"
	flowOutcome "terraform-provider-genesyscloud/genesyscloud/flow_outcome"
	"terraform-provider-genesyscloud/genesyscloud/group"
	groupRoles "terraform-provider-genesyscloud/genesyscloud/group_roles"
	idpAdfs "terraform-provider-genesyscloud/genesyscloud/idp_adfs"
	idpGeneric "terraform-provider-genesyscloud/genesyscloud/idp_generic"
	idpGsuite "terraform-provider-genesyscloud/genesyscloud/idp_gsuite"
	idpOkta "terraform-provider-genesyscloud/genesyscloud/idp_okta"
	idpOneLogin "terraform-provider-genesyscloud/genesyscloud/idp_onelogin"
	idpPing "terraform-provider-genesyscloud/genesyscloud/idp_ping"
	idpSalesforce "terraform-provider-genesyscloud/genesyscloud/idp_salesforce"
	"terraform-provider-genesyscloud/genesyscloud/integration"
	integrationAction "terraform-provider-genesyscloud/genesyscloud/integration_action"
	integrationCred "terraform-provider-genesyscloud/genesyscloud/integration_credential"
	integrationCustomAuth "terraform-provider-genesyscloud/genesyscloud/integration_custom_auth_action"
	journeyOutcomePredictor "terraform-provider-genesyscloud/genesyscloud/journey_outcome_predictor"
	journeyViews "terraform-provider-genesyscloud/genesyscloud/journey_views"
	oauth "terraform-provider-genesyscloud/genesyscloud/oauth_client"
	oAuthSettings "terraform-provider-genesyscloud/genesyscloud/organization_authentication_settings"
	oAuthPairing "terraform-provider-genesyscloud/genesyscloud/orgauthorization_pairing"
	ob "terraform-provider-genesyscloud/genesyscloud/outbound"
	obAttemptLimit "terraform-provider-genesyscloud/genesyscloud/outbound_attempt_limit"
	obCallableTimeset "terraform-provider-genesyscloud/genesyscloud/outbound_callabletimeset"
	obCallResponseSet "terraform-provider-genesyscloud/genesyscloud/outbound_callanalysisresponseset"
	obCampaign "terraform-provider-genesyscloud/genesyscloud/outbound_campaign"
	obCampaignRule "terraform-provider-genesyscloud/genesyscloud/outbound_campaignrule"
	obContactList "terraform-provider-genesyscloud/genesyscloud/outbound_contact_list"
	outboundContactListContact "terraform-provider-genesyscloud/genesyscloud/outbound_contact_list_contact"
	obContactListTemplate "terraform-provider-genesyscloud/genesyscloud/outbound_contact_list_template"
	obContactListFilter "terraform-provider-genesyscloud/genesyscloud/outbound_contactlistfilter"
	obDncList "terraform-provider-genesyscloud/genesyscloud/outbound_dnclist"
	obfst "terraform-provider-genesyscloud/genesyscloud/outbound_filespecificationtemplate"
	obs "terraform-provider-genesyscloud/genesyscloud/outbound_ruleset"
	obSequence "terraform-provider-genesyscloud/genesyscloud/outbound_sequence"
	obSettings "terraform-provider-genesyscloud/genesyscloud/outbound_settings"
	obwm "terraform-provider-genesyscloud/genesyscloud/outbound_wrapupcode_mappings"
	pat "terraform-provider-genesyscloud/genesyscloud/process_automation_trigger"
	"terraform-provider-genesyscloud/genesyscloud/provider"
	recMediaRetPolicy "terraform-provider-genesyscloud/genesyscloud/recording_media_retention_policy"
	resourceExporter "terraform-provider-genesyscloud/genesyscloud/resource_exporter"
	registrar "terraform-provider-genesyscloud/genesyscloud/resource_register"
	respmanagementLibrary "terraform-provider-genesyscloud/genesyscloud/responsemanagement_library"
	responsemanagementResponse "terraform-provider-genesyscloud/genesyscloud/responsemanagement_response"
	responsemanagementResponseasset "terraform-provider-genesyscloud/genesyscloud/responsemanagement_responseasset"
	routingEmailDomain "terraform-provider-genesyscloud/genesyscloud/routing_email_domain"
	routingEmailRoute "terraform-provider-genesyscloud/genesyscloud/routing_email_route"
	routingLanguage "terraform-provider-genesyscloud/genesyscloud/routing_language"
	routingQueue "terraform-provider-genesyscloud/genesyscloud/routing_queue"
	routingUtilization "terraform-provider-genesyscloud/genesyscloud/routing_utilization"
	routingUtilizationLabel "terraform-provider-genesyscloud/genesyscloud/routing_utilization_label"

	"github.com/hashicorp/terraform-plugin-sdk/v2/helper/schema"
	"github.com/hashicorp/terraform-plugin-sdk/v2/plugin"

	routingQueueConditionalGroupRouting "terraform-provider-genesyscloud/genesyscloud/routing_queue_conditional_group_routing"
	routingQueueOutboundEmailAddress "terraform-provider-genesyscloud/genesyscloud/routing_queue_outbound_email_address"
	routingSettings "terraform-provider-genesyscloud/genesyscloud/routing_settings"
	smsAddresses "terraform-provider-genesyscloud/genesyscloud/routing_sms_addresses"
	"terraform-provider-genesyscloud/genesyscloud/scripts"
	"terraform-provider-genesyscloud/genesyscloud/station"
	workbin "terraform-provider-genesyscloud/genesyscloud/task_management_workbin"
	workitem "terraform-provider-genesyscloud/genesyscloud/task_management_workitem"
	workitemSchema "terraform-provider-genesyscloud/genesyscloud/task_management_workitem_schema"
	worktype "terraform-provider-genesyscloud/genesyscloud/task_management_worktype"
	"terraform-provider-genesyscloud/genesyscloud/team"
	"terraform-provider-genesyscloud/genesyscloud/telephony"
	did "terraform-provider-genesyscloud/genesyscloud/telephony_providers_edges_did"
	didPool "terraform-provider-genesyscloud/genesyscloud/telephony_providers_edges_did_pool"
	edgeGroup "terraform-provider-genesyscloud/genesyscloud/telephony_providers_edges_edge_group"
	extPool "terraform-provider-genesyscloud/genesyscloud/telephony_providers_edges_extension_pool"
	lineBaseSettings "terraform-provider-genesyscloud/genesyscloud/telephony_providers_edges_linebasesettings"
	edgePhone "terraform-provider-genesyscloud/genesyscloud/telephony_providers_edges_phone"
	phoneBaseSettings "terraform-provider-genesyscloud/genesyscloud/telephony_providers_edges_phonebasesettings"
	edgeSite "terraform-provider-genesyscloud/genesyscloud/telephony_providers_edges_site"
	siteOutboundRoutes "terraform-provider-genesyscloud/genesyscloud/telephony_providers_edges_site_outbound_route"
	edgesTrunk "terraform-provider-genesyscloud/genesyscloud/telephony_providers_edges_trunk"
	tfexp "terraform-provider-genesyscloud/genesyscloud/tfexporter"
	userRoles "terraform-provider-genesyscloud/genesyscloud/user_roles"
	webDeployConfig "terraform-provider-genesyscloud/genesyscloud/webdeployments_configuration"
	webDeployDeploy "terraform-provider-genesyscloud/genesyscloud/webdeployments_deployment"
)

// Run "go generate" to format example terraform files and generate the docs for the registry/website

// If you do not have terraform installed, you can remove the formatting command, but its suggested to
// ensure the documentation is formatted properly.
//go:generate terraform fmt -recursive ./examples/

// Run the docs generation tool, check its repository for more information on how it works and how docs
// can be customized.
//
//go:generate go run github.com/hashicorp/terraform-plugin-docs/cmd/tfplugindocs
//go:generate go run terraform-provider-genesyscloud/apidocs
var (
	// these will be set by the goreleaser configuration
	// to appropriate values for the compiled binary
	// 0.1.0 is the default version for developing locally
	version string = "0.1.0"

	// goreleaser can also pass the specific commit if you want
	// commit  string = ""
)

var providerResources map[string]*schema.Resource
var providerDataSources map[string]*schema.Resource
var resourceExporters map[string]*resourceExporter.ResourceExporter

func main() {
	var debugMode bool

	flag.BoolVar(&debugMode, "debug", false, "set to true to run the provider with support for debuggers like delve")
	flag.Parse()

	providerResources = make(map[string]*schema.Resource)
	providerDataSources = make(map[string]*schema.Resource)
	resourceExporters = make(map[string]*resourceExporter.ResourceExporter)

	registerResources()

	opts := &plugin.ServeOpts{ProviderFunc: provider.New(version, providerResources, providerDataSources)}

	if debugMode {
		opts.Debug = true
		opts.ProviderAddr = "registry.terraform.io/mypurecloud/genesyscloud"
	}
	plugin.Serve(opts)
}

type RegisterInstance struct {
	resourceMapMutex   sync.RWMutex
	datasourceMapMutex sync.RWMutex
	exporterMapMutex   sync.RWMutex
}

func registerResources() {
	regInstance := &RegisterInstance{}
	authRole.SetRegistrar(regInstance)                                     //Registering auth_role
	oauth.SetRegistrar(regInstance)                                        //Registering oauth_client
	dt.SetRegistrar(regInstance)                                           //Registering architect data table
	dtr.SetRegistrar(regInstance)                                          //Registering architect data table row
	emergencyGroup.SetRegistrar(regInstance)                               //Registering architect emergency group
	architectSchedulegroups.SetRegistrar(regInstance)                      //Registering architect schedule groups
	architectSchedules.SetRegistrar(regInstance)                           //Registering architect schedules
	employeeperformanceExternalmetricsDefinition.SetRegistrar(regInstance) //Registering employee performance external metrics definitions
	grammar.SetRegistrar(regInstance)                                      //Registering architect grammar
	grammarLanguage.SetRegistrar(regInstance)                              //Registering architect grammar language
	groupRoles.SetRegistrar(regInstance)                                   //Registering group roles
	edgePhone.SetRegistrar(regInstance)                                    //Registering telephony providers edges phone
	edgeSite.SetRegistrar(regInstance)                                     //Registering telephony providers edges site
	siteOutboundRoutes.SetRegistrar(regInstance)                           //Registering telephony providers edges site outbound routes
	flow.SetRegistrar(regInstance)                                         //Registering architect flow
	flowLogLevel.SetRegistrar(regInstance)                                 //Registering flow log Level
	flowMilestone.SetRegistrar(regInstance)                                //Registering flow milestone
	flowOutcome.SetRegistrar(regInstance)                                  //Registering flow outcome
	station.SetRegistrar(regInstance)                                      //Registering station
	pat.SetRegistrar(regInstance)                                          //Registering process automation triggers
	obs.SetRegistrar(regInstance)                                          //Resistering outbound ruleset
	ob.SetRegistrar(regInstance)                                           //Registering outbound
	obwm.SetRegistrar(regInstance)                                         //Registering outbound wrapup code mappings
	oAuthSettings.SetRegistrar(regInstance)                                //Registering organization authentication settings
	gcloud.SetRegistrar(regInstance)                                       //Registering genesyscloud
	obAttemptLimit.SetRegistrar(regInstance)                               //Registering outbound attempt limit
	obCallableTimeset.SetRegistrar(regInstance)                            //Registering outbound callable timeset
	obCampaign.SetRegistrar(regInstance)                                   //Registering outbound campaign
	obContactList.SetRegistrar(regInstance)                                //Registering outbound contact list
	obContactListFilter.SetRegistrar(regInstance)                          //Registering outbound contact list filter
	obContactListTemplate.SetRegistrar(regInstance)                        //Registering outbound contact list template
	obSequence.SetRegistrar(regInstance)                                   //Registering outbound sequence
	obCampaignRule.SetRegistrar(regInstance)                               //Registering outbound campaignrule
	obSettings.SetRegistrar(regInstance)                                   //Registering outbound settings
	obCallResponseSet.SetRegistrar(regInstance)                            //Registering outbound call analysis response set
	obCampaign.SetRegistrar(regInstance)                                   //Registering outbound campaign
	obfst.SetRegistrar(regInstance)                                        //Registering outbound file specification template
	obDncList.SetRegistrar(regInstance)                                    //Registering outbound dnclist
	oAuthPairing.SetRegistrar(regInstance)                                 //Registering orgauthorization pairing
	scripts.SetRegistrar(regInstance)                                      //Registering Scripts
	smsAddresses.SetRegistrar(regInstance)                                 //Registering routing sms addresses
	idpAdfs.SetRegistrar(regInstance)                                      //Registering idp adfs
	idpSalesforce.SetRegistrar(regInstance)                                //Registering idp salesforce
	idpOkta.SetRegistrar(regInstance)                                      //Registering idp okta
	idpOneLogin.SetRegistrar(regInstance)                                  //Registering idp onelogin
	idpGeneric.SetRegistrar(regInstance)                                   //Registering idp generic
	idpPing.SetRegistrar(regInstance)                                      //Registering idp ping
	idpGsuite.SetRegistrar(regInstance)                                    //Registering idp gsuite
	integration.SetRegistrar(regInstance)                                  //Registering integrations
	integrationCustomAuth.SetRegistrar(regInstance)                        //Registering integrations custom auth actions
	integrationAction.SetRegistrar(regInstance)                            //Registering integrations actions
	integrationCred.SetRegistrar(regInstance)                              //Registering integrations credentials
	recMediaRetPolicy.SetRegistrar(regInstance)                            //Registering recording media retention policies
	responsemanagementResponse.SetRegistrar(regInstance)                   //Registering responsemanagement responses
	responsemanagementResponseasset.SetRegistrar(regInstance)              //Registering responsemanagement response asset
	respmanagementLibrary.SetRegistrar(regInstance)                        //Registering responsemanagement library
	routingEmailRoute.SetRegistrar(regInstance)                            //Registering routing email route
	did.SetRegistrar(regInstance)                                          //Registering telephony did
	didPool.SetRegistrar(regInstance)                                      //Registering telephony did pools
	archIvr.SetRegistrar(regInstance)                                      //Registering architect ivr
	workbin.SetRegistrar(regInstance)                                      //Registering task management workbin
	workitemSchema.SetRegistrar(regInstance)                               //Registering task management workitem schema
	worktype.SetRegistrar(regInstance)                                     //Registering task management worktype
	workitem.SetRegistrar(regInstance)                                     //Registering task management workitem
	externalContacts.SetRegistrar(regInstance)                             //Registering external contacts
	team.SetRegistrar(regInstance)                                         //Registering team
	telephony.SetRegistrar(regInstance)                                    //Registering telephony package
	edgeGroup.SetRegistrar(regInstance)                                    //Registering edges edge group
	webDeployConfig.SetRegistrar(regInstance)                              //Registering webdeployments_config
	webDeployDeploy.SetRegistrar(regInstance)                              //Registering webdeployments_deploy
	authorizatioProduct.SetRegistrar(regInstance)                          //Registering Authorization Product
	extPool.SetRegistrar(regInstance)                                      //Registering Extension Pool
	phoneBaseSettings.SetRegistrar(regInstance)                            //Registering Phone Base Settings
	lineBaseSettings.SetRegistrar(regInstance)                             //Registering Line Base Settings
	edgesTrunk.SetRegistrar(regInstance)                                   //Registering Edges Trunk Settings
	resourceExporter.SetRegisterExporter(resourceExporters)                //Registering register exporters
	userRoles.SetRegistrar(regInstance)                                    //Registering user roles
	journeyOutcomePredictor.SetRegistrar(regInstance)                      //Registering journey outcome predictor
	group.SetRegistrar(regInstance)                                        //Registering group
	userPrompt.SetRegistrar(regInstance)                                   //Registering user prompt
	routingQueue.SetRegistrar(regInstance)                                 //Registering routing queue
	routingQueueConditionalGroupRouting.SetRegistrar(regInstance)          //Registering routing queue conditional group routing
	routingQueueOutboundEmailAddress.SetRegistrar(regInstance)             //Registering routing queue outbound email address
	outboundContactListContact.SetRegistrar(regInstance)                   //Registering outbound contact list contact
	routingSettings.SetRegistrar(regInstance)                              //Registering routing Settings
	routingUtilization.SetRegistrar(regInstance)                           //Registering routing utilization
	routingUtilizationLabel.SetRegistrar(regInstance)                      //Registering routing utilization label
	journeyViews.SetRegistrar(regInstance)                                 //Registering journey views
<<<<<<< HEAD
	routingLanguage.SetRegistrar(regInstance)                              //Registering Routing Language
=======
	routingEmailDomain.SetRegistrar(regInstance)                           //Registering Routing Email Domain
>>>>>>> cfb9ba06
	// setting resources for Use cases  like TF export where provider is used in resource classes.
	tfexp.SetRegistrar(regInstance) //Registering tf exporter
	registrar.SetResources(providerResources, providerDataSources)

}

func (r *RegisterInstance) RegisterResource(resourceName string, resource *schema.Resource) {
	r.resourceMapMutex.Lock()
	defer r.resourceMapMutex.Unlock()
	providerResources[resourceName] = resource
}

func (r *RegisterInstance) RegisterDataSource(dataSourceName string, datasource *schema.Resource) {
	r.datasourceMapMutex.Lock()
	defer r.datasourceMapMutex.Unlock()
	providerDataSources[dataSourceName] = datasource
}

func (r *RegisterInstance) RegisterExporter(exporterName string, resourceExporter *resourceExporter.ResourceExporter) {
	r.exporterMapMutex.Lock()
	defer r.exporterMapMutex.Unlock()
	resourceExporters[exporterName] = resourceExporter
}<|MERGE_RESOLUTION|>--- conflicted
+++ resolved
@@ -243,11 +243,8 @@
 	routingUtilization.SetRegistrar(regInstance)                           //Registering routing utilization
 	routingUtilizationLabel.SetRegistrar(regInstance)                      //Registering routing utilization label
 	journeyViews.SetRegistrar(regInstance)                                 //Registering journey views
-<<<<<<< HEAD
 	routingLanguage.SetRegistrar(regInstance)                              //Registering Routing Language
-=======
 	routingEmailDomain.SetRegistrar(regInstance)                           //Registering Routing Email Domain
->>>>>>> cfb9ba06
 	// setting resources for Use cases  like TF export where provider is used in resource classes.
 	tfexp.SetRegistrar(regInstance) //Registering tf exporter
 	registrar.SetResources(providerResources, providerDataSources)
