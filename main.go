package main

import (
	"flag"
	"sync"
	gcloud "terraform-provider-genesyscloud/genesyscloud"
	dt "terraform-provider-genesyscloud/genesyscloud/architect_datatable"
	dtr "terraform-provider-genesyscloud/genesyscloud/architect_datatable_row"
	emergencyGroup "terraform-provider-genesyscloud/genesyscloud/architect_emergencygroup"
	flow "terraform-provider-genesyscloud/genesyscloud/architect_flow"
	grammar "terraform-provider-genesyscloud/genesyscloud/architect_grammar"
	grammarLanguage "terraform-provider-genesyscloud/genesyscloud/architect_grammar_language"
	archIvr "terraform-provider-genesyscloud/genesyscloud/architect_ivr"
	architectSchedulegroups "terraform-provider-genesyscloud/genesyscloud/architect_schedulegroups"
	architectSchedules "terraform-provider-genesyscloud/genesyscloud/architect_schedules"
	userPrompt "terraform-provider-genesyscloud/genesyscloud/architect_user_prompt"
	authRole "terraform-provider-genesyscloud/genesyscloud/auth_role"
	authorizatioProduct "terraform-provider-genesyscloud/genesyscloud/authorization_product"
	cMessageSettings "terraform-provider-genesyscloud/genesyscloud/conversations_messaging_settings"
	supportedContent "terraform-provider-genesyscloud/genesyscloud/conversations_messaging_supportedcontent"
<<<<<<< HEAD
	cMessageSettingsDefault "terraform-provider-genesyscloud/genesyscloud/conversations_messaging_settings_default"
=======
>>>>>>> 0895bdc4
	employeeperformanceExternalmetricsDefinition "terraform-provider-genesyscloud/genesyscloud/employeeperformance_externalmetrics_definitions"
	externalContacts "terraform-provider-genesyscloud/genesyscloud/external_contacts"
	flowLogLevel "terraform-provider-genesyscloud/genesyscloud/flow_loglevel"
	flowMilestone "terraform-provider-genesyscloud/genesyscloud/flow_milestone"
	flowOutcome "terraform-provider-genesyscloud/genesyscloud/flow_outcome"
	"terraform-provider-genesyscloud/genesyscloud/group"
	groupRoles "terraform-provider-genesyscloud/genesyscloud/group_roles"
	idpAdfs "terraform-provider-genesyscloud/genesyscloud/idp_adfs"
	idpGeneric "terraform-provider-genesyscloud/genesyscloud/idp_generic"
	idpGsuite "terraform-provider-genesyscloud/genesyscloud/idp_gsuite"
	idpOkta "terraform-provider-genesyscloud/genesyscloud/idp_okta"
	idpOneLogin "terraform-provider-genesyscloud/genesyscloud/idp_onelogin"
	idpPing "terraform-provider-genesyscloud/genesyscloud/idp_ping"
	idpSalesforce "terraform-provider-genesyscloud/genesyscloud/idp_salesforce"
	"terraform-provider-genesyscloud/genesyscloud/integration"
	integrationAction "terraform-provider-genesyscloud/genesyscloud/integration_action"
	integrationCred "terraform-provider-genesyscloud/genesyscloud/integration_credential"
	integrationCustomAuth "terraform-provider-genesyscloud/genesyscloud/integration_custom_auth_action"
	integrationFacebook "terraform-provider-genesyscloud/genesyscloud/integration_facebook"
	journeyOutcomePredictor "terraform-provider-genesyscloud/genesyscloud/journey_outcome_predictor"
	journeyViews "terraform-provider-genesyscloud/genesyscloud/journey_views"
	oauth "terraform-provider-genesyscloud/genesyscloud/oauth_client"
	oAuthSettings "terraform-provider-genesyscloud/genesyscloud/organization_authentication_settings"
	oAuthPairing "terraform-provider-genesyscloud/genesyscloud/orgauthorization_pairing"
	ob "terraform-provider-genesyscloud/genesyscloud/outbound"
	obAttemptLimit "terraform-provider-genesyscloud/genesyscloud/outbound_attempt_limit"
	obCallableTimeset "terraform-provider-genesyscloud/genesyscloud/outbound_callabletimeset"
	obCallResponseSet "terraform-provider-genesyscloud/genesyscloud/outbound_callanalysisresponseset"
	obCampaign "terraform-provider-genesyscloud/genesyscloud/outbound_campaign"
	obCampaignRule "terraform-provider-genesyscloud/genesyscloud/outbound_campaignrule"
	obContactList "terraform-provider-genesyscloud/genesyscloud/outbound_contact_list"
	outboundContactListContact "terraform-provider-genesyscloud/genesyscloud/outbound_contact_list_contact"
	obContactListTemplate "terraform-provider-genesyscloud/genesyscloud/outbound_contact_list_template"
	obContactListFilter "terraform-provider-genesyscloud/genesyscloud/outbound_contactlistfilter"
	obDncList "terraform-provider-genesyscloud/genesyscloud/outbound_dnclist"
	obfst "terraform-provider-genesyscloud/genesyscloud/outbound_filespecificationtemplate"
	obs "terraform-provider-genesyscloud/genesyscloud/outbound_ruleset"
	obSequence "terraform-provider-genesyscloud/genesyscloud/outbound_sequence"
	obSettings "terraform-provider-genesyscloud/genesyscloud/outbound_settings"
	obwm "terraform-provider-genesyscloud/genesyscloud/outbound_wrapupcode_mappings"
	pat "terraform-provider-genesyscloud/genesyscloud/process_automation_trigger"
	"terraform-provider-genesyscloud/genesyscloud/provider"
	recMediaRetPolicy "terraform-provider-genesyscloud/genesyscloud/recording_media_retention_policy"
	resourceExporter "terraform-provider-genesyscloud/genesyscloud/resource_exporter"
	registrar "terraform-provider-genesyscloud/genesyscloud/resource_register"
	respmanagementLibrary "terraform-provider-genesyscloud/genesyscloud/responsemanagement_library"
	responsemanagementResponse "terraform-provider-genesyscloud/genesyscloud/responsemanagement_response"
	responsemanagementResponseasset "terraform-provider-genesyscloud/genesyscloud/responsemanagement_responseasset"
	routingEmailDomain "terraform-provider-genesyscloud/genesyscloud/routing_email_domain"
	routingEmailRoute "terraform-provider-genesyscloud/genesyscloud/routing_email_route"
	routingLanguage "terraform-provider-genesyscloud/genesyscloud/routing_language"
	routingQueue "terraform-provider-genesyscloud/genesyscloud/routing_queue"
<<<<<<< HEAD
	routingWrapupcode "terraform-provider-genesyscloud/genesyscloud/routing_wrapupcode"

=======
>>>>>>> 0895bdc4
	routingQueueConditionalGroupRouting "terraform-provider-genesyscloud/genesyscloud/routing_queue_conditional_group_routing"
	routingQueueOutboundEmailAddress "terraform-provider-genesyscloud/genesyscloud/routing_queue_outbound_email_address"
	routingSettings "terraform-provider-genesyscloud/genesyscloud/routing_settings"
	routingSkill "terraform-provider-genesyscloud/genesyscloud/routing_skill"
	routingSkillGroup "terraform-provider-genesyscloud/genesyscloud/routing_skill_group"
	smsAddresses "terraform-provider-genesyscloud/genesyscloud/routing_sms_addresses"
	routingUtilization "terraform-provider-genesyscloud/genesyscloud/routing_utilization"
	routingUtilizationLabel "terraform-provider-genesyscloud/genesyscloud/routing_utilization_label"
	"terraform-provider-genesyscloud/genesyscloud/scripts"
	"terraform-provider-genesyscloud/genesyscloud/station"
	workbin "terraform-provider-genesyscloud/genesyscloud/task_management_workbin"
	workitem "terraform-provider-genesyscloud/genesyscloud/task_management_workitem"
	workitemSchema "terraform-provider-genesyscloud/genesyscloud/task_management_workitem_schema"
	worktype "terraform-provider-genesyscloud/genesyscloud/task_management_worktype"
	worktypeStatus "terraform-provider-genesyscloud/genesyscloud/task_management_worktype_status"
	"terraform-provider-genesyscloud/genesyscloud/team"
	"terraform-provider-genesyscloud/genesyscloud/telephony"
	did "terraform-provider-genesyscloud/genesyscloud/telephony_providers_edges_did"
	didPool "terraform-provider-genesyscloud/genesyscloud/telephony_providers_edges_did_pool"
	edgeGroup "terraform-provider-genesyscloud/genesyscloud/telephony_providers_edges_edge_group"
	extPool "terraform-provider-genesyscloud/genesyscloud/telephony_providers_edges_extension_pool"
	lineBaseSettings "terraform-provider-genesyscloud/genesyscloud/telephony_providers_edges_linebasesettings"
	edgePhone "terraform-provider-genesyscloud/genesyscloud/telephony_providers_edges_phone"
	phoneBaseSettings "terraform-provider-genesyscloud/genesyscloud/telephony_providers_edges_phonebasesettings"
	edgeSite "terraform-provider-genesyscloud/genesyscloud/telephony_providers_edges_site"
	siteOutboundRoutes "terraform-provider-genesyscloud/genesyscloud/telephony_providers_edges_site_outbound_route"
	edgesTrunk "terraform-provider-genesyscloud/genesyscloud/telephony_providers_edges_trunk"
	tfexp "terraform-provider-genesyscloud/genesyscloud/tfexporter"
	"terraform-provider-genesyscloud/genesyscloud/user"
	userRoles "terraform-provider-genesyscloud/genesyscloud/user_roles"
	webDeployConfig "terraform-provider-genesyscloud/genesyscloud/webdeployments_configuration"
	webDeployDeploy "terraform-provider-genesyscloud/genesyscloud/webdeployments_deployment"

	"github.com/hashicorp/terraform-plugin-sdk/v2/helper/schema"
	"github.com/hashicorp/terraform-plugin-sdk/v2/plugin"
)

// Run "go generate" to format example terraform files and generate the docs for the registry/website

// If you do not have terraform installed, you can remove the formatting command, but its suggested to
// ensure the documentation is formatted properly.
//go:generate terraform fmt -recursive ./examples/

// Run the docs generation tool, check its repository for more information on how it works and how docs
// can be customized.
//
//go:generate go run github.com/hashicorp/terraform-plugin-docs/cmd/tfplugindocs
//go:generate go run terraform-provider-genesyscloud/apidocs
var (
	// these will be set by the goreleaser configuration
	// to appropriate values for the compiled binary
	// 0.1.0 is the default version for developing locally
	version string = "0.1.0"

	// goreleaser can also pass the specific commit if you want
	// commit  string = ""
)

var providerResources map[string]*schema.Resource
var providerDataSources map[string]*schema.Resource
var resourceExporters map[string]*resourceExporter.ResourceExporter

func main() {
	var debugMode bool

	flag.BoolVar(&debugMode, "debug", false, "set to true to run the provider with support for debuggers like delve")
	flag.Parse()

	providerResources = make(map[string]*schema.Resource)
	providerDataSources = make(map[string]*schema.Resource)
	resourceExporters = make(map[string]*resourceExporter.ResourceExporter)

	registerResources()

	opts := &plugin.ServeOpts{ProviderFunc: provider.New(version, providerResources, providerDataSources)}

	if debugMode {
		opts.Debug = true
		opts.ProviderAddr = "genesys.com/mypurecloud/genesyscloud"
	}
	plugin.Serve(opts)
}

type RegisterInstance struct {
	resourceMapMutex   sync.RWMutex
	datasourceMapMutex sync.RWMutex
	exporterMapMutex   sync.RWMutex
}

func registerResources() {
	regInstance := &RegisterInstance{}
	authRole.SetRegistrar(regInstance)                                     //Registering auth_role
	oauth.SetRegistrar(regInstance)                                        //Registering oauth_client
	dt.SetRegistrar(regInstance)                                           //Registering architect data table
	dtr.SetRegistrar(regInstance)                                          //Registering architect data table row
	emergencyGroup.SetRegistrar(regInstance)                               //Registering architect emergency group
	architectSchedulegroups.SetRegistrar(regInstance)                      //Registering architect schedule groups
	architectSchedules.SetRegistrar(regInstance)                           //Registering architect schedules
	employeeperformanceExternalmetricsDefinition.SetRegistrar(regInstance) //Registering employee performance external metrics definitions
	grammar.SetRegistrar(regInstance)                                      //Registering architect grammar
	grammarLanguage.SetRegistrar(regInstance)                              //Registering architect grammar language
	groupRoles.SetRegistrar(regInstance)                                   //Registering group roles
	edgePhone.SetRegistrar(regInstance)                                    //Registering telephony providers edges phone
	edgeSite.SetRegistrar(regInstance)                                     //Registering telephony providers edges site
	siteOutboundRoutes.SetRegistrar(regInstance)                           //Registering telephony providers edges site outbound routes
	flow.SetRegistrar(regInstance)                                         //Registering architect flow
	flowLogLevel.SetRegistrar(regInstance)                                 //Registering flow log Level
	flowMilestone.SetRegistrar(regInstance)                                //Registering flow milestone
	flowOutcome.SetRegistrar(regInstance)                                  //Registering flow outcome
	station.SetRegistrar(regInstance)                                      //Registering station
	pat.SetRegistrar(regInstance)                                          //Registering process automation triggers
	obs.SetRegistrar(regInstance)                                          //Resistering outbound ruleset
	ob.SetRegistrar(regInstance)                                           //Registering outbound
	obwm.SetRegistrar(regInstance)                                         //Registering outbound wrapup code mappings
	oAuthSettings.SetRegistrar(regInstance)                                //Registering organization authentication settings
	gcloud.SetRegistrar(regInstance)                                       //Registering genesyscloud
	obAttemptLimit.SetRegistrar(regInstance)                               //Registering outbound attempt limit
	obCallableTimeset.SetRegistrar(regInstance)                            //Registering outbound callable timeset
	obCampaign.SetRegistrar(regInstance)                                   //Registering outbound campaign
	obContactList.SetRegistrar(regInstance)                                //Registering outbound contact list
	obContactListFilter.SetRegistrar(regInstance)                          //Registering outbound contact list filter
	obContactListTemplate.SetRegistrar(regInstance)                        //Registering outbound contact list template
	obSequence.SetRegistrar(regInstance)                                   //Registering outbound sequence
	obCampaignRule.SetRegistrar(regInstance)                               //Registering outbound campaignrule
	obSettings.SetRegistrar(regInstance)                                   //Registering outbound settings
	obCallResponseSet.SetRegistrar(regInstance)                            //Registering outbound call analysis response set
	obCampaign.SetRegistrar(regInstance)                                   //Registering outbound campaign
	obfst.SetRegistrar(regInstance)                                        //Registering outbound file specification template
	obDncList.SetRegistrar(regInstance)                                    //Registering outbound dnclist
	oAuthPairing.SetRegistrar(regInstance)                                 //Registering orgauthorization pairing
	scripts.SetRegistrar(regInstance)                                      //Registering Scripts
	smsAddresses.SetRegistrar(regInstance)                                 //Registering routing sms addresses
	idpAdfs.SetRegistrar(regInstance)                                      //Registering idp adfs
	idpSalesforce.SetRegistrar(regInstance)                                //Registering idp salesforce
	idpOkta.SetRegistrar(regInstance)                                      //Registering idp okta
	idpOneLogin.SetRegistrar(regInstance)                                  //Registering idp onelogin
	idpGeneric.SetRegistrar(regInstance)                                   //Registering idp generic
	idpPing.SetRegistrar(regInstance)                                      //Registering idp ping
	idpGsuite.SetRegistrar(regInstance)                                    //Registering idp gsuite
	integration.SetRegistrar(regInstance)                                  //Registering integrations
	integrationCustomAuth.SetRegistrar(regInstance)                        //Registering integrations custom auth actions
	integrationAction.SetRegistrar(regInstance)                            //Registering integrations actions
	integrationCred.SetRegistrar(regInstance)                              //Registering integrations credentials
	integrationFacebook.SetRegistrar(regInstance)                          //Registering integrations Facebook
	recMediaRetPolicy.SetRegistrar(regInstance)                            //Registering recording media retention policies
	responsemanagementResponse.SetRegistrar(regInstance)                   //Registering responsemanagement responses
	responsemanagementResponseasset.SetRegistrar(regInstance)              //Registering responsemanagement response asset
	respmanagementLibrary.SetRegistrar(regInstance)                        //Registering responsemanagement library
	routingEmailRoute.SetRegistrar(regInstance)                            //Registering routing email route
	did.SetRegistrar(regInstance)                                          //Registering telephony did
	didPool.SetRegistrar(regInstance)                                      //Registering telephony did pools
	archIvr.SetRegistrar(regInstance)                                      //Registering architect ivr
	workbin.SetRegistrar(regInstance)                                      //Registering task management workbin
	workitemSchema.SetRegistrar(regInstance)                               //Registering task management workitem schema
	worktype.SetRegistrar(regInstance)                                     //Registering task management worktype
	worktypeStatus.SetRegistrar(regInstance)                               //Registering task management worktype status
	workitem.SetRegistrar(regInstance)                                     //Registering task management workitem
	externalContacts.SetRegistrar(regInstance)                             //Registering external contacts
	team.SetRegistrar(regInstance)                                         //Registering team
	telephony.SetRegistrar(regInstance)                                    //Registering telephony package
	edgeGroup.SetRegistrar(regInstance)                                    //Registering edges edge group
	webDeployConfig.SetRegistrar(regInstance)                              //Registering webdeployments_config
	webDeployDeploy.SetRegistrar(regInstance)                              //Registering webdeployments_deploy
	authorizatioProduct.SetRegistrar(regInstance)                          //Registering Authorization Product
	extPool.SetRegistrar(regInstance)                                      //Registering Extension Pool
	phoneBaseSettings.SetRegistrar(regInstance)                            //Registering Phone Base Settings
	lineBaseSettings.SetRegistrar(regInstance)                             //Registering Line Base Settings
	edgesTrunk.SetRegistrar(regInstance)                                   //Registering Edges Trunk Settings
	resourceExporter.SetRegisterExporter(resourceExporters)                //Registering register exporters
	userRoles.SetRegistrar(regInstance)                                    //Registering user roles
	user.SetRegistrar(regInstance)                                         //Registering user
	journeyOutcomePredictor.SetRegistrar(regInstance)                      //Registering journey outcome predictor
	group.SetRegistrar(regInstance)                                        //Registering group
	userPrompt.SetRegistrar(regInstance)                                   //Registering user prompt
	routingQueue.SetRegistrar(regInstance)                                 //Registering routing queue
	routingQueueConditionalGroupRouting.SetRegistrar(regInstance)          //Registering routing queue conditional group routing
	routingQueueOutboundEmailAddress.SetRegistrar(regInstance)             //Registering routing queue outbound email address
	outboundContactListContact.SetRegistrar(regInstance)                   //Registering outbound contact list contact
	routingSettings.SetRegistrar(regInstance)                              //Registering routing Settings
	routingUtilization.SetRegistrar(regInstance)                           //Registering routing utilization
	routingUtilizationLabel.SetRegistrar(regInstance)                      //Registering routing utilization label
	journeyViews.SetRegistrar(regInstance)                                 //Registering journey views
	routingWrapupcode.SetRegistrar(regInstance)                            //Registering routing wrapupcode
	routingLanguage.SetRegistrar(regInstance)                              //Registering Routing Language
	routingEmailDomain.SetRegistrar(regInstance)                           //Registering Routing Email Domain
	supportedContent.SetRegistrar(regInstance)                             //Registering Supported Content
	routingSkill.SetRegistrar(regInstance)                                 //Registering Routing Skill
<<<<<<< HEAD
	cMessageSettings.SetRegistrar(regInstance)                             //Registering conversations messaging settings
	routingSkillGroup.SetRegistrar(regInstance)                            //Registering routing skill group
	cMessageSettingsDefault.SetRegistrar(regInstance)                      //Registering conversations messaging settings default
=======
	cMessageSettings.SetRegistrar(regInstance)                             // Registering conversations messaging settings
	routingSkillGroup.SetRegistrar(regInstance)                            //Registering routing skill group
>>>>>>> 0895bdc4
	// setting resources for Use cases  like TF export where provider is used in resource classes.
	tfexp.SetRegistrar(regInstance) //Registering tf exporter
	registrar.SetResources(providerResources, providerDataSources)

}

func (r *RegisterInstance) RegisterResource(resourceName string, resource *schema.Resource) {
	r.resourceMapMutex.Lock()
	defer r.resourceMapMutex.Unlock()
	providerResources[resourceName] = resource
}

func (r *RegisterInstance) RegisterDataSource(dataSourceName string, datasource *schema.Resource) {
	r.datasourceMapMutex.Lock()
	defer r.datasourceMapMutex.Unlock()
	providerDataSources[dataSourceName] = datasource
}

func (r *RegisterInstance) RegisterExporter(exporterName string, resourceExporter *resourceExporter.ResourceExporter) {
	r.exporterMapMutex.Lock()
	defer r.exporterMapMutex.Unlock()
	resourceExporters[exporterName] = resourceExporter
}<|MERGE_RESOLUTION|>--- conflicted
+++ resolved
@@ -17,11 +17,8 @@
 	authRole "terraform-provider-genesyscloud/genesyscloud/auth_role"
 	authorizatioProduct "terraform-provider-genesyscloud/genesyscloud/authorization_product"
 	cMessageSettings "terraform-provider-genesyscloud/genesyscloud/conversations_messaging_settings"
+	cMessageSettingsDefault "terraform-provider-genesyscloud/genesyscloud/conversations_messaging_settings_default"
 	supportedContent "terraform-provider-genesyscloud/genesyscloud/conversations_messaging_supportedcontent"
-<<<<<<< HEAD
-	cMessageSettingsDefault "terraform-provider-genesyscloud/genesyscloud/conversations_messaging_settings_default"
-=======
->>>>>>> 0895bdc4
 	employeeperformanceExternalmetricsDefinition "terraform-provider-genesyscloud/genesyscloud/employeeperformance_externalmetrics_definitions"
 	externalContacts "terraform-provider-genesyscloud/genesyscloud/external_contacts"
 	flowLogLevel "terraform-provider-genesyscloud/genesyscloud/flow_loglevel"
@@ -74,11 +71,8 @@
 	routingEmailRoute "terraform-provider-genesyscloud/genesyscloud/routing_email_route"
 	routingLanguage "terraform-provider-genesyscloud/genesyscloud/routing_language"
 	routingQueue "terraform-provider-genesyscloud/genesyscloud/routing_queue"
-<<<<<<< HEAD
 	routingWrapupcode "terraform-provider-genesyscloud/genesyscloud/routing_wrapupcode"
 
-=======
->>>>>>> 0895bdc4
 	routingQueueConditionalGroupRouting "terraform-provider-genesyscloud/genesyscloud/routing_queue_conditional_group_routing"
 	routingQueueOutboundEmailAddress "terraform-provider-genesyscloud/genesyscloud/routing_queue_outbound_email_address"
 	routingSettings "terraform-provider-genesyscloud/genesyscloud/routing_settings"
@@ -266,14 +260,9 @@
 	routingEmailDomain.SetRegistrar(regInstance)                           //Registering Routing Email Domain
 	supportedContent.SetRegistrar(regInstance)                             //Registering Supported Content
 	routingSkill.SetRegistrar(regInstance)                                 //Registering Routing Skill
-<<<<<<< HEAD
 	cMessageSettings.SetRegistrar(regInstance)                             //Registering conversations messaging settings
 	routingSkillGroup.SetRegistrar(regInstance)                            //Registering routing skill group
 	cMessageSettingsDefault.SetRegistrar(regInstance)                      //Registering conversations messaging settings default
-=======
-	cMessageSettings.SetRegistrar(regInstance)                             // Registering conversations messaging settings
-	routingSkillGroup.SetRegistrar(regInstance)                            //Registering routing skill group
->>>>>>> 0895bdc4
 	// setting resources for Use cases  like TF export where provider is used in resource classes.
 	tfexp.SetRegistrar(regInstance) //Registering tf exporter
 	registrar.SetResources(providerResources, providerDataSources)
