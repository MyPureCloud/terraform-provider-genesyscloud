package main

import (
	"flag"
	"sync"
	gcloud "terraform-provider-genesyscloud/genesyscloud"
	dt "terraform-provider-genesyscloud/genesyscloud/architect_datatable"
	dtr "terraform-provider-genesyscloud/genesyscloud/architect_datatable_row"
	emergencyGroup "terraform-provider-genesyscloud/genesyscloud/architect_emergencygroup"
	flow "terraform-provider-genesyscloud/genesyscloud/architect_flow"
	grammar "terraform-provider-genesyscloud/genesyscloud/architect_grammar"
	grammarLanguage "terraform-provider-genesyscloud/genesyscloud/architect_grammar_language"
	archIvr "terraform-provider-genesyscloud/genesyscloud/architect_ivr"
	architectSchedulegroups "terraform-provider-genesyscloud/genesyscloud/architect_schedulegroups"
	userPrompt "terraform-provider-genesyscloud/genesyscloud/architect_user_prompt"
	authRole "terraform-provider-genesyscloud/genesyscloud/auth_role"
	authorizatioProduct "terraform-provider-genesyscloud/genesyscloud/authorization_product"
	employeeperformanceExternalmetricsDefinition "terraform-provider-genesyscloud/genesyscloud/employeeperformance_externalmetrics_definitions"
	externalContacts "terraform-provider-genesyscloud/genesyscloud/external_contacts"
	flowMilestone "terraform-provider-genesyscloud/genesyscloud/flow_milestone"
	flowOutcome "terraform-provider-genesyscloud/genesyscloud/flow_outcome"
	"terraform-provider-genesyscloud/genesyscloud/group"
	groupRoles "terraform-provider-genesyscloud/genesyscloud/group_roles"
	"terraform-provider-genesyscloud/genesyscloud/integration"
	integrationAction "terraform-provider-genesyscloud/genesyscloud/integration_action"
	integrationCred "terraform-provider-genesyscloud/genesyscloud/integration_credential"
	integrationCustomAuth "terraform-provider-genesyscloud/genesyscloud/integration_custom_auth_action"
	oauth "terraform-provider-genesyscloud/genesyscloud/oauth_client"
	ob "terraform-provider-genesyscloud/genesyscloud/outbound"
	obAttemptLimit "terraform-provider-genesyscloud/genesyscloud/outbound_attempt_limit"
	obCallableTimeset "terraform-provider-genesyscloud/genesyscloud/outbound_callabletimeset"
	obCallResponseSet "terraform-provider-genesyscloud/genesyscloud/outbound_callanalysisresponseset"
	obCampaign "terraform-provider-genesyscloud/genesyscloud/outbound_campaign"
	obCampaignRule "terraform-provider-genesyscloud/genesyscloud/outbound_campaignrule"
	obContactList "terraform-provider-genesyscloud/genesyscloud/outbound_contact_list"
	obContactListFilter "terraform-provider-genesyscloud/genesyscloud/outbound_contactlistfilter"
	obDncList "terraform-provider-genesyscloud/genesyscloud/outbound_dnclist"
	obfst "terraform-provider-genesyscloud/genesyscloud/outbound_filespecificationtemplate"
	obs "terraform-provider-genesyscloud/genesyscloud/outbound_ruleset"
	obSequence "terraform-provider-genesyscloud/genesyscloud/outbound_sequence"
	obSettings "terraform-provider-genesyscloud/genesyscloud/outbound_settings"
	obwm "terraform-provider-genesyscloud/genesyscloud/outbound_wrapupcode_mappings"
	pat "terraform-provider-genesyscloud/genesyscloud/process_automation_trigger"
	"terraform-provider-genesyscloud/genesyscloud/provider"
	recMediaRetPolicy "terraform-provider-genesyscloud/genesyscloud/recording_media_retention_policy"
	resourceExporter "terraform-provider-genesyscloud/genesyscloud/resource_exporter"
	registrar "terraform-provider-genesyscloud/genesyscloud/resource_register"
	respmanagementLibrary "terraform-provider-genesyscloud/genesyscloud/responsemanagement_library"
	responsemanagementResponse "terraform-provider-genesyscloud/genesyscloud/responsemanagement_response"
	responsemanagementResponseasset "terraform-provider-genesyscloud/genesyscloud/responsemanagement_responseasset"
	routingEmailRoute "terraform-provider-genesyscloud/genesyscloud/routing_email_route"
	smsAddresses "terraform-provider-genesyscloud/genesyscloud/routing_sms_addresses"
	"terraform-provider-genesyscloud/genesyscloud/scripts"
	"terraform-provider-genesyscloud/genesyscloud/station"
	workbin "terraform-provider-genesyscloud/genesyscloud/task_management_workbin"
	workitem "terraform-provider-genesyscloud/genesyscloud/task_management_workitem"
	workitemSchema "terraform-provider-genesyscloud/genesyscloud/task_management_workitem_schema"
	worktype "terraform-provider-genesyscloud/genesyscloud/task_management_worktype"
	"terraform-provider-genesyscloud/genesyscloud/team"
	"terraform-provider-genesyscloud/genesyscloud/telephony"
	did "terraform-provider-genesyscloud/genesyscloud/telephony_providers_edges_did"
	didPool "terraform-provider-genesyscloud/genesyscloud/telephony_providers_edges_did_pool"
	edgeGroup "terraform-provider-genesyscloud/genesyscloud/telephony_providers_edges_edge_group"
	extPool "terraform-provider-genesyscloud/genesyscloud/telephony_providers_edges_extension_pool"
	lineBaseSettings "terraform-provider-genesyscloud/genesyscloud/telephony_providers_edges_linebasesettings"
	edgePhone "terraform-provider-genesyscloud/genesyscloud/telephony_providers_edges_phone"
	phoneBaseSettings "terraform-provider-genesyscloud/genesyscloud/telephony_providers_edges_phonebasesettings"
	edgeSite "terraform-provider-genesyscloud/genesyscloud/telephony_providers_edges_site"
	edgesTrunk "terraform-provider-genesyscloud/genesyscloud/telephony_providers_edges_trunk"
	tfexp "terraform-provider-genesyscloud/genesyscloud/tfexporter"
	userRoles "terraform-provider-genesyscloud/genesyscloud/user_roles"
	webDeployConfig "terraform-provider-genesyscloud/genesyscloud/webdeployments_configuration"
	webDeployDeploy "terraform-provider-genesyscloud/genesyscloud/webdeployments_deployment"

	"github.com/hashicorp/terraform-plugin-sdk/v2/helper/schema"
	"github.com/hashicorp/terraform-plugin-sdk/v2/plugin"
)

// Run "go generate" to format example terraform files and generate the docs for the registry/website

// If you do not have terraform installed, you can remove the formatting command, but its suggested to
// ensure the documentation is formatted properly.
//go:generate terraform fmt -recursive ./examples/

// Run the docs generation tool, check its repository for more information on how it works and how docs
// can be customized.
//
//go:generate go run github.com/hashicorp/terraform-plugin-docs/cmd/tfplugindocs
//go:generate git restore docs/index.md
//go:generate go run terraform-provider-genesyscloud/apidocs
var (
	// these will be set by the goreleaser configuration
	// to appropriate values for the compiled binary
	// 0.1.0 is the default version for developing locally
	version string = "0.1.0"

	// goreleaser can also pass the specific commit if you want
	// commit  string = ""
)

var providerResources map[string]*schema.Resource
var providerDataSources map[string]*schema.Resource
var resourceExporters map[string]*resourceExporter.ResourceExporter

func main() {
	var debugMode bool

	flag.BoolVar(&debugMode, "debug", false, "set to true to run the provider with support for debuggers like delve")
	flag.Parse()

	providerResources = make(map[string]*schema.Resource)
	providerDataSources = make(map[string]*schema.Resource)
	resourceExporters = make(map[string]*resourceExporter.ResourceExporter)

	registerResources()

	opts := &plugin.ServeOpts{ProviderFunc: provider.New(version, providerResources, providerDataSources)}

	if debugMode {
		opts.Debug = true
		opts.ProviderAddr = "registry.terraform.io/mypurecloud/genesyscloud"
	}
	plugin.Serve(opts)
}

type RegisterInstance struct {
	resourceMapMutex   sync.RWMutex
	datasourceMapMutex sync.RWMutex
	exporterMapMutex   sync.RWMutex
}

func registerResources() {
	regInstance := &RegisterInstance{}
	authRole.SetRegistrar(regInstance)                                     //Registering auth_role
	oauth.SetRegistrar(regInstance)                                        //Registering oauth_client
	dt.SetRegistrar(regInstance)                                           //Registering architect data table
	dtr.SetRegistrar(regInstance)                                          //Registering architect data table row
	emergencyGroup.SetRegistrar(regInstance)                               //Registering architect emergency group
	employeeperformanceExternalmetricsDefinition.SetRegistrar(regInstance) //Registering employee performance external metrics definitions
	architectSchedulegroups.SetRegistrar(regInstance)                      //Registering architect schedule groups
	grammar.SetRegistrar(regInstance)                                      //Registering architect grammar
	grammarLanguage.SetRegistrar(regInstance)                              //Registering architect grammar language
	groupRoles.SetRegistrar(regInstance)                                   //Registering group roles
	edgePhone.SetRegistrar(regInstance)                                    //Registering telephony providers edges phone
	edgeSite.SetRegistrar(regInstance)                                     //Registering telephony providers edges site
	flow.SetRegistrar(regInstance)                                         //Registering architect flow
	flowMilestone.SetRegistrar(regInstance)                                //Registering flow milestone
	flowOutcome.SetRegistrar(regInstance)                                  //Registering flow outcome
	station.SetRegistrar(regInstance)                                      //Registering station
	pat.SetRegistrar(regInstance)                                          //Registering process automation triggers
	obs.SetRegistrar(regInstance)                                          //Resistering outbound ruleset
	ob.SetRegistrar(regInstance)                                           //Registering outbound
	obSettings.SetRegistrar(regInstance)                                   //Registering outbound settings
	obwm.SetRegistrar(regInstance)                                         //Registering outbound wrapup code mappings
	gcloud.SetRegistrar(regInstance)                                       //Registering genesyscloud
	obAttemptLimit.SetRegistrar(regInstance)                               //Registering outbound attempt limit
	obCallableTimeset.SetRegistrar(regInstance)                            //Registering outbound callable timeset
	obCallResponseSet.SetRegistrar(regInstance)                            //Registering outbound call analysis response set
	obCampaign.SetRegistrar(regInstance)                                   //Registering outbound campaign
	obContactList.SetRegistrar(regInstance)                                //Registering outbound contact list
	obContactListFilter.SetRegistrar(regInstance)                          //Registering outbound contact list filter
	obSequence.SetRegistrar(regInstance)                                   //Registering outbound sequence
	obCampaignRule.SetRegistrar(regInstance)                               //Registering outbound campaignrule
	obfst.SetRegistrar(regInstance)                                        //Registering outbound file specification template
	obDncList.SetRegistrar(regInstance)                                    //Registering outbound dnclist
	routingEmailRoute.SetRegistrar(regInstance)                            //Registering routing email route
	scripts.SetRegistrar(regInstance)                                      //Registering Scripts
	smsAddresses.SetRegistrar(regInstance)                                 //Registering routing sms addresses
	integration.SetRegistrar(regInstance)                                  //Registering integrations
	integrationCustomAuth.SetRegistrar(regInstance)                        //Registering integrations custom auth actions
	integrationAction.SetRegistrar(regInstance)                            //Registering integrations actions
	integrationCred.SetRegistrar(regInstance)                              //Registering integrations credentials
	recMediaRetPolicy.SetRegistrar(regInstance)                            //Registering recording media retention policies
	did.SetRegistrar(regInstance)                                          //Registering telephony did
	didPool.SetRegistrar(regInstance)                                      //Registering telephony did pools
	archIvr.SetRegistrar(regInstance)                                      //Registering architect ivr
	workbin.SetRegistrar(regInstance)                                      //Registering task management workbin
	workitemSchema.SetRegistrar(regInstance)                               //Registering task management workitem schema
	worktype.SetRegistrar(regInstance)                                     //Registering task management worktype
	workitem.SetRegistrar(regInstance)                                     //Registering task management workitem
	externalContacts.SetRegistrar(regInstance)                             //Registering external contacts
	team.SetRegistrar(regInstance)                                         //Registering team
	telephony.SetRegistrar(regInstance)                                    //Registering telephony package
	edgeGroup.SetRegistrar(regInstance)                                    //Registering edges edge group
	webDeployConfig.SetRegistrar(regInstance)                              //Registering webdeployments_config
	webDeployDeploy.SetRegistrar(regInstance)                              //Registering webdeployments_deploy
	authorizatioProduct.SetRegistrar(regInstance)                          //Registering Authorization Product
	extPool.SetRegistrar(regInstance)                                      //Registering Extension Pool
	phoneBaseSettings.SetRegistrar(regInstance)                            //Registering Phone Base Settings
	lineBaseSettings.SetRegistrar(regInstance)                             //Registering Line Base Settings
	edgesTrunk.SetRegistrar(regInstance)                                   //Registering Edges Trunk Settings
	resourceExporter.SetRegisterExporter(resourceExporters)                //Registering register exporters
	userRoles.SetRegistrar(regInstance)                                    //Registering user roles
	responsemanagementResponse.SetRegistrar(regInstance)                   //Registering responsemanagement responses
	responsemanagementResponseasset.SetRegistrar(regInstance)              //Registering responsemanagement response asset
	respmanagementLibrary.SetRegistrar(regInstance)                        //Registering responsemanagement library
<<<<<<< HEAD
	userPrompt.SetRegistrar(regInstance)                                   //Registering architect user prompt
=======
	group.SetRegistrar(regInstance)                                        //Registering group

>>>>>>> 067a152d
	// setting resources for Use cases  like TF export where provider is used in resource classes.
	tfexp.SetRegistrar(regInstance) //Registering tf exporter
	registrar.SetResources(providerResources, providerDataSources)

}

func (r *RegisterInstance) RegisterResource(resourceName string, resource *schema.Resource) {
	r.resourceMapMutex.Lock()
	defer r.resourceMapMutex.Unlock()
	providerResources[resourceName] = resource
}

func (r *RegisterInstance) RegisterDataSource(dataSourceName string, datasource *schema.Resource) {
	r.datasourceMapMutex.Lock()
	defer r.datasourceMapMutex.Unlock()
	providerDataSources[dataSourceName] = datasource
}

func (r *RegisterInstance) RegisterExporter(exporterName string, resourceExporter *resourceExporter.ResourceExporter) {
	r.exporterMapMutex.Lock()
	defer r.exporterMapMutex.Unlock()
	resourceExporters[exporterName] = resourceExporter
}<|MERGE_RESOLUTION|>--- conflicted
+++ resolved
@@ -194,12 +194,8 @@
 	responsemanagementResponse.SetRegistrar(regInstance)                   //Registering responsemanagement responses
 	responsemanagementResponseasset.SetRegistrar(regInstance)              //Registering responsemanagement response asset
 	respmanagementLibrary.SetRegistrar(regInstance)                        //Registering responsemanagement library
-<<<<<<< HEAD
 	userPrompt.SetRegistrar(regInstance)                                   //Registering architect user prompt
-=======
 	group.SetRegistrar(regInstance)                                        //Registering group
-
->>>>>>> 067a152d
 	// setting resources for Use cases  like TF export where provider is used in resource classes.
 	tfexp.SetRegistrar(regInstance) //Registering tf exporter
 	registrar.SetResources(providerResources, providerDataSources)
