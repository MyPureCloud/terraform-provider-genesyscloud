--- conflicted
+++ resolved
@@ -201,20 +201,15 @@
 	edgesTrunk.SetRegistrar(regInstance)                                   //Registering Edges Trunk Settings
 	resourceExporter.SetRegisterExporter(resourceExporters)                //Registering register exporters
 	userRoles.SetRegistrar(regInstance)                                    //Registering user roles
-<<<<<<< HEAD
 	responsemanagementResponse.SetRegistrar(regInstance)                   //Registering responsemanagement responses
 	responsemanagementResponseasset.SetRegistrar(regInstance)              //Registering responsemanagement response asset
 	respmanagementLibrary.SetRegistrar(regInstance)                        //Registering responsemanagement library
 	userPrompt.SetRegistrar(regInstance)                                   //Registering architect user prompt
 	group.SetRegistrar(regInstance)                                        //Registering group
-=======
 	journeyOutcomePrecdictor.SetRegistrar(regInstance)                     //Registering journey outcome predictor
 	group.SetRegistrar(regInstance)                                        //Registering group
 	routingQueue.SetRegistrar(regInstance)                                 //Registering routing queue
 	routingQueueCondtionalGroupRouting.SetRegistrar(regInstance)           //Registering routing queue conditional group routing
-
->>>>>>> 30bff7e3
-	// setting resources for Use cases  like TF export where provider is used in resource classes.
 	tfexp.SetRegistrar(regInstance) //Registering tf exporter
 	registrar.SetResources(providerResources, providerDataSources)
 
