package main

import (
	"flag"
	"sync"

	gcloud "terraform-provider-genesyscloud/genesyscloud"
	grammar "terraform-provider-genesyscloud/genesyscloud/architect_grammar"
	grammarLanguage "terraform-provider-genesyscloud/genesyscloud/architect_grammar_language"
	archIvr "terraform-provider-genesyscloud/genesyscloud/architect_ivr"
	externalContacts "terraform-provider-genesyscloud/genesyscloud/external_contacts"
<<<<<<< HEAD
	flowMilestone "terraform-provider-genesyscloud/genesyscloud/flow_milestone"
=======
	flowOutcome "terraform-provider-genesyscloud/genesyscloud/flow_outcome"
>>>>>>> 0d3df32a
	integration "terraform-provider-genesyscloud/genesyscloud/integration"
	integrationAction "terraform-provider-genesyscloud/genesyscloud/integration_action"
	integrationCred "terraform-provider-genesyscloud/genesyscloud/integration_credential"
	integrationCustomAuth "terraform-provider-genesyscloud/genesyscloud/integration_custom_auth_action"
	ob "terraform-provider-genesyscloud/genesyscloud/outbound"
	obAttemptLimit "terraform-provider-genesyscloud/genesyscloud/outbound_attempt_limit"
	obContactList "terraform-provider-genesyscloud/genesyscloud/outbound_contact_list"
	obs "terraform-provider-genesyscloud/genesyscloud/outbound_ruleset"
	obwm "terraform-provider-genesyscloud/genesyscloud/outbound_wrapupcode_mappings"
	pat "terraform-provider-genesyscloud/genesyscloud/process_automation_trigger"
	recMediaRetPolicy "terraform-provider-genesyscloud/genesyscloud/recording_media_retention_policy"
	resourceExporter "terraform-provider-genesyscloud/genesyscloud/resource_exporter"
	registrar "terraform-provider-genesyscloud/genesyscloud/resource_register"
	smsAddresses "terraform-provider-genesyscloud/genesyscloud/routing_sms_addresses"
	"terraform-provider-genesyscloud/genesyscloud/scripts"
	station "terraform-provider-genesyscloud/genesyscloud/station"
	workbin "terraform-provider-genesyscloud/genesyscloud/task_management_workbin"
	did "terraform-provider-genesyscloud/genesyscloud/telephony_providers_edges_did"
	didPool "terraform-provider-genesyscloud/genesyscloud/telephony_providers_edges_did_pool"
	edgePhone "terraform-provider-genesyscloud/genesyscloud/telephony_providers_edges_phone"
	edgeSite "terraform-provider-genesyscloud/genesyscloud/telephony_providers_edges_site"
	tfexp "terraform-provider-genesyscloud/genesyscloud/tfexporter"

	"github.com/hashicorp/terraform-plugin-sdk/v2/helper/schema"
	"github.com/hashicorp/terraform-plugin-sdk/v2/plugin"
)

// Run "go generate" to format example terraform files and generate the docs for the registry/website

// If you do not have terraform installed, you can remove the formatting command, but its suggested to
// ensure the documentation is formatted properly.
//go:generate terraform fmt -recursive ./examples/

// Run the docs generation tool, check its repository for more information on how it works and how docs
// can be customized.
//
//go:generate go run github.com/hashicorp/terraform-plugin-docs/cmd/tfplugindocs
//go:generate git restore docs/index.md
//go:generate go run terraform-provider-genesyscloud/apidocs
var (
	// these will be set by the goreleaser configuration
	// to appropriate values for the compiled binary
	// 0.1.0 is the default version for developing locally
	version string = "0.1.0"

	// goreleaser can also pass the specific commit if you want
	// commit  string = ""
)

var providerResources map[string]*schema.Resource
var providerDataSources map[string]*schema.Resource
var resourceExporters map[string]*resourceExporter.ResourceExporter

func main() {
	var debugMode bool

	flag.BoolVar(&debugMode, "debug", false, "set to true to run the provider with support for debuggers like delve")
	flag.Parse()

	providerResources = make(map[string]*schema.Resource)
	providerDataSources = make(map[string]*schema.Resource)
	resourceExporters = make(map[string]*resourceExporter.ResourceExporter)

	registerResources()

	opts := &plugin.ServeOpts{ProviderFunc: gcloud.New(version, providerResources, providerDataSources)}

	if debugMode {
		opts.Debug = true
		opts.ProviderAddr = "registry.terraform.io/mypurecloud/genesyscloud"
	}
	plugin.Serve(opts)
}

type RegisterInstance struct {
	resourceMapMutex   sync.RWMutex
	datasourceMapMutex sync.RWMutex
	exporterMapMutex   sync.RWMutex
}

func registerResources() {

	regInstance := &RegisterInstance{}

	grammar.SetRegistrar(regInstance)               //Registering architect grammar
	grammarLanguage.SetRegistrar(regInstance)       //Registering architect grammar language
	edgePhone.SetRegistrar(regInstance)             //Registering telephony providers edges phone
	edgeSite.SetRegistrar(regInstance)              //Registering telephony providers edges site
<<<<<<< HEAD
	flowMilestone.SetRegistrar(regInstance)         //Registering flow milestone
=======
	flowOutcome.SetRegistrar(regInstance)           //Registering flow outcome
>>>>>>> 0d3df32a
	station.SetRegistrar(regInstance)               //Registering station
	pat.SetRegistrar(regInstance)                   //Registering process automation triggers
	obs.SetRegistrar(regInstance)                   //Resistering outbound ruleset
	ob.SetRegistrar(regInstance)                    //Registering outbound
	obwm.SetRegistrar(regInstance)                  //Registering outbound wrapup code mappings
	gcloud.SetRegistrar(regInstance)                //Registering genesyscloud
	obAttemptLimit.SetRegistrar(regInstance)        //Registering outbound attempt limit
	obContactList.SetRegistrar(regInstance)         //Registering outbound contact list
	scripts.SetRegistrar(regInstance)               //Registering Scripts
	smsAddresses.SetRegistrar(regInstance)          //Registering routing sms addresses
	integration.SetRegistrar(regInstance)           //Registering integrations
	integrationCustomAuth.SetRegistrar(regInstance) //Registering integrations custom auth actions
	integrationAction.SetRegistrar(regInstance)     //Registering integrations actions
	integrationCred.SetRegistrar(regInstance)       //Registering integrations credentials
	recMediaRetPolicy.SetRegistrar(regInstance)     //Registering recording media retention policies
	did.SetRegistrar(regInstance)                   //Registering telephony did
	didPool.SetRegistrar(regInstance)               //Registering telephony did pools
	archIvr.SetRegistrar(regInstance)               //Registering architect ivr
	workbin.SetRegistrar(regInstance)               //Registering task management workbin

	externalContacts.SetRegistrar(regInstance)              //Registering external contacts
	resourceExporter.SetRegisterExporter(resourceExporters) //Registering register exporters

	// setting resources for Use cases  like TF export where provider is used in resource classes.
	tfexp.SetRegistrar(regInstance) //Registering tf exporter
	registrar.SetResources(providerResources, providerDataSources)

}

func (r *RegisterInstance) RegisterResource(resourceName string, resource *schema.Resource) {
	r.resourceMapMutex.Lock()
	defer r.resourceMapMutex.Unlock()
	providerResources[resourceName] = resource
}

func (r *RegisterInstance) RegisterDataSource(dataSourceName string, datasource *schema.Resource) {
	r.datasourceMapMutex.Lock()
	defer r.datasourceMapMutex.Unlock()
	providerDataSources[dataSourceName] = datasource
}

func (r *RegisterInstance) RegisterExporter(exporterName string, resourceExporter *resourceExporter.ResourceExporter) {
	r.exporterMapMutex.Lock()
	defer r.exporterMapMutex.Unlock()
	resourceExporters[exporterName] = resourceExporter
}<|MERGE_RESOLUTION|>--- conflicted
+++ resolved
@@ -9,11 +9,8 @@
 	grammarLanguage "terraform-provider-genesyscloud/genesyscloud/architect_grammar_language"
 	archIvr "terraform-provider-genesyscloud/genesyscloud/architect_ivr"
 	externalContacts "terraform-provider-genesyscloud/genesyscloud/external_contacts"
-<<<<<<< HEAD
 	flowMilestone "terraform-provider-genesyscloud/genesyscloud/flow_milestone"
-=======
 	flowOutcome "terraform-provider-genesyscloud/genesyscloud/flow_outcome"
->>>>>>> 0d3df32a
 	integration "terraform-provider-genesyscloud/genesyscloud/integration"
 	integrationAction "terraform-provider-genesyscloud/genesyscloud/integration_action"
 	integrationCred "terraform-provider-genesyscloud/genesyscloud/integration_credential"
@@ -102,11 +99,8 @@
 	grammarLanguage.SetRegistrar(regInstance)       //Registering architect grammar language
 	edgePhone.SetRegistrar(regInstance)             //Registering telephony providers edges phone
 	edgeSite.SetRegistrar(regInstance)              //Registering telephony providers edges site
-<<<<<<< HEAD
 	flowMilestone.SetRegistrar(regInstance)         //Registering flow milestone
-=======
 	flowOutcome.SetRegistrar(regInstance)           //Registering flow outcome
->>>>>>> 0d3df32a
 	station.SetRegistrar(regInstance)               //Registering station
 	pat.SetRegistrar(regInstance)                   //Registering process automation triggers
 	obs.SetRegistrar(regInstance)                   //Resistering outbound ruleset
