package main

import (
	"flag"
	"sync"
	gcloud "terraform-provider-genesyscloud/genesyscloud"
	dt "terraform-provider-genesyscloud/genesyscloud/architect_datatable"
	dtr "terraform-provider-genesyscloud/genesyscloud/architect_datatable_row"
	emergencyGroup "terraform-provider-genesyscloud/genesyscloud/architect_emergencygroup"
	flow "terraform-provider-genesyscloud/genesyscloud/architect_flow"
	grammar "terraform-provider-genesyscloud/genesyscloud/architect_grammar"
	grammarLanguage "terraform-provider-genesyscloud/genesyscloud/architect_grammar_language"
	archIvr "terraform-provider-genesyscloud/genesyscloud/architect_ivr"
	architectSchedulegroups "terraform-provider-genesyscloud/genesyscloud/architect_schedulegroups"
	architectSchedules "terraform-provider-genesyscloud/genesyscloud/architect_schedules"
	userPrompt "terraform-provider-genesyscloud/genesyscloud/architect_user_prompt"
	authRole "terraform-provider-genesyscloud/genesyscloud/auth_role"
	authorizatioProduct "terraform-provider-genesyscloud/genesyscloud/authorization_product"
	employeeperformanceExternalmetricsDefinition "terraform-provider-genesyscloud/genesyscloud/employeeperformance_externalmetrics_definitions"
	externalContacts "terraform-provider-genesyscloud/genesyscloud/external_contacts"
	flowLogLevel "terraform-provider-genesyscloud/genesyscloud/flow_loglevel"
	flowMilestone "terraform-provider-genesyscloud/genesyscloud/flow_milestone"
	flowOutcome "terraform-provider-genesyscloud/genesyscloud/flow_outcome"
	"terraform-provider-genesyscloud/genesyscloud/group"
	groupRoles "terraform-provider-genesyscloud/genesyscloud/group_roles"
	idpAdfs "terraform-provider-genesyscloud/genesyscloud/idp_adfs"
	idpGsuite "terraform-provider-genesyscloud/genesyscloud/idp_gsuite"
	idpOkta "terraform-provider-genesyscloud/genesyscloud/idp_okta"
	idpPing "terraform-provider-genesyscloud/genesyscloud/idp_ping"
	idpSalesforce "terraform-provider-genesyscloud/genesyscloud/idp_salesforce"
	"terraform-provider-genesyscloud/genesyscloud/integration"
	integrationAction "terraform-provider-genesyscloud/genesyscloud/integration_action"
	integrationCred "terraform-provider-genesyscloud/genesyscloud/integration_credential"
	integrationCustomAuth "terraform-provider-genesyscloud/genesyscloud/integration_custom_auth_action"
	journeyOutcomePredictor "terraform-provider-genesyscloud/genesyscloud/journey_outcome_predictor"
	journeyViews "terraform-provider-genesyscloud/genesyscloud/journey_views"
	oauth "terraform-provider-genesyscloud/genesyscloud/oauth_client"
	oAuthSettings "terraform-provider-genesyscloud/genesyscloud/organization_authentication_settings"
	oAuthPairing "terraform-provider-genesyscloud/genesyscloud/orgauthorization_pairing"
	ob "terraform-provider-genesyscloud/genesyscloud/outbound"
	obAttemptLimit "terraform-provider-genesyscloud/genesyscloud/outbound_attempt_limit"
	obCallableTimeset "terraform-provider-genesyscloud/genesyscloud/outbound_callabletimeset"
	obCallResponseSet "terraform-provider-genesyscloud/genesyscloud/outbound_callanalysisresponseset"
	obCampaign "terraform-provider-genesyscloud/genesyscloud/outbound_campaign"
	obCampaignRule "terraform-provider-genesyscloud/genesyscloud/outbound_campaignrule"
	obContactList "terraform-provider-genesyscloud/genesyscloud/outbound_contact_list"
	outboundContactListContact "terraform-provider-genesyscloud/genesyscloud/outbound_contact_list_contact"
	obContactListFilter "terraform-provider-genesyscloud/genesyscloud/outbound_contactlistfilter"
	obDncList "terraform-provider-genesyscloud/genesyscloud/outbound_dnclist"
	obfst "terraform-provider-genesyscloud/genesyscloud/outbound_filespecificationtemplate"
	obs "terraform-provider-genesyscloud/genesyscloud/outbound_ruleset"
	obSequence "terraform-provider-genesyscloud/genesyscloud/outbound_sequence"
	obSettings "terraform-provider-genesyscloud/genesyscloud/outbound_settings"
	obwm "terraform-provider-genesyscloud/genesyscloud/outbound_wrapupcode_mappings"
	pat "terraform-provider-genesyscloud/genesyscloud/process_automation_trigger"
	"terraform-provider-genesyscloud/genesyscloud/provider"
	recMediaRetPolicy "terraform-provider-genesyscloud/genesyscloud/recording_media_retention_policy"
	resourceExporter "terraform-provider-genesyscloud/genesyscloud/resource_exporter"
	registrar "terraform-provider-genesyscloud/genesyscloud/resource_register"
	respmanagementLibrary "terraform-provider-genesyscloud/genesyscloud/responsemanagement_library"
	responsemanagementResponse "terraform-provider-genesyscloud/genesyscloud/responsemanagement_response"
	responsemanagementResponseasset "terraform-provider-genesyscloud/genesyscloud/responsemanagement_responseasset"
	routingEmailRoute "terraform-provider-genesyscloud/genesyscloud/routing_email_route"
	routingQueue "terraform-provider-genesyscloud/genesyscloud/routing_queue"
	routingUtilization "terraform-provider-genesyscloud/genesyscloud/routing_utilization"
	routingUtilizationLabel "terraform-provider-genesyscloud/genesyscloud/routing_utilization_label"

	"github.com/hashicorp/terraform-plugin-sdk/v2/helper/schema"
	"github.com/hashicorp/terraform-plugin-sdk/v2/plugin"

	routingQueueConditionalGroupRouting "terraform-provider-genesyscloud/genesyscloud/routing_queue_conditional_group_routing"
	routingQueueOutboundEmailAddress "terraform-provider-genesyscloud/genesyscloud/routing_queue_outbound_email_address"
	routingSettings "terraform-provider-genesyscloud/genesyscloud/routing_settings"
	smsAddresses "terraform-provider-genesyscloud/genesyscloud/routing_sms_addresses"
	"terraform-provider-genesyscloud/genesyscloud/scripts"
	"terraform-provider-genesyscloud/genesyscloud/station"
	workbin "terraform-provider-genesyscloud/genesyscloud/task_management_workbin"
	workitem "terraform-provider-genesyscloud/genesyscloud/task_management_workitem"
	workitemSchema "terraform-provider-genesyscloud/genesyscloud/task_management_workitem_schema"
	worktype "terraform-provider-genesyscloud/genesyscloud/task_management_worktype"
	"terraform-provider-genesyscloud/genesyscloud/team"
	"terraform-provider-genesyscloud/genesyscloud/telephony"
	did "terraform-provider-genesyscloud/genesyscloud/telephony_providers_edges_did"
	didPool "terraform-provider-genesyscloud/genesyscloud/telephony_providers_edges_did_pool"
	edgeGroup "terraform-provider-genesyscloud/genesyscloud/telephony_providers_edges_edge_group"
	extPool "terraform-provider-genesyscloud/genesyscloud/telephony_providers_edges_extension_pool"
	lineBaseSettings "terraform-provider-genesyscloud/genesyscloud/telephony_providers_edges_linebasesettings"
	edgePhone "terraform-provider-genesyscloud/genesyscloud/telephony_providers_edges_phone"
	phoneBaseSettings "terraform-provider-genesyscloud/genesyscloud/telephony_providers_edges_phonebasesettings"
	edgeSite "terraform-provider-genesyscloud/genesyscloud/telephony_providers_edges_site"
	siteOutboundRoutes "terraform-provider-genesyscloud/genesyscloud/telephony_providers_edges_site_outbound_route"
	edgesTrunk "terraform-provider-genesyscloud/genesyscloud/telephony_providers_edges_trunk"
	tfexp "terraform-provider-genesyscloud/genesyscloud/tfexporter"
	userRoles "terraform-provider-genesyscloud/genesyscloud/user_roles"
	webDeployConfig "terraform-provider-genesyscloud/genesyscloud/webdeployments_configuration"
	webDeployDeploy "terraform-provider-genesyscloud/genesyscloud/webdeployments_deployment"
)

// Run "go generate" to format example terraform files and generate the docs for the registry/website

// If you do not have terraform installed, you can remove the formatting command, but its suggested to
// ensure the documentation is formatted properly.
//go:generate terraform fmt -recursive ./examples/

// Run the docs generation tool, check its repository for more information on how it works and how docs
// can be customized.
//
//go:generate go run github.com/hashicorp/terraform-plugin-docs/cmd/tfplugindocs
//go:generate go run terraform-provider-genesyscloud/apidocs
var (
	// these will be set by the goreleaser configuration
	// to appropriate values for the compiled binary
	// 0.1.0 is the default version for developing locally
	version string = "0.1.0"

	// goreleaser can also pass the specific commit if you want
	// commit  string = ""
)

var providerResources map[string]*schema.Resource
var providerDataSources map[string]*schema.Resource
var resourceExporters map[string]*resourceExporter.ResourceExporter

func main() {
	var debugMode bool

	flag.BoolVar(&debugMode, "debug", false, "set to true to run the provider with support for debuggers like delve")
	flag.Parse()

	providerResources = make(map[string]*schema.Resource)
	providerDataSources = make(map[string]*schema.Resource)
	resourceExporters = make(map[string]*resourceExporter.ResourceExporter)

	registerResources()

	opts := &plugin.ServeOpts{ProviderFunc: provider.New(version, providerResources, providerDataSources)}

	if debugMode {
		opts.Debug = true
		opts.ProviderAddr = "registry.terraform.io/mypurecloud/genesyscloud"
	}
	plugin.Serve(opts)
}

type RegisterInstance struct {
	resourceMapMutex   sync.RWMutex
	datasourceMapMutex sync.RWMutex
	exporterMapMutex   sync.RWMutex
}

func registerResources() {
	regInstance := &RegisterInstance{}
	authRole.SetRegistrar(regInstance)                                     //Registering auth_role
	oauth.SetRegistrar(regInstance)                                        //Registering oauth_client
	dt.SetRegistrar(regInstance)                                           //Registering architect data table
	dtr.SetRegistrar(regInstance)                                          //Registering architect data table row
	emergencyGroup.SetRegistrar(regInstance)                               //Registering architect emergency group
	architectSchedulegroups.SetRegistrar(regInstance)                      //Registering architect schedule groups
	architectSchedules.SetRegistrar(regInstance)                           //Registering architect schedules
	employeeperformanceExternalmetricsDefinition.SetRegistrar(regInstance) //Registering employee performance external metrics definitions
	grammar.SetRegistrar(regInstance)                                      //Registering architect grammar
	grammarLanguage.SetRegistrar(regInstance)                              //Registering architect grammar language
	groupRoles.SetRegistrar(regInstance)                                   //Registering group roles
	edgePhone.SetRegistrar(regInstance)                                    //Registering telephony providers edges phone
	edgeSite.SetRegistrar(regInstance)                                     //Registering telephony providers edges site
	siteOutboundRoutes.SetRegistrar(regInstance)                           //Registering telephony providers edges site outbound routes
	flow.SetRegistrar(regInstance)                                         //Registering architect flow
	flowLogLevel.SetRegistrar(regInstance)                                 //Registering flow log Level
	flowMilestone.SetRegistrar(regInstance)                                //Registering flow milestone
	flowOutcome.SetRegistrar(regInstance)                                  //Registering flow outcome
	station.SetRegistrar(regInstance)                                      //Registering station
	pat.SetRegistrar(regInstance)                                          //Registering process automation triggers
	obs.SetRegistrar(regInstance)                                          //Resistering outbound ruleset
	ob.SetRegistrar(regInstance)                                           //Registering outbound
	obwm.SetRegistrar(regInstance)                                         //Registering outbound wrapup code mappings
	oAuthSettings.SetRegistrar(regInstance)                                //Registering organization authentication settings
	gcloud.SetRegistrar(regInstance)                                       //Registering genesyscloud
	obAttemptLimit.SetRegistrar(regInstance)                               //Registering outbound attempt limit
	obCallableTimeset.SetRegistrar(regInstance)                            //Registering outbound callable timeset
	obCampaign.SetRegistrar(regInstance)                                   //Registering outbound campaign
	obContactList.SetRegistrar(regInstance)                                //Registering outbound contact list
	obContactListFilter.SetRegistrar(regInstance)                          //Registering outbound contact list filter
	obSequence.SetRegistrar(regInstance)                                   //Registering outbound sequence
	obCampaignRule.SetRegistrar(regInstance)                               //Registering outbound campaignrule
	obSettings.SetRegistrar(regInstance)                                   //Registering outbound settings
	obCallResponseSet.SetRegistrar(regInstance)                            //Registering outbound call analysis response set
	obCampaign.SetRegistrar(regInstance)                                   //Registering outbound campaign
	obfst.SetRegistrar(regInstance)                                        //Registering outbound file specification template
	obDncList.SetRegistrar(regInstance)                                    //Registering outbound dnclist
	oAuthPairing.SetRegistrar(regInstance)                                 //Registering orgauthorization pairing
	scripts.SetRegistrar(regInstance)                                      //Registering Scripts
	smsAddresses.SetRegistrar(regInstance)                                 //Registering routing sms addresses
	idpAdfs.SetRegistrar(regInstance)                                      //Registering idp adfs
	idpSalesforce.SetRegistrar(regInstance)                                //Registering idp salesforce
	idpOkta.SetRegistrar(regInstance)                                      //Registering idp okta
<<<<<<< HEAD
	idpPing.SetRegistrar(regInstance)                                      //Registering idp ping
=======
	idpGsuite.SetRegistrar(regInstance)                                    //Registering idp gsuite
>>>>>>> 6531e137
	integration.SetRegistrar(regInstance)                                  //Registering integrations
	integrationCustomAuth.SetRegistrar(regInstance)                        //Registering integrations custom auth actions
	integrationAction.SetRegistrar(regInstance)                            //Registering integrations actions
	integrationCred.SetRegistrar(regInstance)                              //Registering integrations credentials
	recMediaRetPolicy.SetRegistrar(regInstance)                            //Registering recording media retention policies
	responsemanagementResponse.SetRegistrar(regInstance)                   //Registering responsemanagement responses
	responsemanagementResponseasset.SetRegistrar(regInstance)              //Registering responsemanagement response asset
	respmanagementLibrary.SetRegistrar(regInstance)                        //Registering responsemanagement library
	routingEmailRoute.SetRegistrar(regInstance)                            //Registering routing email route
	did.SetRegistrar(regInstance)                                          //Registering telephony did
	didPool.SetRegistrar(regInstance)                                      //Registering telephony did pools
	archIvr.SetRegistrar(regInstance)                                      //Registering architect ivr
	workbin.SetRegistrar(regInstance)                                      //Registering task management workbin
	workitemSchema.SetRegistrar(regInstance)                               //Registering task management workitem schema
	worktype.SetRegistrar(regInstance)                                     //Registering task management worktype
	workitem.SetRegistrar(regInstance)                                     //Registering task management workitem
	externalContacts.SetRegistrar(regInstance)                             //Registering external contacts
	team.SetRegistrar(regInstance)                                         //Registering team
	telephony.SetRegistrar(regInstance)                                    //Registering telephony package
	edgeGroup.SetRegistrar(regInstance)                                    //Registering edges edge group
	webDeployConfig.SetRegistrar(regInstance)                              //Registering webdeployments_config
	webDeployDeploy.SetRegistrar(regInstance)                              //Registering webdeployments_deploy
	authorizatioProduct.SetRegistrar(regInstance)                          //Registering Authorization Product
	extPool.SetRegistrar(regInstance)                                      //Registering Extension Pool
	phoneBaseSettings.SetRegistrar(regInstance)                            //Registering Phone Base Settings
	lineBaseSettings.SetRegistrar(regInstance)                             //Registering Line Base Settings
	edgesTrunk.SetRegistrar(regInstance)                                   //Registering Edges Trunk Settings
	resourceExporter.SetRegisterExporter(resourceExporters)                //Registering register exporters
	userRoles.SetRegistrar(regInstance)                                    //Registering user roles
	journeyOutcomePredictor.SetRegistrar(regInstance)                      //Registering journey outcome predictor
	group.SetRegistrar(regInstance)                                        //Registering group
	userPrompt.SetRegistrar(regInstance)                                   //Registering user prompt
	routingQueue.SetRegistrar(regInstance)                                 //Registering routing queue
	routingQueueConditionalGroupRouting.SetRegistrar(regInstance)          //Registering routing queue conditional group routing
	routingQueueOutboundEmailAddress.SetRegistrar(regInstance)             //Registering routing queue outbound email address
	outboundContactListContact.SetRegistrar(regInstance)                   //Registering outbound contact list contact
	routingSettings.SetRegistrar(regInstance)                              //Registering routing Settings
	routingUtilization.SetRegistrar(regInstance)                           // Registering routing utilization
	routingUtilizationLabel.SetRegistrar(regInstance)                      // Registering routing utilization label
	journeyViews.SetRegistrar(regInstance)                                 //Registering journey views

	// setting resources for Use cases  like TF export where provider is used in resource classes.
	tfexp.SetRegistrar(regInstance) //Registering tf exporter
	registrar.SetResources(providerResources, providerDataSources)

}

func (r *RegisterInstance) RegisterResource(resourceName string, resource *schema.Resource) {
	r.resourceMapMutex.Lock()
	defer r.resourceMapMutex.Unlock()
	providerResources[resourceName] = resource
}

func (r *RegisterInstance) RegisterDataSource(dataSourceName string, datasource *schema.Resource) {
	r.datasourceMapMutex.Lock()
	defer r.datasourceMapMutex.Unlock()
	providerDataSources[dataSourceName] = datasource
}

func (r *RegisterInstance) RegisterExporter(exporterName string, resourceExporter *resourceExporter.ResourceExporter) {
	r.exporterMapMutex.Lock()
	defer r.exporterMapMutex.Unlock()
	resourceExporters[exporterName] = resourceExporter
}<|MERGE_RESOLUTION|>--- conflicted
+++ resolved
@@ -193,11 +193,8 @@
 	idpAdfs.SetRegistrar(regInstance)                                      //Registering idp adfs
 	idpSalesforce.SetRegistrar(regInstance)                                //Registering idp salesforce
 	idpOkta.SetRegistrar(regInstance)                                      //Registering idp okta
-<<<<<<< HEAD
 	idpPing.SetRegistrar(regInstance)                                      //Registering idp ping
-=======
 	idpGsuite.SetRegistrar(regInstance)                                    //Registering idp gsuite
->>>>>>> 6531e137
 	integration.SetRegistrar(regInstance)                                  //Registering integrations
 	integrationCustomAuth.SetRegistrar(regInstance)                        //Registering integrations custom auth actions
 	integrationAction.SetRegistrar(regInstance)                            //Registering integrations actions
