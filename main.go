--- conflicted
+++ resolved
@@ -69,14 +69,8 @@
 	routingEmailRoute "terraform-provider-genesyscloud/genesyscloud/routing_email_route"
 	routingLanguage "terraform-provider-genesyscloud/genesyscloud/routing_language"
 	routingQueue "terraform-provider-genesyscloud/genesyscloud/routing_queue"
-<<<<<<< HEAD
 	routingWrapupcode "terraform-provider-genesyscloud/genesyscloud/routing_wrapupcode"
 
-	"github.com/hashicorp/terraform-plugin-sdk/v2/helper/schema"
-	"github.com/hashicorp/terraform-plugin-sdk/v2/plugin"
-
-=======
->>>>>>> ceaeeb1a
 	routingQueueConditionalGroupRouting "terraform-provider-genesyscloud/genesyscloud/routing_queue_conditional_group_routing"
 	routingQueueOutboundEmailAddress "terraform-provider-genesyscloud/genesyscloud/routing_queue_outbound_email_address"
 	routingSettings "terraform-provider-genesyscloud/genesyscloud/routing_settings"
@@ -258,17 +252,14 @@
 	routingUtilization.SetRegistrar(regInstance)                           //Registering routing utilization
 	routingUtilizationLabel.SetRegistrar(regInstance)                      //Registering routing utilization label
 	journeyViews.SetRegistrar(regInstance)                                 //Registering journey views
-<<<<<<< HEAD
 	routingWrapupcode.SetRegistrar(regInstance)                            //Registering routing wrapupcode
 
-=======
-	routingLanguage.SetRegistrar(regInstance)                              //Registering Routing Language
-	routingEmailDomain.SetRegistrar(regInstance)                           //Registering Routing Email Domain
-	supportedContent.SetRegistrar(regInstance)                             //Registering Supported Content
-	routingSkill.SetRegistrar(regInstance)                                 //Registering Routing Skill
-	cMessageSettings.SetRegistrar(regInstance)                             // Registering conversations messaging settings
-	routingSkillGroup.SetRegistrar(regInstance)                            //Registering routing skill group
->>>>>>> ceaeeb1a
+	routingLanguage.SetRegistrar(regInstance)    //Registering Routing Language
+	routingEmailDomain.SetRegistrar(regInstance) //Registering Routing Email Domain
+	supportedContent.SetRegistrar(regInstance)   //Registering Supported Content
+	routingSkill.SetRegistrar(regInstance)       //Registering Routing Skill
+	cMessageSettings.SetRegistrar(regInstance)   // Registering conversations messaging settings
+	routingSkillGroup.SetRegistrar(regInstance)  //Registering routing skill group
 	// setting resources for Use cases  like TF export where provider is used in resource classes.
 	tfexp.SetRegistrar(regInstance) //Registering tf exporter
 	registrar.SetResources(providerResources, providerDataSources)
