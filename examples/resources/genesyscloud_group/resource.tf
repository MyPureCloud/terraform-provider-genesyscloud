resource "genesyscloud_group" "example_group" {
  name          = "Example Group"
  description   = "Group for Testers"
  type          = "official"
  visibility    = "public"
  rules_visible = true
  addresses {
    number = "+13174181234"
    type   = "GROUPRING"
  }
<<<<<<< HEAD
  owner_ids      = [genesyscloud_user.test-user.id]
  member_ids     = [genesyscloud_user.test-user.id]
  roles_enabled  = true
  calls_enabled  = false
  include_owners = false
=======
  owner_ids     = [genesyscloud_user.example_user.id]
  member_ids    = [genesyscloud_user.example_user.id]
  roles_enabled = true
  calls_enabled = false
}
resource "genesyscloud_group" "example_group2" {
  name          = "Example Group2"
  description   = "Group for Testers2"
  type          = "official"
  visibility    = "public"
  rules_visible = true
  addresses {
    number = "+13174181235"
    type   = "GROUPRING"
  }
  owner_ids     = [genesyscloud_user.example_user2.id]
  member_ids    = [genesyscloud_user.example_user2.id]
  roles_enabled = true
  calls_enabled = false
>>>>>>> 2724a6f2
}<|MERGE_RESOLUTION|>--- conflicted
+++ resolved
@@ -8,17 +8,11 @@
     number = "+13174181234"
     type   = "GROUPRING"
   }
-<<<<<<< HEAD
-  owner_ids      = [genesyscloud_user.test-user.id]
-  member_ids     = [genesyscloud_user.test-user.id]
-  roles_enabled  = true
-  calls_enabled  = false
-  include_owners = false
-=======
   owner_ids     = [genesyscloud_user.example_user.id]
   member_ids    = [genesyscloud_user.example_user.id]
   roles_enabled = true
   calls_enabled = false
+  include_owners = false
 }
 resource "genesyscloud_group" "example_group2" {
   name          = "Example Group2"
@@ -34,5 +28,4 @@
   member_ids    = [genesyscloud_user.example_user2.id]
   roles_enabled = true
   calls_enabled = false
->>>>>>> 2724a6f2
 }