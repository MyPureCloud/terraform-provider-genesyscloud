--- conflicted
+++ resolved
@@ -1,9 +1,5 @@
 inboundCall:
-<<<<<<< HEAD
-  name: test flow 347afe58-746d-48e9-88a7-dfef0c7e9514
-=======
   name: Terraform Test Flow 3df60fbb-95d8-4b6f-b24f-6d5586660795
->>>>>>> e7f9422c
   defaultLanguage: en-us
   startUpRef: ./menus/menu[mainMenu]
   initialGreeting:
