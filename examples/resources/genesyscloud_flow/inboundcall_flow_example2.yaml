<<<<<<< HEAD
inboundEmail:
    name: Terraform Flow Test-14acd41f-7a6c-4e38-91cc-694ab94376b9
    division: New Home
    startUpRef: "/inboundEmail/states/state[Initial State_10]"
    defaultLanguage: en-us
    supportedLanguages:
        en-us:
            defaultLanguageSkill:
                noValue: true
    settingsInboundEmailHandling:
        emailHandling:
            disconnect:
                none: true
    settingsErrorHandling:
        errorHandling:
            disconnect:
                none: true
    states:
        - state:
            name: Initial State
            refId: Initial State_10
            actions:
                - disconnect:
                    name: Disconnect
=======
inboundCall:
  name: Terraform Flow Test-ccbc124e-745c-4f8b-9f85-890e5d73ddf5
  description: test description 2
  defaultLanguage: en-us
  startUpRef: ./menus/menu[mainMenu]
  initialGreeting:
    tts: Archy says hi!!!!!
  menus:
    - menu:
        name: Main Menu
        audio:
          tts: You are at the Main Menu, press 9 to disconnect.
        refId: mainMenu
        choices:
          - menuDisconnect:
              name: Disconnect
              dtmf: digit_9
>>>>>>> 60b6e668
<|MERGE_RESOLUTION|>--- conflicted
+++ resolved
@@ -1,4 +1,3 @@
-<<<<<<< HEAD
 inboundEmail:
     name: Terraform Flow Test-14acd41f-7a6c-4e38-91cc-694ab94376b9
     division: New Home
@@ -22,23 +21,4 @@
             refId: Initial State_10
             actions:
                 - disconnect:
-                    name: Disconnect
-=======
-inboundCall:
-  name: Terraform Flow Test-ccbc124e-745c-4f8b-9f85-890e5d73ddf5
-  description: test description 2
-  defaultLanguage: en-us
-  startUpRef: ./menus/menu[mainMenu]
-  initialGreeting:
-    tts: Archy says hi!!!!!
-  menus:
-    - menu:
-        name: Main Menu
-        audio:
-          tts: You are at the Main Menu, press 9 to disconnect.
-        refId: mainMenu
-        choices:
-          - menuDisconnect:
-              name: Disconnect
-              dtmf: digit_9
->>>>>>> 60b6e668
+                    name: Disconnect