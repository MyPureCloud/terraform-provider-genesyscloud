--- conflicted
+++ resolved
@@ -1,22 +1,3 @@
-<<<<<<< HEAD
-inboundCall:
-  name: Terraform Flow Test-afb21d0f-a26f-4990-8744-9cee827b430e
-  description: test description 2
-  defaultLanguage: en-us
-  startUpRef: ./menus/menu[mainMenu]
-  initialGreeting:
-    tts: Archy says hi!!!!!
-  menus:
-    - menu:
-        name: Main Menu
-        audio:
-          tts: You are at the Main Menu, press 9 to disconnect.
-        refId: mainMenu
-        choices:
-          - menuDisconnect:
-              name: Disconnect
-              dtmf: digit_9
-=======
 inboundEmail:
     name: Terraform Flow Test-6e71afd3-f368-44a7-8e83-50535cc310f4
     division: New Home
@@ -40,5 +21,4 @@
             refId: Initial State_10
             actions:
                 - disconnect:
-                    name: Disconnect
->>>>>>> 1ef46d22
+                    name: Disconnect