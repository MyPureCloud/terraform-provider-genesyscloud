inboundCall:
<<<<<<< HEAD
  name: Terraform Flow Test-c52ccda2-a420-47d9-8154-a0ce1acddacf
=======
  name: Terraform Flow Test-a4f43ac8-c127-4b8e-901f-b7aec06eac2d
>>>>>>> 12d947f3
  defaultLanguage: en-us
  startUpRef: ./menus/menu[mainMenu]
  initialGreeting:
    tts: Archy says hi!!!!!
  menus:
    - menu:
        name: Main Menu
        audio:
          tts: You are at the Main Menu, press 9 to disconnect.
        refId: mainMenu
        choices:
          - menuDisconnect:
              name: Disconnect
              dtmf: digit_9<|MERGE_RESOLUTION|>--- conflicted
+++ resolved
@@ -1,9 +1,5 @@
 inboundCall:
-<<<<<<< HEAD
-  name: Terraform Flow Test-c52ccda2-a420-47d9-8154-a0ce1acddacf
-=======
   name: Terraform Flow Test-a4f43ac8-c127-4b8e-901f-b7aec06eac2d
->>>>>>> 12d947f3
   defaultLanguage: en-us
   startUpRef: ./menus/menu[mainMenu]
   initialGreeting:
